#ifndef _LINUX_PERCPU_RWSEM_H
#define _LINUX_PERCPU_RWSEM_H

#include <linux/mutex.h>
#include <linux/percpu.h>
#include <linux/rcupdate.h>
#include <linux/delay.h>

struct percpu_rw_semaphore {
	unsigned __percpu *counters;
	bool locked;
	struct mutex mtx;
};

#define light_mb()	barrier()
<<<<<<< HEAD
#define heavy_mb()	synchronize_sched()
=======
#define heavy_mb()	synchronize_sched_expedited()
>>>>>>> b69f0859

static inline void percpu_down_read(struct percpu_rw_semaphore *p)
{
	rcu_read_lock_sched();
	if (unlikely(p->locked)) {
		rcu_read_unlock_sched();
		mutex_lock(&p->mtx);
		this_cpu_inc(*p->counters);
		mutex_unlock(&p->mtx);
		return;
	}
	this_cpu_inc(*p->counters);
	rcu_read_unlock_sched();
	light_mb(); /* A, between read of p->locked and read of data, paired with D */
}

static inline void percpu_up_read(struct percpu_rw_semaphore *p)
{
	light_mb(); /* B, between read of the data and write to p->counter, paired with C */
	this_cpu_dec(*p->counters);
}

static inline unsigned __percpu_count(unsigned __percpu *counters)
{
	unsigned total = 0;
	int cpu;

	for_each_possible_cpu(cpu)
		total += ACCESS_ONCE(*per_cpu_ptr(counters, cpu));

	return total;
}

static inline void percpu_down_write(struct percpu_rw_semaphore *p)
{
	mutex_lock(&p->mtx);
	p->locked = true;
<<<<<<< HEAD
	synchronize_sched(); /* make sure that all readers exit the rcu_read_lock_sched region */
=======
	synchronize_sched_expedited(); /* make sure that all readers exit the rcu_read_lock_sched region */
>>>>>>> b69f0859
	while (__percpu_count(p->counters))
		msleep(1);
	heavy_mb(); /* C, between read of p->counter and write to data, paired with B */
}

static inline void percpu_up_write(struct percpu_rw_semaphore *p)
{
	heavy_mb(); /* D, between write to data and write to p->locked, paired with A */
	p->locked = false;
	mutex_unlock(&p->mtx);
}

static inline int percpu_init_rwsem(struct percpu_rw_semaphore *p)
{
	p->counters = alloc_percpu(unsigned);
	if (unlikely(!p->counters))
		return -ENOMEM;
	p->locked = false;
	mutex_init(&p->mtx);
	return 0;
}

static inline void percpu_free_rwsem(struct percpu_rw_semaphore *p)
{
	free_percpu(p->counters);
	p->counters = NULL; /* catch use after free bugs */
}

#endif<|MERGE_RESOLUTION|>--- conflicted
+++ resolved
@@ -13,11 +13,7 @@
 };
 
 #define light_mb()	barrier()
-<<<<<<< HEAD
-#define heavy_mb()	synchronize_sched()
-=======
 #define heavy_mb()	synchronize_sched_expedited()
->>>>>>> b69f0859
 
 static inline void percpu_down_read(struct percpu_rw_semaphore *p)
 {
@@ -55,11 +51,7 @@
 {
 	mutex_lock(&p->mtx);
 	p->locked = true;
-<<<<<<< HEAD
-	synchronize_sched(); /* make sure that all readers exit the rcu_read_lock_sched region */
-=======
 	synchronize_sched_expedited(); /* make sure that all readers exit the rcu_read_lock_sched region */
->>>>>>> b69f0859
 	while (__percpu_count(p->counters))
 		msleep(1);
 	heavy_mb(); /* C, between read of p->counter and write to data, paired with B */
