--- conflicted
+++ resolved
@@ -559,10 +559,6 @@
 		return;
 
 	card = chip->card;
-<<<<<<< HEAD
-	mutex_lock(&register_mutex);
-=======
->>>>>>> f4a75d2e
 	down_write(&chip->shutdown_rwsem);
 	chip->shutdown = 1;
 	up_write(&chip->shutdown_rwsem);
@@ -588,17 +584,9 @@
 			snd_usb_mixer_disconnect(p);
 		}
 		usb_chip[chip->index] = NULL;
-<<<<<<< HEAD
-		up_write(&chip->shutdown_rwsem);
 		mutex_unlock(&register_mutex);
 		snd_card_free_when_closed(card);
 	} else {
-		up_write(&chip->shutdown_rwsem);
-=======
-		mutex_unlock(&register_mutex);
-		snd_card_free_when_closed(card);
-	} else {
->>>>>>> f4a75d2e
 		mutex_unlock(&register_mutex);
 	}
 }
