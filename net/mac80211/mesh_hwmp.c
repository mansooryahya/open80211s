/*
 * Copyright (c) 2008, 2009 open80211s Ltd.
 * Author:     Luis Carlos Cobo <luisca@cozybit.com>
 *
 * This program is free software; you can redistribute it and/or modify
 * it under the terms of the GNU General Public License version 2 as
 * published by the Free Software Foundation.
 */

#include <linux/slab.h>
#include "wme.h"
#include "mesh.h"

#ifdef CONFIG_MAC80211_VERBOSE_MHWMP_DEBUG
#define mhwmp_dbg(fmt, args...) \
	printk(KERN_DEBUG "Mesh HWMP (%s): " fmt "\n", sdata->name, ##args)
#else
#define mhwmp_dbg(fmt, args...)   do { (void)(0); } while (0)
#endif

#define TEST_FRAME_LEN	8192
#define MAX_METRIC	0xffffffff
#define ARITH_SHIFT	8

/* Number of frames buffered per destination for unresolved destinations */
#define MESH_FRAME_QUEUE_LEN	10
#define MAX_PREQ_QUEUE_LEN	64

/* Destination only */
#define MP_F_DO	0x1
/* Reply and forward */
#define MP_F_RF	0x2
/* Unknown Sequence Number */
#define MP_F_USN    0x01
/* Reason code Present */
#define MP_F_RCODE  0x02

static void mesh_queue_preq(struct mesh_path *, u8);

static inline u32 u32_field_get(u8 *preq_elem, int offset, bool ae)
{
	if (ae)
		offset += 6;
	return get_unaligned_le32(preq_elem + offset);
}

static inline u32 u16_field_get(u8 *preq_elem, int offset, bool ae)
{
	if (ae)
		offset += 6;
	return get_unaligned_le16(preq_elem + offset);
}

/* HWMP IE processing macros */
#define AE_F			(1<<6)
#define AE_F_SET(x)		(*x & AE_F)
#define PREQ_IE_FLAGS(x)	(*(x))
#define PREQ_IE_HOPCOUNT(x)	(*(x + 1))
#define PREQ_IE_TTL(x)		(*(x + 2))
#define PREQ_IE_PREQ_ID(x)	u32_field_get(x, 3, 0)
#define PREQ_IE_ORIG_ADDR(x)	(x + 7)
#define PREQ_IE_ORIG_SN(x)	u32_field_get(x, 13, 0)
#define PREQ_IE_LIFETIME(x)	u32_field_get(x, 17, AE_F_SET(x))
#define PREQ_IE_METRIC(x) 	u32_field_get(x, 21, AE_F_SET(x))
#define PREQ_IE_TARGET_F(x)	(*(AE_F_SET(x) ? x + 32 : x + 26))
#define PREQ_IE_TARGET_ADDR(x) 	(AE_F_SET(x) ? x + 33 : x + 27)
#define PREQ_IE_TARGET_SN(x) 	u32_field_get(x, 33, AE_F_SET(x))


#define PREP_IE_FLAGS(x)	PREQ_IE_FLAGS(x)
#define PREP_IE_HOPCOUNT(x)	PREQ_IE_HOPCOUNT(x)
#define PREP_IE_TTL(x)		PREQ_IE_TTL(x)
#define PREP_IE_ORIG_ADDR(x)	(AE_F_SET(x) ? x + 27 : x + 21)
#define PREP_IE_ORIG_SN(x)	u32_field_get(x, 27, AE_F_SET(x))
#define PREP_IE_LIFETIME(x)	u32_field_get(x, 13, AE_F_SET(x))
#define PREP_IE_METRIC(x)	u32_field_get(x, 17, AE_F_SET(x))
#define PREP_IE_TARGET_ADDR(x)	(x + 3)
#define PREP_IE_TARGET_SN(x)	u32_field_get(x, 9, 0)

#define PERR_IE_TTL(x)		(*(x))
#define PERR_IE_TARGET_FLAGS(x)	(*(x + 2))
#define PERR_IE_TARGET_ADDR(x)	(x + 3)
#define PERR_IE_TARGET_SN(x)	u32_field_get(x, 9, 0)
#define PERR_IE_TARGET_RCODE(x)	u16_field_get(x, 13, 0)

#define MSEC_TO_TU(x) (x*1000/1024)
#define SN_GT(x, y) ((long) (y) - (long) (x) < 0)
#define SN_LT(x, y) ((long) (x) - (long) (y) < 0)

#define net_traversal_jiffies(s) \
	msecs_to_jiffies(s->u.mesh.mshcfg.dot11MeshHWMPnetDiameterTraversalTime)
#define default_lifetime(s) \
	MSEC_TO_TU(s->u.mesh.mshcfg.dot11MeshHWMPactivePathTimeout)
#define min_preq_int_jiff(s) \
	(msecs_to_jiffies(s->u.mesh.mshcfg.dot11MeshHWMPpreqMinInterval))
#define max_preq_retries(s) (s->u.mesh.mshcfg.dot11MeshHWMPmaxPREQretries)
#define disc_timeout_jiff(s) \
	msecs_to_jiffies(sdata->u.mesh.mshcfg.min_discovery_timeout)

enum mpath_frame_type {
	MPATH_PREQ = 0,
	MPATH_PREP,
	MPATH_PERR,
	MPATH_RANN
};

static const u8 broadcast_addr[ETH_ALEN] = {0xff, 0xff, 0xff, 0xff, 0xff, 0xff};

static int mesh_path_sel_frame_tx(enum mpath_frame_type action, u8 flags,
		u8 *orig_addr, __le32 orig_sn, u8 target_flags, u8 *target,
		__le32 target_sn, const u8 *da, u8 hop_count, u8 ttl,
		__le32 lifetime, __le32 metric, __le32 preq_id,
		struct ieee80211_sub_if_data *sdata)
{
	struct ieee80211_local *local = sdata->local;
	struct sk_buff *skb = NULL;
	struct ieee80211_mgmt *mgmt;
	u8 *pos;
	int ie_len;

	skb = dev_alloc_skb(local->hw.extra_tx_headroom +
			    25 + sizeof(mgmt->u.action.u.mesh_action) +
			    2 + 37); /* HWMP IEs */
	if (!skb)
		return -1;
	skb_reserve(skb, local->hw.extra_tx_headroom);
	/* 25 is the size of the common mgmt part (24) plus the size of the
	 * common action part (1)
	 */
	mgmt = (struct ieee80211_mgmt *)
		skb_put(skb, 25 + sizeof(mgmt->u.action.u.mesh_action));
	memset(mgmt, 0, 25 + sizeof(mgmt->u.action.u.mesh_action));
	mgmt->frame_control = cpu_to_le16(IEEE80211_FTYPE_MGMT |
					  IEEE80211_STYPE_ACTION);

	memcpy(mgmt->da, da, ETH_ALEN);
	memcpy(mgmt->sa, sdata->vif.addr, ETH_ALEN);
	/* BSSID == SA */
	memcpy(mgmt->bssid, sdata->vif.addr, ETH_ALEN);
	mgmt->u.action.category = WLAN_CATEGORY_MESH_ACTION;
	mgmt->u.action.u.mesh_action.action_code =
					WLAN_MESH_ACTION_HWMP_PATH_SELECTION;

	switch (action) {
	case MPATH_PREQ:
		mhwmp_dbg("sending PREQ to %pM", target);
		ie_len = 37;
		pos = skb_put(skb, 2 + ie_len);
		*pos++ = WLAN_EID_PREQ;
		break;
	case MPATH_PREP:
		mhwmp_dbg("sending PREP to %pM", target);
		ie_len = 31;
		pos = skb_put(skb, 2 + ie_len);
		*pos++ = WLAN_EID_PREP;
		break;
	case MPATH_RANN:
		mhwmp_dbg("sending RANN from %pM", orig_addr);
		ie_len = sizeof(struct ieee80211_rann_ie);
		pos = skb_put(skb, 2 + ie_len);
		*pos++ = WLAN_EID_RANN;
		break;
	default:
		kfree_skb(skb);
		return -ENOTSUPP;
		break;
	}
	*pos++ = ie_len;
	*pos++ = flags;
	*pos++ = hop_count;
	*pos++ = ttl;
	if (action == MPATH_PREP) {
		memcpy(pos, target, ETH_ALEN);
		pos += ETH_ALEN;
		memcpy(pos, &target_sn, 4);
		pos += 4;
	} else {
		if (action == MPATH_PREQ) {
			memcpy(pos, &preq_id, 4);
			pos += 4;
		}
		memcpy(pos, orig_addr, ETH_ALEN);
		pos += ETH_ALEN;
		memcpy(pos, &orig_sn, 4);
		pos += 4;
	}
	memcpy(pos, &lifetime, 4);	/* interval for RANN */
	pos += 4;
	memcpy(pos, &metric, 4);
	pos += 4;
	if (action == MPATH_PREQ) {
		*pos++ = 1; /* destination count */
		*pos++ = target_flags;
		memcpy(pos, target, ETH_ALEN);
		pos += ETH_ALEN;
		memcpy(pos, &target_sn, 4);
		pos += 4;
	} else if (action == MPATH_PREP) {
		memcpy(pos, orig_addr, ETH_ALEN);
		pos += ETH_ALEN;
		memcpy(pos, &orig_sn, 4);
		pos += 4;
	}

	ieee80211_tx_skb(sdata, skb);
	return 0;
}


/*  Headroom is not adjusted.  Caller should ensure that skb has sufficient
 *  headroom in case the frame is encrypted. */
static void prepare_frame_for_deferred_tx(struct ieee80211_sub_if_data *sdata,
		struct sk_buff *skb)
{
<<<<<<< HEAD
	struct ieee80211_local *local = sdata->local;
=======
>>>>>>> 9fafd554
	struct ieee80211_tx_info *info = IEEE80211_SKB_CB(skb);

	skb_set_mac_header(skb, 0);
	skb_set_network_header(skb, 0);
	skb_set_transport_header(skb, 0);

	/* Send all internal mgmt frames on VO. Accordingly set TID to 7. */
	skb_set_queue_mapping(skb, IEEE80211_AC_VO);
	skb->priority = 7;

	info->control.vif = &sdata->vif;
<<<<<<< HEAD
	ieee80211_set_qos_hdr(local, skb);
=======
	ieee80211_set_qos_hdr(sdata, skb);
>>>>>>> 9fafd554
}

/**
 * mesh_send_path error - Sends a PERR mesh management frame
 *
 * @target: broken destination
 * @target_sn: SN of the broken destination
 * @target_rcode: reason code for this PERR
 * @ra: node this frame is addressed to
 *
 * Note: This function may be called with driver locks taken that the driver
 * also acquires in the TX path.  To avoid a deadlock we don't transmit the
 * frame directly but add it to the pending queue instead.
 */
int mesh_path_error_tx(u8 ttl, u8 *target, __le32 target_sn,
		       __le16 target_rcode, const u8 *ra,
		       struct ieee80211_sub_if_data *sdata)
{
	struct ieee80211_local *local = sdata->local;
	struct sk_buff *skb = NULL;
	struct ieee80211_mgmt *mgmt;
	u8 *pos;
	int ie_len;

	skb = dev_alloc_skb(local->hw.extra_tx_headroom +
			    25 + sizeof(mgmt->u.action.u.mesh_action) +
			    2 + 15 /* PERR IE */);
	if (!skb)
		return -1;
	skb_reserve(skb, local->tx_headroom + local->hw.extra_tx_headroom);
	/* 25 is the size of the common mgmt part (24) plus the size of the
	 * common action part (1)
	 */
	mgmt = (struct ieee80211_mgmt *)
		skb_put(skb, 25 + sizeof(mgmt->u.action.u.mesh_action));
	memset(mgmt, 0, 25 + sizeof(mgmt->u.action.u.mesh_action));
	mgmt->frame_control = cpu_to_le16(IEEE80211_FTYPE_MGMT |
					  IEEE80211_STYPE_ACTION);

	memcpy(mgmt->da, ra, ETH_ALEN);
	memcpy(mgmt->sa, sdata->vif.addr, ETH_ALEN);
	/* BSSID == SA */
	memcpy(mgmt->bssid, sdata->vif.addr, ETH_ALEN);
	mgmt->u.action.category = WLAN_CATEGORY_MESH_ACTION;
	mgmt->u.action.u.mesh_action.action_code =
					WLAN_MESH_ACTION_HWMP_PATH_SELECTION;
	ie_len = 15;
	pos = skb_put(skb, 2 + ie_len);
	*pos++ = WLAN_EID_PERR;
	*pos++ = ie_len;
	/* ttl */
	*pos++ = ttl;
	/* number of destinations */
	*pos++ = 1;
	/*
	 * flags bit, bit 1 is unset if we know the sequence number and
	 * bit 2 is set if we have a reason code
	 */
	*pos = 0;
	if (!target_sn)
		*pos |= MP_F_USN;
	if (target_rcode)
		*pos |= MP_F_RCODE;
	pos++;
	memcpy(pos, target, ETH_ALEN);
	pos += ETH_ALEN;
	memcpy(pos, &target_sn, 4);
	pos += 4;
	memcpy(pos, &target_rcode, 2);

	/* see note in function header */
	prepare_frame_for_deferred_tx(sdata, skb);
	ieee80211_add_pending_skb(local, skb);
	return 0;
}

void ieee80211s_update_metric(struct ieee80211_local *local,
		struct sta_info *stainfo, struct sk_buff *skb)
{
	struct ieee80211_tx_info *txinfo = IEEE80211_SKB_CB(skb);
	struct ieee80211_hdr *hdr = (struct ieee80211_hdr *) skb->data;
	int failed;

	if (!ieee80211_is_data(hdr->frame_control))
		return;

	failed = !(txinfo->flags & IEEE80211_TX_STAT_ACK);

	/* moving average, scaled to 100 */
	stainfo->fail_avg = ((80 * stainfo->fail_avg + 5) / 100 + 20 * failed);
	if (stainfo->fail_avg > 95)
		mesh_plink_broken(stainfo);
}

static u32 airtime_link_metric_get(struct ieee80211_local *local,
				   struct sta_info *sta)
{
	struct ieee80211_supported_band *sband;
	/* This should be adjusted for each device */
	int device_constant = 1 << ARITH_SHIFT;
	int test_frame_len = TEST_FRAME_LEN << ARITH_SHIFT;
	int s_unit = 1 << ARITH_SHIFT;
	int rate, err;
	u32 tx_time, estimated_retx;
	u64 result;

	sband = local->hw.wiphy->bands[local->hw.conf.channel->band];

	if (sta->fail_avg >= 100)
		return MAX_METRIC;

	if (sta->last_tx_rate.flags & IEEE80211_TX_RC_MCS)
		return MAX_METRIC;

	err = (sta->fail_avg << ARITH_SHIFT) / 100;

	/* bitrate is in units of 100 Kbps, while we need rate in units of
	 * 1Mbps. This will be corrected on tx_time computation.
	 */
	rate = sband->bitrates[sta->last_tx_rate.idx].bitrate;
	tx_time = (device_constant + 10 * test_frame_len / rate);
	estimated_retx = ((1 << (2 * ARITH_SHIFT)) / (s_unit - err));
	result = (tx_time * estimated_retx) >> (2 * ARITH_SHIFT) ;
	return (u32)result;
}

/**
 * hwmp_route_info_get - Update routing info to originator and transmitter
 *
 * @sdata: local mesh subif
 * @mgmt: mesh management frame
 * @hwmp_ie: hwmp information element (PREP or PREQ)
 *
 * This function updates the path routing information to the originator and the
 * transmitter of a HWMP PREQ or PREP frame.
 *
 * Returns: metric to frame originator or 0 if the frame should not be further
 * processed
 *
 * Notes: this function is the only place (besides user-provided info) where
 * path routing information is updated.
 */
static u32 hwmp_route_info_get(struct ieee80211_sub_if_data *sdata,
			    struct ieee80211_mgmt *mgmt,
			    u8 *hwmp_ie, enum mpath_frame_type action)
{
	struct ieee80211_local *local = sdata->local;
	struct mesh_path *mpath;
	struct sta_info *sta;
	bool fresh_info;
	u8 *orig_addr, *ta;
	u32 orig_sn, orig_metric;
	unsigned long orig_lifetime, exp_time;
	u32 last_hop_metric, new_metric;
	bool process = true;

	rcu_read_lock();
	sta = sta_info_get(sdata, mgmt->sa);
	if (!sta) {
		rcu_read_unlock();
		return 0;
	}

	last_hop_metric = airtime_link_metric_get(local, sta);
	/* Update and check originator routing info */
	fresh_info = true;

	switch (action) {
	case MPATH_PREQ:
		orig_addr = PREQ_IE_ORIG_ADDR(hwmp_ie);
		orig_sn = PREQ_IE_ORIG_SN(hwmp_ie);
		orig_lifetime = PREQ_IE_LIFETIME(hwmp_ie);
		orig_metric = PREQ_IE_METRIC(hwmp_ie);
		break;
	case MPATH_PREP:
		/* Originator here refers to the MP that was the destination in
		 * the Path Request. The draft refers to that MP as the
		 * destination address, even though usually it is the origin of
		 * the PREP frame. We divert from the nomenclature in the draft
		 * so that we can easily use a single function to gather path
		 * information from both PREQ and PREP frames.
		 */
		orig_addr = PREP_IE_ORIG_ADDR(hwmp_ie);
		orig_sn = PREP_IE_ORIG_SN(hwmp_ie);
		orig_lifetime = PREP_IE_LIFETIME(hwmp_ie);
		orig_metric = PREP_IE_METRIC(hwmp_ie);
		break;
	default:
		rcu_read_unlock();
		return 0;
	}
	new_metric = orig_metric + last_hop_metric;
	if (new_metric < orig_metric)
		new_metric = MAX_METRIC;
	exp_time = TU_TO_EXP_TIME(orig_lifetime);

	if (memcmp(orig_addr, sdata->vif.addr, ETH_ALEN) == 0) {
		/* This MP is the originator, we are not interested in this
		 * frame, except for updating transmitter's path info.
		 */
		process = false;
		fresh_info = false;
	} else {
		mpath = mesh_path_lookup(orig_addr, sdata);
		if (mpath) {
			spin_lock_bh(&mpath->state_lock);
			if (mpath->flags & MESH_PATH_FIXED)
				fresh_info = false;
			else if ((mpath->flags & MESH_PATH_ACTIVE) &&
			    (mpath->flags & MESH_PATH_SN_VALID)) {
				if (SN_GT(mpath->sn, orig_sn) ||
				    (mpath->sn == orig_sn &&
				     new_metric >= mpath->metric)) {
					process = false;
					fresh_info = false;
				}
			}
		} else {
			mesh_path_add(orig_addr, sdata);
			mpath = mesh_path_lookup(orig_addr, sdata);
			if (!mpath) {
				rcu_read_unlock();
				return 0;
			}
			spin_lock_bh(&mpath->state_lock);
		}

		if (fresh_info) {
			mesh_path_assign_nexthop(mpath, sta);
			mpath->flags |= MESH_PATH_SN_VALID;
			mpath->metric = new_metric;
			mpath->sn = orig_sn;
			mpath->exp_time = time_after(mpath->exp_time, exp_time)
					  ?  mpath->exp_time : exp_time;
			mesh_path_activate(mpath);
			spin_unlock_bh(&mpath->state_lock);
			mesh_path_tx_pending(mpath);
			/* draft says preq_id should be saved to, but there does
			 * not seem to be any use for it, skipping by now
			 */
		} else
			spin_unlock_bh(&mpath->state_lock);
	}

	/* Update and check transmitter routing info */
	ta = mgmt->sa;
	if (memcmp(orig_addr, ta, ETH_ALEN) == 0)
		fresh_info = false;
	else {
		fresh_info = true;

		mpath = mesh_path_lookup(ta, sdata);
		if (mpath) {
			spin_lock_bh(&mpath->state_lock);
			if ((mpath->flags & MESH_PATH_FIXED) ||
				((mpath->flags & MESH_PATH_ACTIVE) &&
					(last_hop_metric > mpath->metric)))
				fresh_info = false;
		} else {
			mesh_path_add(ta, sdata);
			mpath = mesh_path_lookup(ta, sdata);
			if (!mpath) {
				rcu_read_unlock();
				return 0;
			}
			spin_lock_bh(&mpath->state_lock);
		}

		if (fresh_info) {
			mesh_path_assign_nexthop(mpath, sta);
			mpath->metric = last_hop_metric;
			mpath->exp_time = time_after(mpath->exp_time, exp_time)
					  ?  mpath->exp_time : exp_time;
			mesh_path_activate(mpath);
			spin_unlock_bh(&mpath->state_lock);
			mesh_path_tx_pending(mpath);
		} else
			spin_unlock_bh(&mpath->state_lock);
	}

	rcu_read_unlock();

	return process ? new_metric : 0;
}

static void hwmp_preq_frame_process(struct ieee80211_sub_if_data *sdata,
				    struct ieee80211_mgmt *mgmt,
				    u8 *preq_elem, u32 metric)
{
	struct ieee80211_if_mesh *ifmsh = &sdata->u.mesh;
	struct mesh_path *mpath;
	u8 *target_addr, *orig_addr;
	u8 target_flags, ttl;
	u32 orig_sn, target_sn, lifetime;
	bool reply = false;
	bool forward = true;

	/* Update target SN, if present */
	target_addr = PREQ_IE_TARGET_ADDR(preq_elem);
	orig_addr = PREQ_IE_ORIG_ADDR(preq_elem);
	target_sn = PREQ_IE_TARGET_SN(preq_elem);
	orig_sn = PREQ_IE_ORIG_SN(preq_elem);
	target_flags = PREQ_IE_TARGET_F(preq_elem);

	mhwmp_dbg("received PREQ from %pM", orig_addr);

	if (memcmp(target_addr, sdata->vif.addr, ETH_ALEN) == 0) {
		mhwmp_dbg("PREQ is for us");
		forward = false;
		reply = true;
		metric = 0;
		if (time_after(jiffies, ifmsh->last_sn_update +
					net_traversal_jiffies(sdata)) ||
		    time_before(jiffies, ifmsh->last_sn_update)) {
			target_sn = ++ifmsh->sn;
			ifmsh->last_sn_update = jiffies;
		}
	} else {
		rcu_read_lock();
		mpath = mesh_path_lookup(target_addr, sdata);
		if (mpath) {
			if ((!(mpath->flags & MESH_PATH_SN_VALID)) ||
					SN_LT(mpath->sn, target_sn)) {
				mpath->sn = target_sn;
				mpath->flags |= MESH_PATH_SN_VALID;
			} else if ((!(target_flags & MP_F_DO)) &&
					(mpath->flags & MESH_PATH_ACTIVE)) {
				reply = true;
				metric = mpath->metric;
				target_sn = mpath->sn;
				if (target_flags & MP_F_RF)
					target_flags |= MP_F_DO;
				else
					forward = false;
			}
		}
		rcu_read_unlock();
	}

	if (reply) {
		lifetime = PREQ_IE_LIFETIME(preq_elem);
		ttl = ifmsh->mshcfg.element_ttl;
		if (ttl != 0) {
			mhwmp_dbg("replying to the PREQ");
			mesh_path_sel_frame_tx(MPATH_PREP, 0, target_addr,
				cpu_to_le32(target_sn), 0, orig_addr,
				cpu_to_le32(orig_sn), mgmt->sa, 0, ttl,
				cpu_to_le32(lifetime), cpu_to_le32(metric),
				0, sdata);
		} else
			ifmsh->mshstats.dropped_frames_ttl++;
	}

	if (forward) {
		u32 preq_id;
		u8 hopcount, flags;

		ttl = PREQ_IE_TTL(preq_elem);
		lifetime = PREQ_IE_LIFETIME(preq_elem);
		if (ttl <= 1) {
			ifmsh->mshstats.dropped_frames_ttl++;
			return;
		}
		mhwmp_dbg("forwarding the PREQ from %pM", orig_addr);
		--ttl;
		flags = PREQ_IE_FLAGS(preq_elem);
		preq_id = PREQ_IE_PREQ_ID(preq_elem);
		hopcount = PREQ_IE_HOPCOUNT(preq_elem) + 1;
		mesh_path_sel_frame_tx(MPATH_PREQ, flags, orig_addr,
				cpu_to_le32(orig_sn), target_flags, target_addr,
				cpu_to_le32(target_sn), broadcast_addr,
				hopcount, ttl, cpu_to_le32(lifetime),
				cpu_to_le32(metric), cpu_to_le32(preq_id),
				sdata);
		ifmsh->mshstats.fwded_mcast++;
		ifmsh->mshstats.fwded_frames++;
	}
}


static inline struct sta_info *
next_hop_deref_protected(struct mesh_path *mpath)
{
	return rcu_dereference_protected(mpath->next_hop,
					 lockdep_is_held(&mpath->state_lock));
}


static void hwmp_prep_frame_process(struct ieee80211_sub_if_data *sdata,
				    struct ieee80211_mgmt *mgmt,
				    u8 *prep_elem, u32 metric)
{
	struct mesh_path *mpath;
	u8 *target_addr, *orig_addr;
	u8 ttl, hopcount, flags;
	u8 next_hop[ETH_ALEN];
	u32 target_sn, orig_sn, lifetime;

	mhwmp_dbg("received PREP from %pM", PREP_IE_ORIG_ADDR(prep_elem));

	/* Note that we divert from the draft nomenclature and denominate
	 * destination to what the draft refers to as origininator. So in this
	 * function destnation refers to the final destination of the PREP,
	 * which corresponds with the originator of the PREQ which this PREP
	 * replies
	 */
	target_addr = PREP_IE_TARGET_ADDR(prep_elem);
	if (memcmp(target_addr, sdata->vif.addr, ETH_ALEN) == 0)
		/* destination, no forwarding required */
		return;

	ttl = PREP_IE_TTL(prep_elem);
	if (ttl <= 1) {
		sdata->u.mesh.mshstats.dropped_frames_ttl++;
		return;
	}

	rcu_read_lock();
	mpath = mesh_path_lookup(target_addr, sdata);
	if (mpath)
		spin_lock_bh(&mpath->state_lock);
	else
		goto fail;
	if (!(mpath->flags & MESH_PATH_ACTIVE)) {
		spin_unlock_bh(&mpath->state_lock);
		goto fail;
	}
	memcpy(next_hop, next_hop_deref_protected(mpath)->sta.addr, ETH_ALEN);
	spin_unlock_bh(&mpath->state_lock);
	--ttl;
	flags = PREP_IE_FLAGS(prep_elem);
	lifetime = PREP_IE_LIFETIME(prep_elem);
	hopcount = PREP_IE_HOPCOUNT(prep_elem) + 1;
	orig_addr = PREP_IE_ORIG_ADDR(prep_elem);
	target_sn = PREP_IE_TARGET_SN(prep_elem);
	orig_sn = PREP_IE_ORIG_SN(prep_elem);

	mesh_path_sel_frame_tx(MPATH_PREP, flags, orig_addr,
		cpu_to_le32(orig_sn), 0, target_addr,
		cpu_to_le32(target_sn), next_hop, hopcount,
		ttl, cpu_to_le32(lifetime), cpu_to_le32(metric),
		0, sdata);
	rcu_read_unlock();

	sdata->u.mesh.mshstats.fwded_unicast++;
	sdata->u.mesh.mshstats.fwded_frames++;
	return;

fail:
	rcu_read_unlock();
	sdata->u.mesh.mshstats.dropped_frames_no_route++;
}

static void hwmp_perr_frame_process(struct ieee80211_sub_if_data *sdata,
			     struct ieee80211_mgmt *mgmt, u8 *perr_elem)
{
	struct ieee80211_if_mesh *ifmsh = &sdata->u.mesh;
	struct mesh_path *mpath;
	u8 ttl;
	u8 *ta, *target_addr;
	u32 target_sn;
	u16 target_rcode;

	ta = mgmt->sa;
	ttl = PERR_IE_TTL(perr_elem);
	if (ttl <= 1) {
		ifmsh->mshstats.dropped_frames_ttl++;
		return;
	}
	ttl--;
	target_addr = PERR_IE_TARGET_ADDR(perr_elem);
	target_sn = PERR_IE_TARGET_SN(perr_elem);
	target_rcode = PERR_IE_TARGET_RCODE(perr_elem);

	rcu_read_lock();
	mpath = mesh_path_lookup(target_addr, sdata);
	if (mpath) {
		spin_lock_bh(&mpath->state_lock);
		if (mpath->flags & MESH_PATH_ACTIVE &&
		    memcmp(ta, next_hop_deref_protected(mpath)->sta.addr,
							ETH_ALEN) == 0 &&
		    (!(mpath->flags & MESH_PATH_SN_VALID) ||
		    SN_GT(target_sn, mpath->sn))) {
			mpath->flags &= ~MESH_PATH_ACTIVE;
			mpath->sn = target_sn;
			spin_unlock_bh(&mpath->state_lock);
			mesh_path_error_tx(ttl, target_addr, cpu_to_le32(target_sn),
					   cpu_to_le16(target_rcode),
					   broadcast_addr, sdata);
		} else
			spin_unlock_bh(&mpath->state_lock);
	}
	rcu_read_unlock();
}

static void hwmp_rann_frame_process(struct ieee80211_sub_if_data *sdata,
				struct ieee80211_mgmt *mgmt,
				struct ieee80211_rann_ie *rann)
{
	struct ieee80211_if_mesh *ifmsh = &sdata->u.mesh;
	struct mesh_path *mpath;
	u8 ttl, flags, hopcount;
	u8 *orig_addr;
	u32 orig_sn, metric;
	u32 interval = ifmsh->mshcfg.dot11MeshHWMPRannInterval;
	bool root_is_gate;

	ttl = rann->rann_ttl;
	if (ttl <= 1) {
		ifmsh->mshstats.dropped_frames_ttl++;
		return;
	}
	ttl--;
	flags = rann->rann_flags;
	root_is_gate = !!(flags & RANN_FLAG_IS_GATE);
	orig_addr = rann->rann_addr;
	orig_sn = rann->rann_seq;
	hopcount = rann->rann_hopcount;
	hopcount++;
	metric = rann->rann_metric;

	/*  Ignore our own RANNs */
	if (memcmp(orig_addr, sdata->vif.addr, ETH_ALEN) == 0)
		return;

	mhwmp_dbg("received RANN from %pM (is_gate=%d)", orig_addr,
			root_is_gate);

	rcu_read_lock();
	mpath = mesh_path_lookup(orig_addr, sdata);
	if (!mpath) {
		mesh_path_add(orig_addr, sdata);
		mpath = mesh_path_lookup(orig_addr, sdata);
		if (!mpath) {
			rcu_read_unlock();
			sdata->u.mesh.mshstats.dropped_frames_no_route++;
			return;
		}
	}

	if ((!(mpath->flags & (MESH_PATH_ACTIVE | MESH_PATH_RESOLVING)) ||
	     time_after(jiffies, mpath->exp_time - 1*HZ)) &&
	     !(mpath->flags & MESH_PATH_FIXED)) {
		mhwmp_dbg("%s time to refresh root mpath %pM", sdata->name,
							       orig_addr);
		mesh_queue_preq(mpath, PREQ_Q_F_START | PREQ_Q_F_REFRESH);
	}

	if (mpath->sn < orig_sn) {
		mesh_path_sel_frame_tx(MPATH_RANN, flags, orig_addr,
				       cpu_to_le32(orig_sn),
				       0, NULL, 0, broadcast_addr,
				       hopcount, ttl, cpu_to_le32(interval),
				       cpu_to_le32(metric + mpath->metric),
				       0, sdata);
		mpath->sn = orig_sn;
	}
	if (root_is_gate)
		mesh_path_add_gate(mpath);

	rcu_read_unlock();
}


void mesh_rx_path_sel_frame(struct ieee80211_sub_if_data *sdata,
			    struct ieee80211_mgmt *mgmt,
			    size_t len)
{
	struct ieee802_11_elems elems;
	size_t baselen;
	u32 last_hop_metric;

	/* need action_code */
	if (len < IEEE80211_MIN_ACTION_SIZE + 1)
		return;

	baselen = (u8 *) mgmt->u.action.u.mesh_action.variable - (u8 *) mgmt;
	ieee802_11_parse_elems(mgmt->u.action.u.mesh_action.variable,
			len - baselen, &elems);

	if (elems.preq) {
		if (elems.preq_len != 37)
			/* Right now we support just 1 destination and no AE */
			return;
		last_hop_metric = hwmp_route_info_get(sdata, mgmt, elems.preq,
						      MPATH_PREQ);
		if (last_hop_metric)
			hwmp_preq_frame_process(sdata, mgmt, elems.preq,
						last_hop_metric);
	}
	if (elems.prep) {
		if (elems.prep_len != 31)
			/* Right now we support no AE */
			return;
		last_hop_metric = hwmp_route_info_get(sdata, mgmt, elems.prep,
						      MPATH_PREP);
		if (last_hop_metric)
			hwmp_prep_frame_process(sdata, mgmt, elems.prep,
						last_hop_metric);
	}
	if (elems.perr) {
		if (elems.perr_len != 15)
			/* Right now we support only one destination per PERR */
			return;
		hwmp_perr_frame_process(sdata, mgmt, elems.perr);
	}
	if (elems.rann)
		hwmp_rann_frame_process(sdata, mgmt, elems.rann);
}

/**
 * mesh_queue_preq - queue a PREQ to a given destination
 *
 * @mpath: mesh path to discover
 * @flags: special attributes of the PREQ to be sent
 *
 * Locking: the function must be called from within a rcu read lock block.
 *
 */
static void mesh_queue_preq(struct mesh_path *mpath, u8 flags)
{
	struct ieee80211_sub_if_data *sdata = mpath->sdata;
	struct ieee80211_if_mesh *ifmsh = &sdata->u.mesh;
	struct mesh_preq_queue *preq_node;

	preq_node = kmalloc(sizeof(struct mesh_preq_queue), GFP_ATOMIC);
	if (!preq_node) {
		mhwmp_dbg("could not allocate PREQ node");
		return;
	}

	spin_lock_bh(&ifmsh->mesh_preq_queue_lock);
	if (ifmsh->preq_queue_len == MAX_PREQ_QUEUE_LEN) {
		spin_unlock_bh(&ifmsh->mesh_preq_queue_lock);
		kfree(preq_node);
		if (printk_ratelimit())
			mhwmp_dbg("PREQ node queue full");
		return;
	}

	spin_lock_bh(&mpath->state_lock);
	if (mpath->flags & MESH_PATH_REQ_QUEUED) {
		spin_unlock_bh(&mpath->state_lock);
		spin_unlock_bh(&ifmsh->mesh_preq_queue_lock);
		return;
	}

	memcpy(preq_node->dst, mpath->dst, ETH_ALEN);
	preq_node->flags = flags;

	mpath->flags |= MESH_PATH_REQ_QUEUED;
	spin_unlock_bh(&mpath->state_lock);

	list_add_tail(&preq_node->list, &ifmsh->preq_queue.list);
	++ifmsh->preq_queue_len;
	spin_unlock_bh(&ifmsh->mesh_preq_queue_lock);

	if (time_after(jiffies, ifmsh->last_preq + min_preq_int_jiff(sdata)))
		ieee80211_queue_work(&sdata->local->hw, &sdata->work);

	else if (time_before(jiffies, ifmsh->last_preq)) {
		/* avoid long wait if did not send preqs for a long time
		 * and jiffies wrapped around
		 */
		ifmsh->last_preq = jiffies - min_preq_int_jiff(sdata) - 1;
		ieee80211_queue_work(&sdata->local->hw, &sdata->work);
	} else
		mod_timer(&ifmsh->mesh_path_timer, ifmsh->last_preq +
						min_preq_int_jiff(sdata));
}

/**
 * mesh_path_start_discovery - launch a path discovery from the PREQ queue
 *
 * @sdata: local mesh subif
 */
void mesh_path_start_discovery(struct ieee80211_sub_if_data *sdata)
{
	struct ieee80211_if_mesh *ifmsh = &sdata->u.mesh;
	struct mesh_preq_queue *preq_node;
	struct mesh_path *mpath;
	u8 ttl, target_flags;
	u32 lifetime;

	spin_lock_bh(&ifmsh->mesh_preq_queue_lock);
	if (!ifmsh->preq_queue_len ||
		time_before(jiffies, ifmsh->last_preq +
				min_preq_int_jiff(sdata))) {
		spin_unlock_bh(&ifmsh->mesh_preq_queue_lock);
		return;
	}

	preq_node = list_first_entry(&ifmsh->preq_queue.list,
			struct mesh_preq_queue, list);
	list_del(&preq_node->list);
	--ifmsh->preq_queue_len;
	spin_unlock_bh(&ifmsh->mesh_preq_queue_lock);

	rcu_read_lock();
	mpath = mesh_path_lookup(preq_node->dst, sdata);
	if (!mpath)
		goto enddiscovery;

	spin_lock_bh(&mpath->state_lock);
	mpath->flags &= ~MESH_PATH_REQ_QUEUED;
	if (preq_node->flags & PREQ_Q_F_START) {
		if (mpath->flags & MESH_PATH_RESOLVING) {
			spin_unlock_bh(&mpath->state_lock);
			goto enddiscovery;
		} else {
			mpath->flags &= ~MESH_PATH_RESOLVED;
			mpath->flags |= MESH_PATH_RESOLVING;
			mpath->discovery_retries = 0;
			mpath->discovery_timeout = disc_timeout_jiff(sdata);
		}
	} else if (!(mpath->flags & MESH_PATH_RESOLVING) ||
			mpath->flags & MESH_PATH_RESOLVED) {
		mpath->flags &= ~MESH_PATH_RESOLVING;
		spin_unlock_bh(&mpath->state_lock);
		goto enddiscovery;
	}

	ifmsh->last_preq = jiffies;

	if (time_after(jiffies, ifmsh->last_sn_update +
				net_traversal_jiffies(sdata)) ||
	    time_before(jiffies, ifmsh->last_sn_update)) {
		++ifmsh->sn;
		sdata->u.mesh.last_sn_update = jiffies;
	}
	lifetime = default_lifetime(sdata);
	ttl = sdata->u.mesh.mshcfg.element_ttl;
	if (ttl == 0) {
		sdata->u.mesh.mshstats.dropped_frames_ttl++;
		spin_unlock_bh(&mpath->state_lock);
		goto enddiscovery;
	}

	if (preq_node->flags & PREQ_Q_F_REFRESH)
		target_flags = MP_F_DO;
	else
		target_flags = MP_F_RF;

	spin_unlock_bh(&mpath->state_lock);
	mesh_path_sel_frame_tx(MPATH_PREQ, 0, sdata->vif.addr,
			cpu_to_le32(ifmsh->sn), target_flags, mpath->dst,
			cpu_to_le32(mpath->sn), broadcast_addr, 0,
			ttl, cpu_to_le32(lifetime), 0,
			cpu_to_le32(ifmsh->preq_id++), sdata);
	mod_timer(&mpath->timer, jiffies + mpath->discovery_timeout);

enddiscovery:
	rcu_read_unlock();
	kfree(preq_node);
}

/**
 * mesh_nexthop_lookup - put the appropriate next hop on a mesh frame
 *
 * @skb: 802.11 frame to be sent
 * @sdata: network subif the frame will be sent through
 *
 * Returns: 0 if the next hop was found. Nonzero otherwise. If no next hop is
 * found, the function will start a path discovery and queue the frame so it is
 * sent when the path is resolved. This means the caller must not free the skb
 * in this case.
 */
int mesh_nexthop_lookup(struct sk_buff *skb,
			struct ieee80211_sub_if_data *sdata)
{
	struct sk_buff *skb_to_free = NULL;
	struct mesh_path *mpath;
	struct sta_info *next_hop;
	struct ieee80211_hdr *hdr = (struct ieee80211_hdr *) skb->data;
	u8 *target_addr = hdr->addr3;
	int err = 0;

	rcu_read_lock();
	mpath = mesh_path_lookup(target_addr, sdata);

	if (!mpath) {
		mesh_path_add(target_addr, sdata);
		mpath = mesh_path_lookup(target_addr, sdata);
		if (!mpath) {
			sdata->u.mesh.mshstats.dropped_frames_no_route++;
			err = -ENOSPC;
			goto endlookup;
		}
	}

	if (mpath->flags & MESH_PATH_ACTIVE) {
		if (time_after(jiffies,
			       mpath->exp_time -
			       msecs_to_jiffies(sdata->u.mesh.mshcfg.path_refresh_time)) &&
		    !memcmp(sdata->vif.addr, hdr->addr4, ETH_ALEN) &&
		    !(mpath->flags & MESH_PATH_RESOLVING) &&
		    !(mpath->flags & MESH_PATH_FIXED)) {
			mesh_queue_preq(mpath,
					PREQ_Q_F_START | PREQ_Q_F_REFRESH);
		}
		next_hop = rcu_dereference(mpath->next_hop);
		if (next_hop)
			memcpy(hdr->addr1, next_hop->sta.addr, ETH_ALEN);
		else
			err = -ENOENT;
	} else {
		struct ieee80211_tx_info *info = IEEE80211_SKB_CB(skb);
		if (!(mpath->flags & MESH_PATH_RESOLVING)) {
			/* Start discovery only if it is not running yet */
			mesh_queue_preq(mpath, PREQ_Q_F_START);
		}

		if (skb_queue_len(&mpath->frame_queue) >= MESH_FRAME_QUEUE_LEN)
			skb_to_free = skb_dequeue(&mpath->frame_queue);

		info->flags |= IEEE80211_TX_INTFL_NEED_TXPROCESSING;
		skb_queue_tail(&mpath->frame_queue, skb);
		if (skb_to_free)
			mesh_path_discard_frame(skb_to_free, sdata);
		err = -ENOENT;
	}

endlookup:
	rcu_read_unlock();
	return err;
}

void mesh_path_timer(unsigned long data)
{
	struct mesh_path *mpath = (void *) data;
	struct ieee80211_sub_if_data *sdata = mpath->sdata;
	int ret;

	if (sdata->local->quiescing)
		return;

	spin_lock_bh(&mpath->state_lock);
	if (mpath->flags & MESH_PATH_RESOLVED ||
			(!(mpath->flags & MESH_PATH_RESOLVING))) {
		mpath->flags &= ~(MESH_PATH_RESOLVING | MESH_PATH_RESOLVED);
		spin_unlock_bh(&mpath->state_lock);
	} else if (mpath->discovery_retries < max_preq_retries(sdata)) {
		++mpath->discovery_retries;
		mpath->discovery_timeout *= 2;
		spin_unlock_bh(&mpath->state_lock);
		mesh_queue_preq(mpath, 0);
	} else {
		mpath->flags = 0;
		mpath->exp_time = jiffies;
		spin_unlock_bh(&mpath->state_lock);
		if (!mpath->is_gate && mesh_gate_num(sdata) > 0) {
			ret = mesh_path_send_to_gates(mpath);
			if (ret)
				mhwmp_dbg("no gate was reachable");
		} else
			mesh_path_flush_pending(mpath);
	}
}

void
mesh_path_tx_root_frame(struct ieee80211_sub_if_data *sdata)
{
	struct ieee80211_if_mesh *ifmsh = &sdata->u.mesh;
	u32 interval = ifmsh->mshcfg.dot11MeshHWMPRannInterval;
	u8 flags;

	flags = (ifmsh->mshcfg.dot11MeshGateAnnouncementProtocol)
			? RANN_FLAG_IS_GATE : 0;
	mesh_path_sel_frame_tx(MPATH_RANN, flags, sdata->vif.addr,
			       cpu_to_le32(++ifmsh->sn),
			       0, NULL, 0, broadcast_addr,
			       0, sdata->u.mesh.mshcfg.element_ttl,
			       cpu_to_le32(interval), 0, 0, sdata);
}<|MERGE_RESOLUTION|>--- conflicted
+++ resolved
@@ -212,10 +212,6 @@
 static void prepare_frame_for_deferred_tx(struct ieee80211_sub_if_data *sdata,
 		struct sk_buff *skb)
 {
-<<<<<<< HEAD
-	struct ieee80211_local *local = sdata->local;
-=======
->>>>>>> 9fafd554
 	struct ieee80211_tx_info *info = IEEE80211_SKB_CB(skb);
 
 	skb_set_mac_header(skb, 0);
@@ -227,11 +223,7 @@
 	skb->priority = 7;
 
 	info->control.vif = &sdata->vif;
-<<<<<<< HEAD
-	ieee80211_set_qos_hdr(local, skb);
-=======
 	ieee80211_set_qos_hdr(sdata, skb);
->>>>>>> 9fafd554
 }
 
 /**
