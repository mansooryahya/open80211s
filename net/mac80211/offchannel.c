/*
 * Off-channel operation helpers
 *
 * Copyright 2003, Jouni Malinen <jkmaline@cc.hut.fi>
 * Copyright 2004, Instant802 Networks, Inc.
 * Copyright 2005, Devicescape Software, Inc.
 * Copyright 2006-2007	Jiri Benc <jbenc@suse.cz>
 * Copyright 2007, Michael Wu <flamingice@sourmilk.net>
 * Copyright 2009	Johannes Berg <johannes@sipsolutions.net>
 *
 * This program is free software; you can redistribute it and/or modify
 * it under the terms of the GNU General Public License version 2 as
 * published by the Free Software Foundation.
 */
#include <linux/export.h>
#include <net/mac80211.h>
#include "ieee80211_i.h"
#include "driver-trace.h"
#include "driver-ops.h"

/*
 * Tell our hardware to disable PS.
 * Optionally inform AP that we will go to sleep so that it will buffer
 * the frames while we are doing off-channel work.  This is optional
 * because we *may* be doing work on-operating channel, and want our
 * hardware unconditionally awake, but still let the AP send us normal frames.
 */
static void ieee80211_offchannel_ps_enable(struct ieee80211_sub_if_data *sdata,
					   bool tell_ap)
{
	struct ieee80211_local *local = sdata->local;
	struct ieee80211_if_managed *ifmgd = &sdata->u.mgd;

	local->offchannel_ps_enabled = false;

	/* FIXME: what to do when local->pspolling is true? */

	del_timer_sync(&local->dynamic_ps_timer);
	del_timer_sync(&ifmgd->bcn_mon_timer);
	del_timer_sync(&ifmgd->conn_mon_timer);

	cancel_work_sync(&local->dynamic_ps_enable_work);

	if (local->hw.conf.flags & IEEE80211_CONF_PS) {
		local->offchannel_ps_enabled = true;
		local->hw.conf.flags &= ~IEEE80211_CONF_PS;
		ieee80211_hw_config(local, IEEE80211_CONF_CHANGE_PS);
	}

	if (tell_ap && (!local->offchannel_ps_enabled ||
			!(local->hw.flags & IEEE80211_HW_PS_NULLFUNC_STACK)))
		/*
		 * If power save was enabled, no need to send a nullfunc
		 * frame because AP knows that we are sleeping. But if the
		 * hardware is creating the nullfunc frame for power save
		 * status (ie. IEEE80211_HW_PS_NULLFUNC_STACK is not
		 * enabled) and power save was enabled, the firmware just
		 * sent a null frame with power save disabled. So we need
		 * to send a new nullfunc frame to inform the AP that we
		 * are again sleeping.
		 */
		ieee80211_send_nullfunc(local, sdata, 1);
}

/* inform AP that we are awake again, unless power save is enabled */
static void ieee80211_offchannel_ps_disable(struct ieee80211_sub_if_data *sdata)
{
	struct ieee80211_local *local = sdata->local;

	if (!local->ps_sdata)
		ieee80211_send_nullfunc(local, sdata, 0);
	else if (local->offchannel_ps_enabled) {
		/*
		 * In !IEEE80211_HW_PS_NULLFUNC_STACK case the hardware
		 * will send a nullfunc frame with the powersave bit set
		 * even though the AP already knows that we are sleeping.
		 * This could be avoided by sending a null frame with power
		 * save bit disabled before enabling the power save, but
		 * this doesn't gain anything.
		 *
		 * When IEEE80211_HW_PS_NULLFUNC_STACK is enabled, no need
		 * to send a nullfunc frame because AP already knows that
		 * we are sleeping, let's just enable power save mode in
		 * hardware.
		 */
		/* TODO:  Only set hardware if CONF_PS changed?
		 * TODO:  Should we set offchannel_ps_enabled to false?
		 */
		local->hw.conf.flags |= IEEE80211_CONF_PS;
		ieee80211_hw_config(local, IEEE80211_CONF_CHANGE_PS);
	} else if (local->hw.conf.dynamic_ps_timeout > 0) {
		/*
		 * If IEEE80211_CONF_PS was not set and the dynamic_ps_timer
		 * had been running before leaving the operating channel,
		 * restart the timer now and send a nullfunc frame to inform
		 * the AP that we are awake.
		 */
		ieee80211_send_nullfunc(local, sdata, 0);
		mod_timer(&local->dynamic_ps_timer, jiffies +
			  msecs_to_jiffies(local->hw.conf.dynamic_ps_timeout));
	}

	ieee80211_sta_reset_beacon_monitor(sdata);
	ieee80211_sta_reset_conn_monitor(sdata);
}

void ieee80211_offchannel_stop_vifs(struct ieee80211_local *local,
				    bool offchannel_ps_enable)
{
	struct ieee80211_sub_if_data *sdata;

	/*
	 * notify the AP about us leaving the channel and stop all
	 * STA interfaces.
	 */
	mutex_lock(&local->iflist_mtx);
	list_for_each_entry(sdata, &local->interfaces, list) {
		if (!ieee80211_sdata_running(sdata))
			continue;

		if (sdata->vif.type != NL80211_IFTYPE_MONITOR)
			set_bit(SDATA_STATE_OFFCHANNEL, &sdata->state);

		/* Check to see if we should disable beaconing. */
		if (sdata->vif.type == NL80211_IFTYPE_AP ||
		    sdata->vif.type == NL80211_IFTYPE_ADHOC ||
		    sdata->vif.type == NL80211_IFTYPE_MESH_POINT)
			ieee80211_bss_info_change_notify(
				sdata, BSS_CHANGED_BEACON_ENABLED);

		if (sdata->vif.type != NL80211_IFTYPE_MONITOR) {
			netif_tx_stop_all_queues(sdata->dev);
			if (offchannel_ps_enable &&
			    (sdata->vif.type == NL80211_IFTYPE_STATION) &&
			    sdata->u.mgd.associated)
				ieee80211_offchannel_ps_enable(sdata, true);
		}
	}
	mutex_unlock(&local->iflist_mtx);
}

void ieee80211_offchannel_return(struct ieee80211_local *local,
				 bool offchannel_ps_disable)
{
	struct ieee80211_sub_if_data *sdata;

	mutex_lock(&local->iflist_mtx);
	list_for_each_entry(sdata, &local->interfaces, list) {
		if (sdata->vif.type != NL80211_IFTYPE_MONITOR)
			clear_bit(SDATA_STATE_OFFCHANNEL, &sdata->state);

		if (!ieee80211_sdata_running(sdata))
			continue;

		/* Tell AP we're back */
		if (offchannel_ps_disable &&
		    sdata->vif.type == NL80211_IFTYPE_STATION) {
			if (sdata->u.mgd.associated)
				ieee80211_offchannel_ps_disable(sdata);
		}

		if (sdata->vif.type != NL80211_IFTYPE_MONITOR) {
			/*
			 * This may wake up queues even though the driver
			 * currently has them stopped. This is not very
			 * likely, since the driver won't have gotten any
			 * (or hardly any) new packets while we weren't
			 * on the right channel, and even if it happens
			 * it will at most lead to queueing up one more
			 * packet per queue in mac80211 rather than on
			 * the interface qdisc.
			 */
			netif_tx_wake_all_queues(sdata->dev);
		}

		if (sdata->vif.type == NL80211_IFTYPE_AP ||
		    sdata->vif.type == NL80211_IFTYPE_ADHOC ||
		    sdata->vif.type == NL80211_IFTYPE_MESH_POINT)
			ieee80211_bss_info_change_notify(
				sdata, BSS_CHANGED_BEACON_ENABLED);
	}
	mutex_unlock(&local->iflist_mtx);
}

void ieee80211_handle_roc_started(struct ieee80211_roc_work *roc)
{
	if (roc->notified)
		return;

	if (roc->mgmt_tx_cookie) {
		if (!WARN_ON(!roc->frame)) {
			ieee80211_tx_skb(roc->sdata, roc->frame);
			roc->frame = NULL;
		}
	} else {
		cfg80211_ready_on_channel(roc->sdata->dev, (unsigned long)roc,
					  roc->chan, roc->chan_type,
					  roc->req_duration, GFP_KERNEL);
	}

	roc->notified = true;
}

static void ieee80211_hw_roc_start(struct work_struct *work)
{
	struct ieee80211_local *local =
		container_of(work, struct ieee80211_local, hw_roc_start);
	struct ieee80211_roc_work *roc, *dep, *tmp;

	mutex_lock(&local->mtx);

	if (list_empty(&local->roc_list))
		goto out_unlock;

	roc = list_first_entry(&local->roc_list, struct ieee80211_roc_work,
			       list);

	if (!roc->started)
		goto out_unlock;

	roc->hw_begun = true;
	roc->hw_start_time = local->hw_roc_start_time;

	ieee80211_handle_roc_started(roc);
	list_for_each_entry_safe(dep, tmp, &roc->dependents, list) {
		ieee80211_handle_roc_started(dep);

		if (dep->duration > roc->duration) {
			u32 dur = dep->duration;
			dep->duration = dur - roc->duration;
			roc->duration = dur;
			list_del(&dep->list);
			list_add(&dep->list, &roc->list);
		}
	}
 out_unlock:
	mutex_unlock(&local->mtx);
}

void ieee80211_ready_on_channel(struct ieee80211_hw *hw)
{
	struct ieee80211_local *local = hw_to_local(hw);

	local->hw_roc_start_time = jiffies;

	trace_api_ready_on_channel(local);

	ieee80211_queue_work(hw, &local->hw_roc_start);
}
EXPORT_SYMBOL_GPL(ieee80211_ready_on_channel);

void ieee80211_start_next_roc(struct ieee80211_local *local)
{
	struct ieee80211_roc_work *roc;

	lockdep_assert_held(&local->mtx);

	if (list_empty(&local->roc_list)) {
		ieee80211_run_deferred_scan(local);
		return;
	}

	roc = list_first_entry(&local->roc_list, struct ieee80211_roc_work,
			       list);

	if (local->ops->remain_on_channel) {
		int ret, duration = roc->duration;

		/* XXX: duplicated, see ieee80211_start_roc_work() */
		if (!duration)
			duration = 10;

		ret = drv_remain_on_channel(local, roc->chan,
					    roc->chan_type,
					    duration);

		roc->started = true;

		if (ret) {
			wiphy_warn(local->hw.wiphy,
				   "failed to start next HW ROC (%d)\n", ret);
			/*
			 * queue the work struct again to avoid recursion
			 * when multiple failures occur
			 */
			ieee80211_remain_on_channel_expired(&local->hw);
		}
	} else {
		/* delay it a bit */
		ieee80211_queue_delayed_work(&local->hw, &roc->work,
					     round_jiffies_relative(HZ/2));
	}
}

void ieee80211_roc_notify_destroy(struct ieee80211_roc_work *roc)
{
	struct ieee80211_roc_work *dep, *tmp;

	/* was never transmitted */
	if (roc->frame) {
		cfg80211_mgmt_tx_status(roc->sdata->dev,
					(unsigned long)roc->frame,
					roc->frame->data, roc->frame->len,
					false, GFP_KERNEL);
		kfree_skb(roc->frame);
	}

	if (!roc->mgmt_tx_cookie)
		cfg80211_remain_on_channel_expired(roc->sdata->dev,
						   (unsigned long)roc,
						   roc->chan, roc->chan_type,
						   GFP_KERNEL);

	list_for_each_entry_safe(dep, tmp, &roc->dependents, list)
		ieee80211_roc_notify_destroy(dep);

	kfree(roc);
}

void ieee80211_sw_roc_work(struct work_struct *work)
{
	struct ieee80211_roc_work *roc =
		container_of(work, struct ieee80211_roc_work, work.work);
	struct ieee80211_sub_if_data *sdata = roc->sdata;
	struct ieee80211_local *local = sdata->local;

	mutex_lock(&local->mtx);

	if (roc->abort)
		goto finish;

	if (WARN_ON(list_empty(&local->roc_list)))
		goto out_unlock;

	if (WARN_ON(roc != list_first_entry(&local->roc_list,
					    struct ieee80211_roc_work,
					    list)))
		goto out_unlock;

	if (!roc->started) {
		struct ieee80211_roc_work *dep;

		/* start this ROC */

		/* switch channel etc */
		ieee80211_recalc_idle(local);

		local->tmp_channel = roc->chan;
		local->tmp_channel_type = roc->chan_type;
		ieee80211_hw_config(local, 0);

		/* tell userspace or send frame */
		ieee80211_handle_roc_started(roc);
		list_for_each_entry(dep, &roc->dependents, list)
			ieee80211_handle_roc_started(dep);

		/* if it was pure TX, just finish right away */
		if (!roc->duration)
			goto finish;

		roc->started = true;
		ieee80211_queue_delayed_work(&local->hw, &roc->work,
					     msecs_to_jiffies(roc->duration));
	} else {
		/* finish this ROC */
 finish:
		list_del(&roc->list);
		ieee80211_roc_notify_destroy(roc);

		if (roc->started) {
			drv_flush(local, false);

			local->tmp_channel = NULL;
			ieee80211_hw_config(local, 0);

			ieee80211_offchannel_return(local, true);
		}

		ieee80211_recalc_idle(local);

		ieee80211_start_next_roc(local);
		ieee80211_run_deferred_scan(local);
	}

 out_unlock:
	mutex_unlock(&local->mtx);
}

static void ieee80211_hw_roc_done(struct work_struct *work)
{
	struct ieee80211_local *local =
		container_of(work, struct ieee80211_local, hw_roc_done);
	struct ieee80211_roc_work *roc;

	mutex_lock(&local->mtx);

	if (list_empty(&local->roc_list))
		goto out_unlock;

<<<<<<< HEAD
	/* was never transmitted */
	if (local->hw_roc_skb) {
		u64 cookie;

		cookie = local->hw_roc_cookie ^ 2;

		cfg80211_mgmt_tx_status(local->hw_roc_dev, cookie,
					local->hw_roc_skb->data,
					local->hw_roc_skb->len, false,
					GFP_KERNEL);

		kfree_skb(local->hw_roc_skb);
		local->hw_roc_skb = NULL;
		local->hw_roc_skb_for_status = NULL;
	}

	if (!local->hw_roc_for_tx)
		cfg80211_remain_on_channel_expired(local->hw_roc_dev,
						   local->hw_roc_cookie,
						   local->hw_roc_channel,
						   local->hw_roc_channel_type,
						   GFP_KERNEL);
=======
	roc = list_first_entry(&local->roc_list, struct ieee80211_roc_work,
			       list);

	if (!roc->started)
		goto out_unlock;
>>>>>>> 2eb278e0

	list_del(&roc->list);

	ieee80211_roc_notify_destroy(roc);

	/* if there's another roc, start it now */
	ieee80211_start_next_roc(local);

	/* or scan maybe */
	ieee80211_run_deferred_scan(local);

 out_unlock:
	mutex_unlock(&local->mtx);
}

void ieee80211_remain_on_channel_expired(struct ieee80211_hw *hw)
{
	struct ieee80211_local *local = hw_to_local(hw);

	trace_api_remain_on_channel_expired(local);

	ieee80211_queue_work(hw, &local->hw_roc_done);
}
EXPORT_SYMBOL_GPL(ieee80211_remain_on_channel_expired);

void ieee80211_roc_setup(struct ieee80211_local *local)
{
	INIT_WORK(&local->hw_roc_start, ieee80211_hw_roc_start);
	INIT_WORK(&local->hw_roc_done, ieee80211_hw_roc_done);
	INIT_LIST_HEAD(&local->roc_list);
}

void ieee80211_roc_purge(struct ieee80211_sub_if_data *sdata)
{
	struct ieee80211_local *local = sdata->local;
	struct ieee80211_roc_work *roc, *tmp;
	LIST_HEAD(tmp_list);

	mutex_lock(&local->mtx);
	list_for_each_entry_safe(roc, tmp, &local->roc_list, list) {
		if (roc->sdata != sdata)
			continue;

		if (roc->started && local->ops->remain_on_channel) {
			/* can race, so ignore return value */
			drv_cancel_remain_on_channel(local);
		}

		list_move_tail(&roc->list, &tmp_list);
		roc->abort = true;
	}

	ieee80211_start_next_roc(local);
	ieee80211_run_deferred_scan(local);
	mutex_unlock(&local->mtx);

	list_for_each_entry_safe(roc, tmp, &tmp_list, list) {
		if (local->ops->remain_on_channel) {
			list_del(&roc->list);
			ieee80211_roc_notify_destroy(roc);
		} else {
			ieee80211_queue_delayed_work(&local->hw, &roc->work, 0);

			/* work will clean up etc */
			flush_delayed_work(&roc->work);
		}
	}

	WARN_ON_ONCE(!list_empty(&tmp_list));
}<|MERGE_RESOLUTION|>--- conflicted
+++ resolved
@@ -397,36 +397,11 @@
 	if (list_empty(&local->roc_list))
 		goto out_unlock;
 
-<<<<<<< HEAD
-	/* was never transmitted */
-	if (local->hw_roc_skb) {
-		u64 cookie;
-
-		cookie = local->hw_roc_cookie ^ 2;
-
-		cfg80211_mgmt_tx_status(local->hw_roc_dev, cookie,
-					local->hw_roc_skb->data,
-					local->hw_roc_skb->len, false,
-					GFP_KERNEL);
-
-		kfree_skb(local->hw_roc_skb);
-		local->hw_roc_skb = NULL;
-		local->hw_roc_skb_for_status = NULL;
-	}
-
-	if (!local->hw_roc_for_tx)
-		cfg80211_remain_on_channel_expired(local->hw_roc_dev,
-						   local->hw_roc_cookie,
-						   local->hw_roc_channel,
-						   local->hw_roc_channel_type,
-						   GFP_KERNEL);
-=======
 	roc = list_first_entry(&local->roc_list, struct ieee80211_roc_work,
 			       list);
 
 	if (!roc->started)
 		goto out_unlock;
->>>>>>> 2eb278e0
 
 	list_del(&roc->list);
 
