/*
 * Copyright 2002-2005, Instant802 Networks, Inc.
 * Copyright 2005-2006, Devicescape Software, Inc.
 * Copyright 2006-2007	Jiri Benc <jbenc@suse.cz>
 *
 * This program is free software; you can redistribute it and/or modify
 * it under the terms of the GNU General Public License version 2 as
 * published by the Free Software Foundation.
 */

#include <net/mac80211.h>
#include <linux/module.h>
#include <linux/init.h>
#include <linux/netdevice.h>
#include <linux/types.h>
#include <linux/slab.h>
#include <linux/skbuff.h>
#include <linux/etherdevice.h>
#include <linux/if_arp.h>
#include <linux/rtnetlink.h>
#include <linux/bitmap.h>
#include <linux/pm_qos.h>
#include <linux/inetdevice.h>
#include <net/net_namespace.h>
#include <net/cfg80211.h>

#include "ieee80211_i.h"
#include "driver-ops.h"
#include "rate.h"
#include "mesh.h"
#include "wep.h"
#include "led.h"
#include "cfg.h"
#include "debugfs.h"

static struct lock_class_key ieee80211_rx_skb_queue_class;

void ieee80211_configure_filter(struct ieee80211_local *local)
{
	u64 mc;
	unsigned int changed_flags;
	unsigned int new_flags = 0;

	if (atomic_read(&local->iff_promiscs))
		new_flags |= FIF_PROMISC_IN_BSS;

	if (atomic_read(&local->iff_allmultis))
		new_flags |= FIF_ALLMULTI;

	if (local->monitors || test_bit(SCAN_SW_SCANNING, &local->scanning) ||
	    test_bit(SCAN_ONCHANNEL_SCANNING, &local->scanning))
		new_flags |= FIF_BCN_PRBRESP_PROMISC;

	if (local->fif_probe_req || local->probe_req_reg)
		new_flags |= FIF_PROBE_REQ;

	if (local->fif_fcsfail)
		new_flags |= FIF_FCSFAIL;

	if (local->fif_plcpfail)
		new_flags |= FIF_PLCPFAIL;

	if (local->fif_control)
		new_flags |= FIF_CONTROL;

	if (local->fif_other_bss)
		new_flags |= FIF_OTHER_BSS;

	if (local->fif_pspoll)
		new_flags |= FIF_PSPOLL;

	spin_lock_bh(&local->filter_lock);
	changed_flags = local->filter_flags ^ new_flags;

	mc = drv_prepare_multicast(local, &local->mc_list);
	spin_unlock_bh(&local->filter_lock);

	/* be a bit nasty */
	new_flags |= (1<<31);

	drv_configure_filter(local, changed_flags, &new_flags, mc);

	WARN_ON(new_flags & (1<<31));

	local->filter_flags = new_flags & ~(1<<31);
}

static void ieee80211_reconfig_filter(struct work_struct *work)
{
	struct ieee80211_local *local =
		container_of(work, struct ieee80211_local, reconfig_filter);

	ieee80211_configure_filter(local);
}

static u32 ieee80211_hw_conf_chan(struct ieee80211_local *local)
{
	struct ieee80211_channel *chan;
	u32 changed = 0;
	int power;
	enum nl80211_channel_type channel_type;
	u32 offchannel_flag;

	offchannel_flag = local->hw.conf.flags & IEEE80211_CONF_OFFCHANNEL;
	if (local->scan_channel) {
		chan = local->scan_channel;
		/* If scanning on oper channel, use whatever channel-type
		 * is currently in use.
		 */
		if (chan == local->_oper_channel)
			channel_type = local->_oper_channel_type;
		else
			channel_type = NL80211_CHAN_NO_HT;
	} else if (local->tmp_channel) {
		chan = local->tmp_channel;
		channel_type = local->tmp_channel_type;
	} else {
		chan = local->_oper_channel;
		channel_type = local->_oper_channel_type;
	}

	if (chan != local->_oper_channel ||
	    channel_type != local->_oper_channel_type)
		local->hw.conf.flags |= IEEE80211_CONF_OFFCHANNEL;
	else
		local->hw.conf.flags &= ~IEEE80211_CONF_OFFCHANNEL;

	offchannel_flag ^= local->hw.conf.flags & IEEE80211_CONF_OFFCHANNEL;

	if (offchannel_flag || chan != local->hw.conf.channel ||
	    channel_type != local->hw.conf.channel_type) {
		local->hw.conf.channel = chan;
		local->hw.conf.channel_type = channel_type;
		changed |= IEEE80211_CONF_CHANGE_CHANNEL;
	}

	if (!conf_is_ht(&local->hw.conf)) {
		/*
		 * mac80211.h documents that this is only valid
		 * when the channel is set to an HT type, and
		 * that otherwise STATIC is used.
		 */
		local->hw.conf.smps_mode = IEEE80211_SMPS_STATIC;
	} else if (local->hw.conf.smps_mode != local->smps_mode) {
		local->hw.conf.smps_mode = local->smps_mode;
		changed |= IEEE80211_CONF_CHANGE_SMPS;
	}

	if (test_bit(SCAN_SW_SCANNING, &local->scanning) ||
	    test_bit(SCAN_ONCHANNEL_SCANNING, &local->scanning) ||
	    test_bit(SCAN_HW_SCANNING, &local->scanning) ||
	    !local->ap_power_level)
		power = chan->max_power;
	else
		power = min(chan->max_power, local->ap_power_level);

	if (local->user_power_level >= 0)
		power = min(power, local->user_power_level);

	if (local->hw.conf.power_level != power) {
		changed |= IEEE80211_CONF_CHANGE_POWER;
		local->hw.conf.power_level = power;
	}

	return changed;
}

int ieee80211_hw_config(struct ieee80211_local *local, u32 changed)
{
	int ret = 0;

	might_sleep();

	if (!local->use_chanctx)
		changed |= ieee80211_hw_conf_chan(local);
	else
		changed &= ~(IEEE80211_CONF_CHANGE_CHANNEL |
			     IEEE80211_CONF_CHANGE_POWER);

	if (changed && local->open_count) {
		ret = drv_config(local, changed);
		/*
		 * Goal:
		 * HW reconfiguration should never fail, the driver has told
		 * us what it can support so it should live up to that promise.
		 *
		 * Current status:
		 * rfkill is not integrated with mac80211 and a
		 * configuration command can thus fail if hardware rfkill
		 * is enabled
		 *
		 * FIXME: integrate rfkill with mac80211 and then add this
		 * WARN_ON() back
		 *
		 */
		/* WARN_ON(ret); */
	}

	return ret;
}

void ieee80211_bss_info_change_notify(struct ieee80211_sub_if_data *sdata,
				      u32 changed)
{
	struct ieee80211_local *local = sdata->local;
	static const u8 zero[ETH_ALEN] = { 0 };

	if (!changed)
		return;

	if (sdata->vif.type == NL80211_IFTYPE_STATION) {
		sdata->vif.bss_conf.bssid = sdata->u.mgd.bssid;
	} else if (sdata->vif.type == NL80211_IFTYPE_ADHOC)
		sdata->vif.bss_conf.bssid = sdata->u.ibss.bssid;
	else if (sdata->vif.type == NL80211_IFTYPE_AP)
		sdata->vif.bss_conf.bssid = sdata->vif.addr;
	else if (sdata->vif.type == NL80211_IFTYPE_WDS)
		sdata->vif.bss_conf.bssid = NULL;
	else if (ieee80211_vif_is_mesh(&sdata->vif)) {
		sdata->vif.bss_conf.bssid = zero;
	} else if (sdata->vif.type == NL80211_IFTYPE_P2P_DEVICE) {
		sdata->vif.bss_conf.bssid = sdata->vif.addr;
		WARN_ONCE(changed & ~(BSS_CHANGED_IDLE),
			  "P2P Device BSS changed %#x", changed);
	} else {
		WARN_ON(1);
		return;
	}

	switch (sdata->vif.type) {
	case NL80211_IFTYPE_AP:
	case NL80211_IFTYPE_ADHOC:
	case NL80211_IFTYPE_WDS:
	case NL80211_IFTYPE_MESH_POINT:
		break;
	default:
		/* do not warn to simplify caller in scan.c */
		changed &= ~BSS_CHANGED_BEACON_ENABLED;
		if (WARN_ON(changed & BSS_CHANGED_BEACON))
			return;
		break;
	}

	if (changed & BSS_CHANGED_BEACON_ENABLED) {
		if (local->quiescing || !ieee80211_sdata_running(sdata) ||
		    test_bit(SDATA_STATE_OFFCHANNEL, &sdata->state)) {
			sdata->vif.bss_conf.enable_beacon = false;
		} else {
			/*
			 * Beacon should be enabled, but AP mode must
			 * check whether there is a beacon configured.
			 */
			switch (sdata->vif.type) {
			case NL80211_IFTYPE_AP:
				sdata->vif.bss_conf.enable_beacon =
					!!sdata->u.ap.beacon;
				break;
			case NL80211_IFTYPE_ADHOC:
				sdata->vif.bss_conf.enable_beacon =
					!!sdata->u.ibss.presp;
				break;
#ifdef CONFIG_MAC80211_MESH
			case NL80211_IFTYPE_MESH_POINT:
				sdata->vif.bss_conf.enable_beacon =
					!!sdata->u.mesh.mesh_id_len;
				break;
#endif
			default:
				/* not reached */
				WARN_ON(1);
				break;
			}
		}
	}

	drv_bss_info_changed(local, sdata, &sdata->vif.bss_conf, changed);
}

u32 ieee80211_reset_erp_info(struct ieee80211_sub_if_data *sdata)
{
	sdata->vif.bss_conf.use_cts_prot = false;
	sdata->vif.bss_conf.use_short_preamble = false;
	sdata->vif.bss_conf.use_short_slot = false;
	return BSS_CHANGED_ERP_CTS_PROT |
	       BSS_CHANGED_ERP_PREAMBLE |
	       BSS_CHANGED_ERP_SLOT;
}

static void ieee80211_tasklet_handler(unsigned long data)
{
	struct ieee80211_local *local = (struct ieee80211_local *) data;
	struct sta_info *sta, *tmp;
	struct skb_eosp_msg_data *eosp_data;
	struct sk_buff *skb;

	while ((skb = skb_dequeue(&local->skb_queue)) ||
	       (skb = skb_dequeue(&local->skb_queue_unreliable))) {
		switch (skb->pkt_type) {
		case IEEE80211_RX_MSG:
			/* Clear skb->pkt_type in order to not confuse kernel
			 * netstack. */
			skb->pkt_type = 0;
			ieee80211_rx(&local->hw, skb);
			break;
		case IEEE80211_TX_STATUS_MSG:
			skb->pkt_type = 0;
			ieee80211_tx_status(&local->hw, skb);
			break;
		case IEEE80211_EOSP_MSG:
			eosp_data = (void *)skb->cb;
			for_each_sta_info(local, eosp_data->sta, sta, tmp) {
				/* skip wrong virtual interface */
				if (memcmp(eosp_data->iface,
					   sta->sdata->vif.addr, ETH_ALEN))
					continue;
				clear_sta_flag(sta, WLAN_STA_SP);
				break;
			}
			dev_kfree_skb(skb);
			break;
		default:
			WARN(1, "mac80211: Packet is of unknown type %d\n",
			     skb->pkt_type);
			dev_kfree_skb(skb);
			break;
		}
	}
}

static void ieee80211_restart_work(struct work_struct *work)
{
	struct ieee80211_local *local =
		container_of(work, struct ieee80211_local, restart_work);

	/* wait for scan work complete */
	flush_workqueue(local->workqueue);

	mutex_lock(&local->mtx);
	WARN(test_bit(SCAN_HW_SCANNING, &local->scanning) ||
	     rcu_dereference_protected(local->sched_scan_sdata,
				       lockdep_is_held(&local->mtx)),
		"%s called with hardware scan in progress\n", __func__);
	mutex_unlock(&local->mtx);

	rtnl_lock();
	ieee80211_scan_cancel(local);
	ieee80211_reconfig(local);
	rtnl_unlock();
}

void ieee80211_restart_hw(struct ieee80211_hw *hw)
{
	struct ieee80211_local *local = hw_to_local(hw);

	trace_api_restart_hw(local);

	wiphy_info(hw->wiphy,
		   "Hardware restart was requested\n");

	/* use this reason, ieee80211_reconfig will unblock it */
	ieee80211_stop_queues_by_reason(hw,
		IEEE80211_QUEUE_STOP_REASON_SUSPEND);

	/*
	 * Stop all Rx during the reconfig. We don't want state changes
	 * or driver callbacks while this is in progress.
	 */
	local->in_reconfig = true;
	barrier();

	schedule_work(&local->restart_work);
}
EXPORT_SYMBOL(ieee80211_restart_hw);

#ifdef CONFIG_INET
static int ieee80211_ifa_changed(struct notifier_block *nb,
				 unsigned long data, void *arg)
{
	struct in_ifaddr *ifa = arg;
	struct ieee80211_local *local =
		container_of(nb, struct ieee80211_local,
			     ifa_notifier);
	struct net_device *ndev = ifa->ifa_dev->dev;
	struct wireless_dev *wdev = ndev->ieee80211_ptr;
	struct in_device *idev;
	struct ieee80211_sub_if_data *sdata;
	struct ieee80211_bss_conf *bss_conf;
	struct ieee80211_if_managed *ifmgd;
	int c = 0;

	/* Make sure it's our interface that got changed */
	if (!wdev)
		return NOTIFY_DONE;

	if (wdev->wiphy != local->hw.wiphy)
		return NOTIFY_DONE;

	sdata = IEEE80211_DEV_TO_SUB_IF(ndev);
	bss_conf = &sdata->vif.bss_conf;

	/* ARP filtering is only supported in managed mode */
	if (sdata->vif.type != NL80211_IFTYPE_STATION)
		return NOTIFY_DONE;

	idev = __in_dev_get_rtnl(sdata->dev);
	if (!idev)
		return NOTIFY_DONE;

	ifmgd = &sdata->u.mgd;
	mutex_lock(&ifmgd->mtx);

	/* Copy the addresses to the bss_conf list */
	ifa = idev->ifa_list;
	while (c < IEEE80211_BSS_ARP_ADDR_LIST_LEN && ifa) {
		bss_conf->arp_addr_list[c] = ifa->ifa_address;
		ifa = ifa->ifa_next;
		c++;
	}

	/* If not all addresses fit the list, disable filtering */
	if (ifa) {
		sdata->arp_filter_state = false;
		c = 0;
	} else {
		sdata->arp_filter_state = true;
	}
	bss_conf->arp_addr_cnt = c;

	/* Configure driver only if associated (which also implies it is up) */
	if (ifmgd->associated) {
		bss_conf->arp_filter_enabled = sdata->arp_filter_state;
		ieee80211_bss_info_change_notify(sdata,
						 BSS_CHANGED_ARP_FILTER);
	}

	mutex_unlock(&ifmgd->mtx);

	return NOTIFY_DONE;
}
#endif

static int ieee80211_napi_poll(struct napi_struct *napi, int budget)
{
	struct ieee80211_local *local =
		container_of(napi, struct ieee80211_local, napi);

	return local->ops->napi_poll(&local->hw, budget);
}

void ieee80211_napi_schedule(struct ieee80211_hw *hw)
{
	struct ieee80211_local *local = hw_to_local(hw);

	napi_schedule(&local->napi);
}
EXPORT_SYMBOL(ieee80211_napi_schedule);

void ieee80211_napi_complete(struct ieee80211_hw *hw)
{
	struct ieee80211_local *local = hw_to_local(hw);

	napi_complete(&local->napi);
}
EXPORT_SYMBOL(ieee80211_napi_complete);

/* There isn't a lot of sense in it, but you can transmit anything you like */
static const struct ieee80211_txrx_stypes
ieee80211_default_mgmt_stypes[NUM_NL80211_IFTYPES] = {
	[NL80211_IFTYPE_ADHOC] = {
		.tx = 0xffff,
		.rx = BIT(IEEE80211_STYPE_ACTION >> 4) |
			BIT(IEEE80211_STYPE_AUTH >> 4) |
			BIT(IEEE80211_STYPE_DEAUTH >> 4),
	},
	[NL80211_IFTYPE_STATION] = {
		.tx = 0xffff,
		.rx = BIT(IEEE80211_STYPE_ACTION >> 4) |
			BIT(IEEE80211_STYPE_PROBE_REQ >> 4),
	},
	[NL80211_IFTYPE_AP] = {
		.tx = 0xffff,
		.rx = BIT(IEEE80211_STYPE_ASSOC_REQ >> 4) |
			BIT(IEEE80211_STYPE_REASSOC_REQ >> 4) |
			BIT(IEEE80211_STYPE_PROBE_REQ >> 4) |
			BIT(IEEE80211_STYPE_DISASSOC >> 4) |
			BIT(IEEE80211_STYPE_AUTH >> 4) |
			BIT(IEEE80211_STYPE_DEAUTH >> 4) |
			BIT(IEEE80211_STYPE_ACTION >> 4),
	},
	[NL80211_IFTYPE_AP_VLAN] = {
		/* copy AP */
		.tx = 0xffff,
		.rx = BIT(IEEE80211_STYPE_ASSOC_REQ >> 4) |
			BIT(IEEE80211_STYPE_REASSOC_REQ >> 4) |
			BIT(IEEE80211_STYPE_PROBE_REQ >> 4) |
			BIT(IEEE80211_STYPE_DISASSOC >> 4) |
			BIT(IEEE80211_STYPE_AUTH >> 4) |
			BIT(IEEE80211_STYPE_DEAUTH >> 4) |
			BIT(IEEE80211_STYPE_ACTION >> 4),
	},
	[NL80211_IFTYPE_P2P_CLIENT] = {
		.tx = 0xffff,
		.rx = BIT(IEEE80211_STYPE_ACTION >> 4) |
			BIT(IEEE80211_STYPE_PROBE_REQ >> 4),
	},
	[NL80211_IFTYPE_P2P_GO] = {
		.tx = 0xffff,
		.rx = BIT(IEEE80211_STYPE_ASSOC_REQ >> 4) |
			BIT(IEEE80211_STYPE_REASSOC_REQ >> 4) |
			BIT(IEEE80211_STYPE_PROBE_REQ >> 4) |
			BIT(IEEE80211_STYPE_DISASSOC >> 4) |
			BIT(IEEE80211_STYPE_AUTH >> 4) |
			BIT(IEEE80211_STYPE_DEAUTH >> 4) |
			BIT(IEEE80211_STYPE_ACTION >> 4),
	},
	[NL80211_IFTYPE_MESH_POINT] = {
		.tx = 0xffff,
		.rx = BIT(IEEE80211_STYPE_ACTION >> 4) |
			BIT(IEEE80211_STYPE_AUTH >> 4) |
			BIT(IEEE80211_STYPE_DEAUTH >> 4),
	},
	[NL80211_IFTYPE_P2P_DEVICE] = {
		.tx = 0xffff,
		.rx = BIT(IEEE80211_STYPE_ACTION >> 4) |
			BIT(IEEE80211_STYPE_PROBE_REQ >> 4),
	},
};

static const struct ieee80211_ht_cap mac80211_ht_capa_mod_mask = {
	.ampdu_params_info = IEEE80211_HT_AMPDU_PARM_FACTOR |
			     IEEE80211_HT_AMPDU_PARM_DENSITY,

	.cap_info = cpu_to_le16(IEEE80211_HT_CAP_SUP_WIDTH_20_40 |
				IEEE80211_HT_CAP_MAX_AMSDU |
				IEEE80211_HT_CAP_SGI_40),
	.mcs = {
		.rx_mask = { 0xff, 0xff, 0xff, 0xff, 0xff,
			     0xff, 0xff, 0xff, 0xff, 0xff, },
	},
};

struct ieee80211_hw *ieee80211_alloc_hw(size_t priv_data_len,
					const struct ieee80211_ops *ops)
{
	struct ieee80211_local *local;
	int priv_size, i;
	struct wiphy *wiphy;
	bool use_chanctx;

	if (WARN_ON(!ops->tx || !ops->start || !ops->stop || !ops->config ||
		    !ops->add_interface || !ops->remove_interface ||
		    !ops->configure_filter))
		return NULL;

	if (WARN_ON(ops->sta_state && (ops->sta_add || ops->sta_remove)))
		return NULL;

	/* check all or no channel context operations exist */
	i = !!ops->add_chanctx + !!ops->remove_chanctx +
	    !!ops->change_chanctx + !!ops->assign_vif_chanctx +
	    !!ops->unassign_vif_chanctx;
	if (WARN_ON(i != 0 && i != 5))
		return NULL;
	use_chanctx = i == 5;

	/* Ensure 32-byte alignment of our private data and hw private data.
	 * We use the wiphy priv data for both our ieee80211_local and for
	 * the driver's private data
	 *
	 * In memory it'll be like this:
	 *
	 * +-------------------------+
	 * | struct wiphy	    |
	 * +-------------------------+
	 * | struct ieee80211_local  |
	 * +-------------------------+
	 * | driver's private data   |
	 * +-------------------------+
	 *
	 */
	priv_size = ALIGN(sizeof(*local), NETDEV_ALIGN) + priv_data_len;

	wiphy = wiphy_new(&mac80211_config_ops, priv_size);

	if (!wiphy)
		return NULL;

	wiphy->mgmt_stypes = ieee80211_default_mgmt_stypes;

	wiphy->privid = mac80211_wiphy_privid;

	wiphy->flags |= WIPHY_FLAG_NETNS_OK |
			WIPHY_FLAG_4ADDR_AP |
			WIPHY_FLAG_4ADDR_STATION |
			WIPHY_FLAG_REPORTS_OBSS |
			WIPHY_FLAG_OFFCHAN_TX;

	if (ops->remain_on_channel)
		wiphy->flags |= WIPHY_FLAG_HAS_REMAIN_ON_CHANNEL;

	wiphy->features |= NL80211_FEATURE_SK_TX_STATUS |
			   NL80211_FEATURE_SAE |
			   NL80211_FEATURE_HT_IBSS;

	if (!ops->hw_scan)
		wiphy->features |= NL80211_FEATURE_LOW_PRIORITY_SCAN |
				   NL80211_FEATURE_AP_SCAN;


	if (!ops->set_key)
		wiphy->flags |= WIPHY_FLAG_IBSS_RSN;

	wiphy->bss_priv_size = sizeof(struct ieee80211_bss);

	local = wiphy_priv(wiphy);

	local->hw.wiphy = wiphy;

	local->hw.priv = (char *)local + ALIGN(sizeof(*local), NETDEV_ALIGN);

	local->ops = ops;
	local->use_chanctx = use_chanctx;

	/* set up some defaults */
	local->hw.queues = 1;
	local->hw.max_rates = 1;
	local->hw.max_report_rates = 0;
	local->hw.max_rx_aggregation_subframes = IEEE80211_MAX_AMPDU_BUF;
	local->hw.max_tx_aggregation_subframes = IEEE80211_MAX_AMPDU_BUF;
	local->hw.offchannel_tx_hw_queue = IEEE80211_INVAL_HW_QUEUE;
	local->hw.conf.long_frame_max_tx_count = wiphy->retry_long;
	local->hw.conf.short_frame_max_tx_count = wiphy->retry_short;
	local->hw.radiotap_mcs_details = IEEE80211_RADIOTAP_MCS_HAVE_MCS |
					 IEEE80211_RADIOTAP_MCS_HAVE_GI |
					 IEEE80211_RADIOTAP_MCS_HAVE_BW;
	local->user_power_level = -1;
	wiphy->ht_capa_mod_mask = &mac80211_ht_capa_mod_mask;

	INIT_LIST_HEAD(&local->interfaces);

	__hw_addr_init(&local->mc_list);

	mutex_init(&local->iflist_mtx);
	mutex_init(&local->mtx);

	mutex_init(&local->key_mtx);
	spin_lock_init(&local->filter_lock);
	spin_lock_init(&local->queue_stop_reason_lock);

	INIT_LIST_HEAD(&local->chanctx_list);
	mutex_init(&local->chanctx_mtx);

	/*
	 * The rx_skb_queue is only accessed from tasklets,
	 * but other SKB queues are used from within IRQ
	 * context. Therefore, this one needs a different
	 * locking class so our direct, non-irq-safe use of
	 * the queue's lock doesn't throw lockdep warnings.
	 */
	skb_queue_head_init_class(&local->rx_skb_queue,
				  &ieee80211_rx_skb_queue_class);

	INIT_DELAYED_WORK(&local->scan_work, ieee80211_scan_work);

	INIT_WORK(&local->restart_work, ieee80211_restart_work);

	INIT_WORK(&local->reconfig_filter, ieee80211_reconfig_filter);
	local->smps_mode = IEEE80211_SMPS_OFF;

	INIT_WORK(&local->dynamic_ps_enable_work,
		  ieee80211_dynamic_ps_enable_work);
	INIT_WORK(&local->dynamic_ps_disable_work,
		  ieee80211_dynamic_ps_disable_work);
	setup_timer(&local->dynamic_ps_timer,
		    ieee80211_dynamic_ps_timer, (unsigned long) local);

	INIT_WORK(&local->sched_scan_stopped_work,
		  ieee80211_sched_scan_stopped_work);

	spin_lock_init(&local->ack_status_lock);
	idr_init(&local->ack_status_frames);
	/* preallocate at least one entry */
	idr_pre_get(&local->ack_status_frames, GFP_KERNEL);

	sta_info_init(local);

	for (i = 0; i < IEEE80211_MAX_QUEUES; i++) {
		skb_queue_head_init(&local->pending[i]);
		atomic_set(&local->agg_queue_stop[i], 0);
	}
	tasklet_init(&local->tx_pending_tasklet, ieee80211_tx_pending,
		     (unsigned long)local);

	tasklet_init(&local->tasklet,
		     ieee80211_tasklet_handler,
		     (unsigned long) local);

	skb_queue_head_init(&local->skb_queue);
	skb_queue_head_init(&local->skb_queue_unreliable);

	/* init dummy netdev for use w/ NAPI */
	init_dummy_netdev(&local->napi_dev);

	ieee80211_led_names(local);

	ieee80211_roc_setup(local);

	return &local->hw;
}
EXPORT_SYMBOL(ieee80211_alloc_hw);

int ieee80211_register_hw(struct ieee80211_hw *hw)
{
	struct ieee80211_local *local = hw_to_local(hw);
	int result, i;
	enum ieee80211_band band;
	int channels, max_bitrates;
	bool supp_ht, supp_vht;
	netdev_features_t feature_whitelist;
	static const u32 cipher_suites[] = {
		/* keep WEP first, it may be removed below */
		WLAN_CIPHER_SUITE_WEP40,
		WLAN_CIPHER_SUITE_WEP104,
		WLAN_CIPHER_SUITE_TKIP,
		WLAN_CIPHER_SUITE_CCMP,

		/* keep last -- depends on hw flags! */
		WLAN_CIPHER_SUITE_AES_CMAC
	};

	if (hw->flags & IEEE80211_HW_QUEUE_CONTROL &&
	    (local->hw.offchannel_tx_hw_queue == IEEE80211_INVAL_HW_QUEUE ||
	     local->hw.offchannel_tx_hw_queue >= local->hw.queues))
		return -EINVAL;

#ifdef CONFIG_PM
	if ((hw->wiphy->wowlan.flags || hw->wiphy->wowlan.n_patterns) &&
	    (!local->ops->suspend || !local->ops->resume))
		return -EINVAL;
#endif

	if ((hw->flags & IEEE80211_HW_SCAN_WHILE_IDLE) && !local->ops->hw_scan)
		return -EINVAL;

	if (!local->use_chanctx) {
		for (i = 0; i < local->hw.wiphy->n_iface_combinations; i++) {
			const struct ieee80211_iface_combination *comb;

			comb = &local->hw.wiphy->iface_combinations[i];

			if (comb->num_different_channels > 1)
				return -EINVAL;
		}
<<<<<<< HEAD

=======
	} else {
>>>>>>> ab3d59d2
		/*
		 * WDS is currently prohibited when channel contexts are used
		 * because there's no clear definition of which channel WDS
		 * type interfaces use
		 */
		if (local->hw.wiphy->interface_modes & BIT(NL80211_IFTYPE_WDS))
			return -EINVAL;
	}

	/* Only HW csum features are currently compatible with mac80211 */
	feature_whitelist = NETIF_F_IP_CSUM | NETIF_F_IPV6_CSUM |
			    NETIF_F_HW_CSUM;
	if (WARN_ON(hw->netdev_features & ~feature_whitelist))
		return -EINVAL;

	if (hw->max_report_rates == 0)
		hw->max_report_rates = hw->max_rates;

	local->rx_chains = 1;

	/*
	 * generic code guarantees at least one band,
	 * set this very early because much code assumes
	 * that hw.conf.channel is assigned
	 */
	channels = 0;
	max_bitrates = 0;
	supp_ht = false;
	supp_vht = false;
	for (band = 0; band < IEEE80211_NUM_BANDS; band++) {
		struct ieee80211_supported_band *sband;

		sband = local->hw.wiphy->bands[band];
		if (!sband)
			continue;
		if (!local->use_chanctx && !local->_oper_channel) {
			/* init channel we're on */
			local->hw.conf.channel =
			local->_oper_channel = &sband->channels[0];
			local->hw.conf.channel_type = NL80211_CHAN_NO_HT;
		}
		if (!local->monitor_channel) {
			local->monitor_channel = &sband->channels[0];
			local->monitor_channel_type = NL80211_CHAN_NO_HT;
		}
		channels += sband->n_channels;

		if (max_bitrates < sband->n_bitrates)
			max_bitrates = sband->n_bitrates;
		supp_ht = supp_ht || sband->ht_cap.ht_supported;
		supp_vht = supp_vht || sband->vht_cap.vht_supported;

		if (sband->ht_cap.ht_supported)
			local->rx_chains =
				max(ieee80211_mcs_to_chains(&sband->ht_cap.mcs),
				    local->rx_chains);

		/* TODO: consider VHT for RX chains, hopefully it's the same */
	}

	local->int_scan_req = kzalloc(sizeof(*local->int_scan_req) +
				      sizeof(void *) * channels, GFP_KERNEL);
	if (!local->int_scan_req)
		return -ENOMEM;

	for (band = 0; band < IEEE80211_NUM_BANDS; band++) {
		if (!local->hw.wiphy->bands[band])
			continue;
		local->int_scan_req->rates[band] = (u32) -1;
	}

	/* if low-level driver supports AP, we also support VLAN */
	if (local->hw.wiphy->interface_modes & BIT(NL80211_IFTYPE_AP)) {
		hw->wiphy->interface_modes |= BIT(NL80211_IFTYPE_AP_VLAN);
		hw->wiphy->software_iftypes |= BIT(NL80211_IFTYPE_AP_VLAN);
	}

	/* mac80211 always supports monitor */
	hw->wiphy->interface_modes |= BIT(NL80211_IFTYPE_MONITOR);
	hw->wiphy->software_iftypes |= BIT(NL80211_IFTYPE_MONITOR);

	/* mac80211 doesn't support more than one IBSS interface right now */
	for (i = 0; i < hw->wiphy->n_iface_combinations; i++) {
		const struct ieee80211_iface_combination *c;
		int j;

		c = &hw->wiphy->iface_combinations[i];

		for (j = 0; j < c->n_limits; j++)
			if ((c->limits[j].types & BIT(NL80211_IFTYPE_ADHOC)) &&
			    c->limits[j].max > 1)
				return -EINVAL;
	}

#ifndef CONFIG_MAC80211_MESH
	/* mesh depends on Kconfig, but drivers should set it if they want */
	local->hw.wiphy->interface_modes &= ~BIT(NL80211_IFTYPE_MESH_POINT);
#endif

	/* if the underlying driver supports mesh, mac80211 will (at least)
	 * provide routing of mesh authentication frames to userspace */
	if (local->hw.wiphy->interface_modes & BIT(NL80211_IFTYPE_MESH_POINT))
		local->hw.wiphy->flags |= WIPHY_FLAG_MESH_AUTH;

	/* mac80211 supports control port protocol changing */
	local->hw.wiphy->flags |= WIPHY_FLAG_CONTROL_PORT_PROTOCOL;

	if (local->hw.flags & IEEE80211_HW_SIGNAL_DBM)
		local->hw.wiphy->signal_type = CFG80211_SIGNAL_TYPE_MBM;
	else if (local->hw.flags & IEEE80211_HW_SIGNAL_UNSPEC)
		local->hw.wiphy->signal_type = CFG80211_SIGNAL_TYPE_UNSPEC;

	WARN((local->hw.flags & IEEE80211_HW_SUPPORTS_UAPSD)
	     && (local->hw.flags & IEEE80211_HW_PS_NULLFUNC_STACK),
	     "U-APSD not supported with HW_PS_NULLFUNC_STACK\n");

	/*
	 * Calculate scan IE length -- we need this to alloc
	 * memory and to subtract from the driver limit. It
	 * includes the DS Params, (extended) supported rates, and HT
	 * information -- SSID is the driver's responsibility.
	 */
	local->scan_ies_len = 4 + max_bitrates /* (ext) supp rates */ +
		3 /* DS Params */;
	if (supp_ht)
		local->scan_ies_len += 2 + sizeof(struct ieee80211_ht_cap);

	if (supp_vht)
		local->scan_ies_len +=
			2 + sizeof(struct ieee80211_vht_cap);

	if (!local->ops->hw_scan) {
		/* For hw_scan, driver needs to set these up. */
		local->hw.wiphy->max_scan_ssids = 4;
		local->hw.wiphy->max_scan_ie_len = IEEE80211_MAX_DATA_LEN;
	}

	/*
	 * If the driver supports any scan IEs, then assume the
	 * limit includes the IEs mac80211 will add, otherwise
	 * leave it at zero and let the driver sort it out; we
	 * still pass our IEs to the driver but userspace will
	 * not be allowed to in that case.
	 */
	if (local->hw.wiphy->max_scan_ie_len)
		local->hw.wiphy->max_scan_ie_len -= local->scan_ies_len;

	/* Set up cipher suites unless driver already did */
	if (!local->hw.wiphy->cipher_suites) {
		local->hw.wiphy->cipher_suites = cipher_suites;
		local->hw.wiphy->n_cipher_suites = ARRAY_SIZE(cipher_suites);
		if (!(local->hw.flags & IEEE80211_HW_MFP_CAPABLE))
			local->hw.wiphy->n_cipher_suites--;
	}
	if (IS_ERR(local->wep_tx_tfm) || IS_ERR(local->wep_rx_tfm)) {
		if (local->hw.wiphy->cipher_suites == cipher_suites) {
			local->hw.wiphy->cipher_suites += 2;
			local->hw.wiphy->n_cipher_suites -= 2;
		} else {
			u32 *suites;
			int r, w = 0;

			/* Filter out WEP */

			suites = kmemdup(
				local->hw.wiphy->cipher_suites,
				sizeof(u32) * local->hw.wiphy->n_cipher_suites,
				GFP_KERNEL);
			if (!suites)
				return -ENOMEM;
			for (r = 0; r < local->hw.wiphy->n_cipher_suites; r++) {
				u32 suite = local->hw.wiphy->cipher_suites[r];
				if (suite == WLAN_CIPHER_SUITE_WEP40 ||
				    suite == WLAN_CIPHER_SUITE_WEP104)
					continue;
				suites[w++] = suite;
			}
			local->hw.wiphy->cipher_suites = suites;
			local->hw.wiphy->n_cipher_suites = w;
			local->wiphy_ciphers_allocated = true;
		}
	}

	if (!local->ops->remain_on_channel)
		local->hw.wiphy->max_remain_on_channel_duration = 5000;

	if (local->ops->sched_scan_start)
		local->hw.wiphy->flags |= WIPHY_FLAG_SUPPORTS_SCHED_SCAN;

	/* mac80211 based drivers don't support internal TDLS setup */
	if (local->hw.wiphy->flags & WIPHY_FLAG_SUPPORTS_TDLS)
		local->hw.wiphy->flags |= WIPHY_FLAG_TDLS_EXTERNAL_SETUP;

	result = wiphy_register(local->hw.wiphy);
	if (result < 0)
		goto fail_wiphy_register;

	/*
	 * We use the number of queues for feature tests (QoS, HT) internally
	 * so restrict them appropriately.
	 */
	if (hw->queues > IEEE80211_MAX_QUEUES)
		hw->queues = IEEE80211_MAX_QUEUES;

	local->workqueue =
		alloc_ordered_workqueue(wiphy_name(local->hw.wiphy), 0);
	if (!local->workqueue) {
		result = -ENOMEM;
		goto fail_workqueue;
	}

	/*
	 * The hardware needs headroom for sending the frame,
	 * and we need some headroom for passing the frame to monitor
	 * interfaces, but never both at the same time.
	 */
	local->tx_headroom = max_t(unsigned int , local->hw.extra_tx_headroom,
				   IEEE80211_TX_STATUS_HEADROOM);

	debugfs_hw_add(local);

	/*
	 * if the driver doesn't specify a max listen interval we
	 * use 5 which should be a safe default
	 */
	if (local->hw.max_listen_interval == 0)
		local->hw.max_listen_interval = 5;

	local->hw.conf.listen_interval = local->hw.max_listen_interval;

	local->dynamic_ps_forced_timeout = -1;

	result = ieee80211_wep_init(local);
	if (result < 0)
		wiphy_debug(local->hw.wiphy, "Failed to initialize wep: %d\n",
			    result);

	ieee80211_led_init(local);

	rtnl_lock();

	result = ieee80211_init_rate_ctrl_alg(local,
					      hw->rate_control_algorithm);
	if (result < 0) {
		wiphy_debug(local->hw.wiphy,
			    "Failed to initialize rate control algorithm\n");
		goto fail_rate;
	}

	/* add one default STA interface if supported */
	if (local->hw.wiphy->interface_modes & BIT(NL80211_IFTYPE_STATION)) {
		result = ieee80211_if_add(local, "wlan%d", NULL,
					  NL80211_IFTYPE_STATION, NULL);
		if (result)
			wiphy_warn(local->hw.wiphy,
				   "Failed to add default virtual iface\n");
	}

	rtnl_unlock();

	local->network_latency_notifier.notifier_call =
		ieee80211_max_network_latency;
	result = pm_qos_add_notifier(PM_QOS_NETWORK_LATENCY,
				     &local->network_latency_notifier);
	if (result) {
		rtnl_lock();
		goto fail_pm_qos;
	}

#ifdef CONFIG_INET
	local->ifa_notifier.notifier_call = ieee80211_ifa_changed;
	result = register_inetaddr_notifier(&local->ifa_notifier);
	if (result)
		goto fail_ifa;
#endif

	netif_napi_add(&local->napi_dev, &local->napi, ieee80211_napi_poll,
			local->hw.napi_weight);

	return 0;

#ifdef CONFIG_INET
 fail_ifa:
	pm_qos_remove_notifier(PM_QOS_NETWORK_LATENCY,
			       &local->network_latency_notifier);
	rtnl_lock();
#endif
 fail_pm_qos:
	ieee80211_led_exit(local);
	ieee80211_remove_interfaces(local);
 fail_rate:
	rtnl_unlock();
	ieee80211_wep_free(local);
	sta_info_stop(local);
	destroy_workqueue(local->workqueue);
 fail_workqueue:
	wiphy_unregister(local->hw.wiphy);
 fail_wiphy_register:
	if (local->wiphy_ciphers_allocated)
		kfree(local->hw.wiphy->cipher_suites);
	kfree(local->int_scan_req);
	return result;
}
EXPORT_SYMBOL(ieee80211_register_hw);

void ieee80211_unregister_hw(struct ieee80211_hw *hw)
{
	struct ieee80211_local *local = hw_to_local(hw);

	tasklet_kill(&local->tx_pending_tasklet);
	tasklet_kill(&local->tasklet);

	pm_qos_remove_notifier(PM_QOS_NETWORK_LATENCY,
			       &local->network_latency_notifier);
#ifdef CONFIG_INET
	unregister_inetaddr_notifier(&local->ifa_notifier);
#endif

	rtnl_lock();

	/*
	 * At this point, interface list manipulations are fine
	 * because the driver cannot be handing us frames any
	 * more and the tasklet is killed.
	 */
	ieee80211_remove_interfaces(local);

	rtnl_unlock();

	cancel_work_sync(&local->restart_work);
	cancel_work_sync(&local->reconfig_filter);

	ieee80211_clear_tx_pending(local);
	rate_control_deinitialize(local);

	if (skb_queue_len(&local->skb_queue) ||
	    skb_queue_len(&local->skb_queue_unreliable))
		wiphy_warn(local->hw.wiphy, "skb_queue not empty\n");
	skb_queue_purge(&local->skb_queue);
	skb_queue_purge(&local->skb_queue_unreliable);
	skb_queue_purge(&local->rx_skb_queue);

	destroy_workqueue(local->workqueue);
	wiphy_unregister(local->hw.wiphy);
	sta_info_stop(local);
	ieee80211_wep_free(local);
	ieee80211_led_exit(local);
	kfree(local->int_scan_req);
}
EXPORT_SYMBOL(ieee80211_unregister_hw);

static int ieee80211_free_ack_frame(int id, void *p, void *data)
{
	WARN_ONCE(1, "Have pending ack frames!\n");
	kfree_skb(p);
	return 0;
}

void ieee80211_free_hw(struct ieee80211_hw *hw)
{
	struct ieee80211_local *local = hw_to_local(hw);

	mutex_destroy(&local->iflist_mtx);
	mutex_destroy(&local->mtx);

	if (local->wiphy_ciphers_allocated)
		kfree(local->hw.wiphy->cipher_suites);

	idr_for_each(&local->ack_status_frames,
		     ieee80211_free_ack_frame, NULL);
	idr_destroy(&local->ack_status_frames);

	wiphy_free(local->hw.wiphy);
}
EXPORT_SYMBOL(ieee80211_free_hw);

static int __init ieee80211_init(void)
{
	struct sk_buff *skb;
	int ret;

	BUILD_BUG_ON(sizeof(struct ieee80211_tx_info) > sizeof(skb->cb));
	BUILD_BUG_ON(offsetof(struct ieee80211_tx_info, driver_data) +
		     IEEE80211_TX_INFO_DRIVER_DATA_SIZE > sizeof(skb->cb));

	ret = rc80211_minstrel_init();
	if (ret)
		return ret;

	ret = rc80211_minstrel_ht_init();
	if (ret)
		goto err_minstrel;

	ret = rc80211_pid_init();
	if (ret)
		goto err_pid;

	ret = ieee80211_iface_init();
	if (ret)
		goto err_netdev;

	return 0;
 err_netdev:
	rc80211_pid_exit();
 err_pid:
	rc80211_minstrel_ht_exit();
 err_minstrel:
	rc80211_minstrel_exit();

	return ret;
}

static void __exit ieee80211_exit(void)
{
	rc80211_pid_exit();
	rc80211_minstrel_ht_exit();
	rc80211_minstrel_exit();

	if (mesh_allocated)
		ieee80211s_stop();

	ieee80211_iface_exit();

	rcu_barrier();
}


subsys_initcall(ieee80211_init);
module_exit(ieee80211_exit);

MODULE_DESCRIPTION("IEEE 802.11 subsystem");
MODULE_LICENSE("GPL");<|MERGE_RESOLUTION|>--- conflicted
+++ resolved
@@ -751,11 +751,7 @@
 			if (comb->num_different_channels > 1)
 				return -EINVAL;
 		}
-<<<<<<< HEAD
-
-=======
 	} else {
->>>>>>> ab3d59d2
 		/*
 		 * WDS is currently prohibited when channel contexts are used
 		 * because there's no clear definition of which channel WDS
