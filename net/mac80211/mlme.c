--- conflicted
+++ resolved
@@ -2449,7 +2449,6 @@
 	chanctx_conf = rcu_dereference(sdata->vif.chanctx_conf);
 	if (!chanctx_conf) {
 		rcu_read_unlock();
-<<<<<<< HEAD
 		return;
 	}
 
@@ -2457,15 +2456,6 @@
 		rcu_read_unlock();
 		return;
 	}
-=======
-		return;
-	}
-
-	if (rx_status->freq != chanctx_conf->channel->center_freq) {
-		rcu_read_unlock();
-		return;
-	}
->>>>>>> ab3d59d2
 	chan = chanctx_conf->channel;
 	rcu_read_unlock();
 
