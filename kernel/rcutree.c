/*
 * Read-Copy Update mechanism for mutual exclusion
 *
 * This program is free software; you can redistribute it and/or modify
 * it under the terms of the GNU General Public License as published by
 * the Free Software Foundation; either version 2 of the License, or
 * (at your option) any later version.
 *
 * This program is distributed in the hope that it will be useful,
 * but WITHOUT ANY WARRANTY; without even the implied warranty of
 * MERCHANTABILITY or FITNESS FOR A PARTICULAR PURPOSE.  See the
 * GNU General Public License for more details.
 *
 * You should have received a copy of the GNU General Public License
 * along with this program; if not, write to the Free Software
 * Foundation, Inc., 59 Temple Place - Suite 330, Boston, MA 02111-1307, USA.
 *
 * Copyright IBM Corporation, 2008
 *
 * Authors: Dipankar Sarma <dipankar@in.ibm.com>
 *	    Manfred Spraul <manfred@colorfullife.com>
 *	    Paul E. McKenney <paulmck@linux.vnet.ibm.com> Hierarchical version
 *
 * Based on the original work by Paul McKenney <paulmck@us.ibm.com>
 * and inputs from Rusty Russell, Andrea Arcangeli and Andi Kleen.
 *
 * For detailed explanation of Read-Copy Update mechanism see -
 *	Documentation/RCU
 */
#include <linux/types.h>
#include <linux/kernel.h>
#include <linux/init.h>
#include <linux/spinlock.h>
#include <linux/smp.h>
#include <linux/rcupdate.h>
#include <linux/interrupt.h>
#include <linux/sched.h>
#include <linux/nmi.h>
#include <linux/atomic.h>
#include <linux/bitops.h>
#include <linux/module.h>
#include <linux/completion.h>
#include <linux/moduleparam.h>
#include <linux/percpu.h>
#include <linux/notifier.h>
#include <linux/cpu.h>
#include <linux/mutex.h>
#include <linux/time.h>
#include <linux/kernel_stat.h>
#include <linux/wait.h>
#include <linux/kthread.h>
#include <linux/prefetch.h>

#include "rcutree.h"

/* Data structures. */

static struct lock_class_key rcu_node_class[NUM_RCU_LVLS];

#define RCU_STATE_INITIALIZER(structname) { \
	.level = { &structname.node[0] }, \
	.levelcnt = { \
		NUM_RCU_LVL_0,  /* root of hierarchy. */ \
		NUM_RCU_LVL_1, \
		NUM_RCU_LVL_2, \
		NUM_RCU_LVL_3, \
		NUM_RCU_LVL_4, /* == MAX_RCU_LVLS */ \
	}, \
	.signaled = RCU_GP_IDLE, \
	.gpnum = -300, \
	.completed = -300, \
	.onofflock = __RAW_SPIN_LOCK_UNLOCKED(&structname.onofflock), \
	.fqslock = __RAW_SPIN_LOCK_UNLOCKED(&structname.fqslock), \
	.n_force_qs = 0, \
	.n_force_qs_ngp = 0, \
	.name = #structname, \
}

struct rcu_state rcu_sched_state = RCU_STATE_INITIALIZER(rcu_sched_state);
DEFINE_PER_CPU(struct rcu_data, rcu_sched_data);

struct rcu_state rcu_bh_state = RCU_STATE_INITIALIZER(rcu_bh_state);
DEFINE_PER_CPU(struct rcu_data, rcu_bh_data);

static struct rcu_state *rcu_state;

int rcu_scheduler_active __read_mostly;
EXPORT_SYMBOL_GPL(rcu_scheduler_active);

#ifdef CONFIG_RCU_BOOST

/*
 * Control variables for per-CPU and per-rcu_node kthreads.  These
 * handle all flavors of RCU.
 */
static DEFINE_PER_CPU(struct task_struct *, rcu_cpu_kthread_task);
DEFINE_PER_CPU(unsigned int, rcu_cpu_kthread_status);
DEFINE_PER_CPU(int, rcu_cpu_kthread_cpu);
DEFINE_PER_CPU(unsigned int, rcu_cpu_kthread_loops);
DEFINE_PER_CPU(char, rcu_cpu_has_work);
static char rcu_kthreads_spawnable;

#endif /* #ifdef CONFIG_RCU_BOOST */

static void rcu_node_kthread_setaffinity(struct rcu_node *rnp, int outgoingcpu);
static void invoke_rcu_core(void);
static void invoke_rcu_callbacks(struct rcu_state *rsp, struct rcu_data *rdp);

#define RCU_KTHREAD_PRIO 1	/* RT priority for per-CPU kthreads. */

/*
 * Track the rcutorture test sequence number and the update version
 * number within a given test.  The rcutorture_testseq is incremented
 * on every rcutorture module load and unload, so has an odd value
 * when a test is running.  The rcutorture_vernum is set to zero
 * when rcutorture starts and is incremented on each rcutorture update.
 * These variables enable correlating rcutorture output with the
 * RCU tracing information.
 */
unsigned long rcutorture_testseq;
unsigned long rcutorture_vernum;

/*
 * Return true if an RCU grace period is in progress.  The ACCESS_ONCE()s
 * permit this function to be invoked without holding the root rcu_node
 * structure's ->lock, but of course results can be subject to change.
 */
static int rcu_gp_in_progress(struct rcu_state *rsp)
{
	return ACCESS_ONCE(rsp->completed) != ACCESS_ONCE(rsp->gpnum);
}

/*
 * Note a quiescent state.  Because we do not need to know
 * how many quiescent states passed, just if there was at least
 * one since the start of the grace period, this just sets a flag.
 */
void rcu_sched_qs(int cpu)
{
	struct rcu_data *rdp = &per_cpu(rcu_sched_data, cpu);

	rdp->passed_quiesc_completed = rdp->gpnum - 1;
	barrier();
	rdp->passed_quiesc = 1;
}

void rcu_bh_qs(int cpu)
{
	struct rcu_data *rdp = &per_cpu(rcu_bh_data, cpu);

	rdp->passed_quiesc_completed = rdp->gpnum - 1;
	barrier();
	rdp->passed_quiesc = 1;
}

/*
 * Note a context switch.  This is a quiescent state for RCU-sched,
 * and requires special handling for preemptible RCU.
 */
void rcu_note_context_switch(int cpu)
{
	rcu_sched_qs(cpu);
	rcu_preempt_note_context_switch(cpu);
}
EXPORT_SYMBOL_GPL(rcu_note_context_switch);

#ifdef CONFIG_NO_HZ
DEFINE_PER_CPU(struct rcu_dynticks, rcu_dynticks) = {
	.dynticks_nesting = 1,
	.dynticks = ATOMIC_INIT(1),
};
#endif /* #ifdef CONFIG_NO_HZ */

static int blimit = 10;		/* Maximum callbacks per softirq. */
static int qhimark = 10000;	/* If this many pending, ignore blimit. */
static int qlowmark = 100;	/* Once only this many pending, use blimit. */

module_param(blimit, int, 0);
module_param(qhimark, int, 0);
module_param(qlowmark, int, 0);

int rcu_cpu_stall_suppress __read_mostly;
module_param(rcu_cpu_stall_suppress, int, 0644);

static void force_quiescent_state(struct rcu_state *rsp, int relaxed);
static int rcu_pending(int cpu);

/*
 * Return the number of RCU-sched batches processed thus far for debug & stats.
 */
long rcu_batches_completed_sched(void)
{
	return rcu_sched_state.completed;
}
EXPORT_SYMBOL_GPL(rcu_batches_completed_sched);

/*
 * Return the number of RCU BH batches processed thus far for debug & stats.
 */
long rcu_batches_completed_bh(void)
{
	return rcu_bh_state.completed;
}
EXPORT_SYMBOL_GPL(rcu_batches_completed_bh);

/*
 * Force a quiescent state for RCU BH.
 */
void rcu_bh_force_quiescent_state(void)
{
	force_quiescent_state(&rcu_bh_state, 0);
}
EXPORT_SYMBOL_GPL(rcu_bh_force_quiescent_state);

/*
 * Record the number of times rcutorture tests have been initiated and
 * terminated.  This information allows the debugfs tracing stats to be
 * correlated to the rcutorture messages, even when the rcutorture module
 * is being repeatedly loaded and unloaded.  In other words, we cannot
 * store this state in rcutorture itself.
 */
void rcutorture_record_test_transition(void)
{
	rcutorture_testseq++;
	rcutorture_vernum = 0;
}
EXPORT_SYMBOL_GPL(rcutorture_record_test_transition);

/*
 * Record the number of writer passes through the current rcutorture test.
 * This is also used to correlate debugfs tracing stats with the rcutorture
 * messages.
 */
void rcutorture_record_progress(unsigned long vernum)
{
	rcutorture_vernum++;
}
EXPORT_SYMBOL_GPL(rcutorture_record_progress);

/*
 * Force a quiescent state for RCU-sched.
 */
void rcu_sched_force_quiescent_state(void)
{
	force_quiescent_state(&rcu_sched_state, 0);
}
EXPORT_SYMBOL_GPL(rcu_sched_force_quiescent_state);

/*
 * Does the CPU have callbacks ready to be invoked?
 */
static int
cpu_has_callbacks_ready_to_invoke(struct rcu_data *rdp)
{
	return &rdp->nxtlist != rdp->nxttail[RCU_DONE_TAIL];
}

/*
 * Does the current CPU require a yet-as-unscheduled grace period?
 */
static int
cpu_needs_another_gp(struct rcu_state *rsp, struct rcu_data *rdp)
{
	return *rdp->nxttail[RCU_DONE_TAIL] && !rcu_gp_in_progress(rsp);
}

/*
 * Return the root node of the specified rcu_state structure.
 */
static struct rcu_node *rcu_get_root(struct rcu_state *rsp)
{
	return &rsp->node[0];
}

#ifdef CONFIG_SMP

/*
 * If the specified CPU is offline, tell the caller that it is in
 * a quiescent state.  Otherwise, whack it with a reschedule IPI.
 * Grace periods can end up waiting on an offline CPU when that
 * CPU is in the process of coming online -- it will be added to the
 * rcu_node bitmasks before it actually makes it online.  The same thing
 * can happen while a CPU is in the process of coming online.  Because this
 * race is quite rare, we check for it after detecting that the grace
 * period has been delayed rather than checking each and every CPU
 * each and every time we start a new grace period.
 */
static int rcu_implicit_offline_qs(struct rcu_data *rdp)
{
	/*
	 * If the CPU is offline, it is in a quiescent state.  We can
	 * trust its state not to change because interrupts are disabled.
	 */
	if (cpu_is_offline(rdp->cpu)) {
		rdp->offline_fqs++;
		return 1;
	}

	/* If preemptible RCU, no point in sending reschedule IPI. */
	if (rdp->preemptible)
		return 0;

	/* The CPU is online, so send it a reschedule IPI. */
	if (rdp->cpu != smp_processor_id())
		smp_send_reschedule(rdp->cpu);
	else
		set_need_resched();
	rdp->resched_ipi++;
	return 0;
}

#endif /* #ifdef CONFIG_SMP */

#ifdef CONFIG_NO_HZ

/**
 * rcu_enter_nohz - inform RCU that current CPU is entering nohz
 *
 * Enter nohz mode, in other words, -leave- the mode in which RCU
 * read-side critical sections can occur.  (Though RCU read-side
 * critical sections can occur in irq handlers in nohz mode, a possibility
 * handled by rcu_irq_enter() and rcu_irq_exit()).
 */
void rcu_enter_nohz(void)
{
	unsigned long flags;
	struct rcu_dynticks *rdtp;

	local_irq_save(flags);
	rdtp = &__get_cpu_var(rcu_dynticks);
	if (--rdtp->dynticks_nesting) {
		local_irq_restore(flags);
		return;
	}
	/* CPUs seeing atomic_inc() must see prior RCU read-side crit sects */
	smp_mb__before_atomic_inc();  /* See above. */
	atomic_inc(&rdtp->dynticks);
	smp_mb__after_atomic_inc();  /* Force ordering with next sojourn. */
	WARN_ON_ONCE(atomic_read(&rdtp->dynticks) & 0x1);
	local_irq_restore(flags);

	/* If the interrupt queued a callback, get out of dyntick mode. */
	if (in_irq() &&
	    (__get_cpu_var(rcu_sched_data).nxtlist ||
	     __get_cpu_var(rcu_bh_data).nxtlist ||
	     rcu_preempt_needs_cpu(smp_processor_id())))
		set_need_resched();
}

/*
 * rcu_exit_nohz - inform RCU that current CPU is leaving nohz
 *
 * Exit nohz mode, in other words, -enter- the mode in which RCU
 * read-side critical sections normally occur.
 */
void rcu_exit_nohz(void)
{
	unsigned long flags;
	struct rcu_dynticks *rdtp;

	local_irq_save(flags);
	rdtp = &__get_cpu_var(rcu_dynticks);
	if (rdtp->dynticks_nesting++) {
		local_irq_restore(flags);
		return;
	}
	smp_mb__before_atomic_inc();  /* Force ordering w/previous sojourn. */
	atomic_inc(&rdtp->dynticks);
	/* CPUs seeing atomic_inc() must see later RCU read-side crit sects */
	smp_mb__after_atomic_inc();  /* See above. */
	WARN_ON_ONCE(!(atomic_read(&rdtp->dynticks) & 0x1));
	local_irq_restore(flags);
}

/**
 * rcu_nmi_enter - inform RCU of entry to NMI context
 *
 * If the CPU was idle with dynamic ticks active, and there is no
 * irq handler running, this updates rdtp->dynticks_nmi to let the
 * RCU grace-period handling know that the CPU is active.
 */
void rcu_nmi_enter(void)
{
	struct rcu_dynticks *rdtp = &__get_cpu_var(rcu_dynticks);

	if (rdtp->dynticks_nmi_nesting == 0 &&
	    (atomic_read(&rdtp->dynticks) & 0x1))
		return;
	rdtp->dynticks_nmi_nesting++;
	smp_mb__before_atomic_inc();  /* Force delay from prior write. */
	atomic_inc(&rdtp->dynticks);
	/* CPUs seeing atomic_inc() must see later RCU read-side crit sects */
	smp_mb__after_atomic_inc();  /* See above. */
	WARN_ON_ONCE(!(atomic_read(&rdtp->dynticks) & 0x1));
}

/**
 * rcu_nmi_exit - inform RCU of exit from NMI context
 *
 * If the CPU was idle with dynamic ticks active, and there is no
 * irq handler running, this updates rdtp->dynticks_nmi to let the
 * RCU grace-period handling know that the CPU is no longer active.
 */
void rcu_nmi_exit(void)
{
	struct rcu_dynticks *rdtp = &__get_cpu_var(rcu_dynticks);

	if (rdtp->dynticks_nmi_nesting == 0 ||
	    --rdtp->dynticks_nmi_nesting != 0)
		return;
	/* CPUs seeing atomic_inc() must see prior RCU read-side crit sects */
	smp_mb__before_atomic_inc();  /* See above. */
	atomic_inc(&rdtp->dynticks);
	smp_mb__after_atomic_inc();  /* Force delay to next write. */
	WARN_ON_ONCE(atomic_read(&rdtp->dynticks) & 0x1);
}

/**
 * rcu_irq_enter - inform RCU of entry to hard irq context
 *
 * If the CPU was idle with dynamic ticks active, this updates the
 * rdtp->dynticks to let the RCU handling know that the CPU is active.
 */
void rcu_irq_enter(void)
{
	rcu_exit_nohz();
}

/**
 * rcu_irq_exit - inform RCU of exit from hard irq context
 *
 * If the CPU was idle with dynamic ticks active, update the rdp->dynticks
 * to put let the RCU handling be aware that the CPU is going back to idle
 * with no ticks.
 */
void rcu_irq_exit(void)
{
	rcu_enter_nohz();
}

#ifdef CONFIG_SMP

/*
 * Snapshot the specified CPU's dynticks counter so that we can later
 * credit them with an implicit quiescent state.  Return 1 if this CPU
 * is in dynticks idle mode, which is an extended quiescent state.
 */
static int dyntick_save_progress_counter(struct rcu_data *rdp)
{
	rdp->dynticks_snap = atomic_add_return(0, &rdp->dynticks->dynticks);
	return 0;
}

/*
 * Return true if the specified CPU has passed through a quiescent
 * state by virtue of being in or having passed through an dynticks
 * idle state since the last call to dyntick_save_progress_counter()
 * for this same CPU.
 */
static int rcu_implicit_dynticks_qs(struct rcu_data *rdp)
{
	unsigned long curr;
	unsigned long snap;

	curr = (unsigned long)atomic_add_return(0, &rdp->dynticks->dynticks);
	snap = (unsigned long)rdp->dynticks_snap;

	/*
	 * If the CPU passed through or entered a dynticks idle phase with
	 * no active irq/NMI handlers, then we can safely pretend that the CPU
	 * already acknowledged the request to pass through a quiescent
	 * state.  Either way, that CPU cannot possibly be in an RCU
	 * read-side critical section that started before the beginning
	 * of the current RCU grace period.
	 */
	if ((curr & 0x1) == 0 || ULONG_CMP_GE(curr, snap + 2)) {
		rdp->dynticks_fqs++;
		return 1;
	}

	/* Go check for the CPU being offline. */
	return rcu_implicit_offline_qs(rdp);
}

#endif /* #ifdef CONFIG_SMP */

#else /* #ifdef CONFIG_NO_HZ */

#ifdef CONFIG_SMP

static int dyntick_save_progress_counter(struct rcu_data *rdp)
{
	return 0;
}

static int rcu_implicit_dynticks_qs(struct rcu_data *rdp)
{
	return rcu_implicit_offline_qs(rdp);
}

#endif /* #ifdef CONFIG_SMP */

#endif /* #else #ifdef CONFIG_NO_HZ */

int rcu_cpu_stall_suppress __read_mostly;

static void record_gp_stall_check_time(struct rcu_state *rsp)
{
	rsp->gp_start = jiffies;
	rsp->jiffies_stall = jiffies + RCU_SECONDS_TILL_STALL_CHECK;
}

static void print_other_cpu_stall(struct rcu_state *rsp)
{
	int cpu;
	long delta;
	unsigned long flags;
	struct rcu_node *rnp = rcu_get_root(rsp);

	/* Only let one CPU complain about others per time interval. */

	raw_spin_lock_irqsave(&rnp->lock, flags);
	delta = jiffies - rsp->jiffies_stall;
	if (delta < RCU_STALL_RAT_DELAY || !rcu_gp_in_progress(rsp)) {
		raw_spin_unlock_irqrestore(&rnp->lock, flags);
		return;
	}
	rsp->jiffies_stall = jiffies + RCU_SECONDS_TILL_STALL_RECHECK;

	/*
	 * Now rat on any tasks that got kicked up to the root rcu_node
	 * due to CPU offlining.
	 */
	rcu_print_task_stall(rnp);
	raw_spin_unlock_irqrestore(&rnp->lock, flags);

	/*
	 * OK, time to rat on our buddy...
	 * See Documentation/RCU/stallwarn.txt for info on how to debug
	 * RCU CPU stall warnings.
	 */
	printk(KERN_ERR "INFO: %s detected stalls on CPUs/tasks: {",
	       rsp->name);
	rcu_for_each_leaf_node(rsp, rnp) {
		raw_spin_lock_irqsave(&rnp->lock, flags);
		rcu_print_task_stall(rnp);
		raw_spin_unlock_irqrestore(&rnp->lock, flags);
		if (rnp->qsmask == 0)
			continue;
		for (cpu = 0; cpu <= rnp->grphi - rnp->grplo; cpu++)
			if (rnp->qsmask & (1UL << cpu))
				printk(" %d", rnp->grplo + cpu);
	}
	printk("} (detected by %d, t=%ld jiffies)\n",
	       smp_processor_id(), (long)(jiffies - rsp->gp_start));
	trigger_all_cpu_backtrace();

	/* If so configured, complain about tasks blocking the grace period. */

	rcu_print_detail_task_stall(rsp);

	force_quiescent_state(rsp, 0);  /* Kick them all. */
}

static void print_cpu_stall(struct rcu_state *rsp)
{
	unsigned long flags;
	struct rcu_node *rnp = rcu_get_root(rsp);

	/*
	 * OK, time to rat on ourselves...
	 * See Documentation/RCU/stallwarn.txt for info on how to debug
	 * RCU CPU stall warnings.
	 */
	printk(KERN_ERR "INFO: %s detected stall on CPU %d (t=%lu jiffies)\n",
	       rsp->name, smp_processor_id(), jiffies - rsp->gp_start);
	trigger_all_cpu_backtrace();

	raw_spin_lock_irqsave(&rnp->lock, flags);
	if (ULONG_CMP_GE(jiffies, rsp->jiffies_stall))
		rsp->jiffies_stall =
			jiffies + RCU_SECONDS_TILL_STALL_RECHECK;
	raw_spin_unlock_irqrestore(&rnp->lock, flags);

	set_need_resched();  /* kick ourselves to get things going. */
}

static void check_cpu_stall(struct rcu_state *rsp, struct rcu_data *rdp)
{
	unsigned long j;
	unsigned long js;
	struct rcu_node *rnp;

	if (rcu_cpu_stall_suppress)
		return;
	j = ACCESS_ONCE(jiffies);
	js = ACCESS_ONCE(rsp->jiffies_stall);
	rnp = rdp->mynode;
	if ((ACCESS_ONCE(rnp->qsmask) & rdp->grpmask) && ULONG_CMP_GE(j, js)) {

		/* We haven't checked in, so go dump stack. */
		print_cpu_stall(rsp);

	} else if (rcu_gp_in_progress(rsp) &&
		   ULONG_CMP_GE(j, js + RCU_STALL_RAT_DELAY)) {

		/* They had a few time units to dump stack, so complain. */
		print_other_cpu_stall(rsp);
	}
}

static int rcu_panic(struct notifier_block *this, unsigned long ev, void *ptr)
{
	rcu_cpu_stall_suppress = 1;
	return NOTIFY_DONE;
}

/**
 * rcu_cpu_stall_reset - prevent further stall warnings in current grace period
 *
 * Set the stall-warning timeout way off into the future, thus preventing
 * any RCU CPU stall-warning messages from appearing in the current set of
 * RCU grace periods.
 *
 * The caller must disable hard irqs.
 */
void rcu_cpu_stall_reset(void)
{
	rcu_sched_state.jiffies_stall = jiffies + ULONG_MAX / 2;
	rcu_bh_state.jiffies_stall = jiffies + ULONG_MAX / 2;
	rcu_preempt_stall_reset();
}

static struct notifier_block rcu_panic_block = {
	.notifier_call = rcu_panic,
};

static void __init check_cpu_stall_init(void)
{
	atomic_notifier_chain_register(&panic_notifier_list, &rcu_panic_block);
}

/*
 * Update CPU-local rcu_data state to record the newly noticed grace period.
 * This is used both when we started the grace period and when we notice
 * that someone else started the grace period.  The caller must hold the
 * ->lock of the leaf rcu_node structure corresponding to the current CPU,
 *  and must have irqs disabled.
 */
static void __note_new_gpnum(struct rcu_state *rsp, struct rcu_node *rnp, struct rcu_data *rdp)
{
	if (rdp->gpnum != rnp->gpnum) {
		/*
		 * If the current grace period is waiting for this CPU,
		 * set up to detect a quiescent state, otherwise don't
		 * go looking for one.
		 */
		rdp->gpnum = rnp->gpnum;
		if (rnp->qsmask & rdp->grpmask) {
			rdp->qs_pending = 1;
			rdp->passed_quiesc = 0;
		} else
			rdp->qs_pending = 0;
	}
}

static void note_new_gpnum(struct rcu_state *rsp, struct rcu_data *rdp)
{
	unsigned long flags;
	struct rcu_node *rnp;

	local_irq_save(flags);
	rnp = rdp->mynode;
	if (rdp->gpnum == ACCESS_ONCE(rnp->gpnum) || /* outside lock. */
	    !raw_spin_trylock(&rnp->lock)) { /* irqs already off, so later. */
		local_irq_restore(flags);
		return;
	}
	__note_new_gpnum(rsp, rnp, rdp);
	raw_spin_unlock_irqrestore(&rnp->lock, flags);
}

/*
 * Did someone else start a new RCU grace period start since we last
 * checked?  Update local state appropriately if so.  Must be called
 * on the CPU corresponding to rdp.
 */
static int
check_for_new_grace_period(struct rcu_state *rsp, struct rcu_data *rdp)
{
	unsigned long flags;
	int ret = 0;

	local_irq_save(flags);
	if (rdp->gpnum != rsp->gpnum) {
		note_new_gpnum(rsp, rdp);
		ret = 1;
	}
	local_irq_restore(flags);
	return ret;
}

/*
 * Advance this CPU's callbacks, but only if the current grace period
 * has ended.  This may be called only from the CPU to whom the rdp
 * belongs.  In addition, the corresponding leaf rcu_node structure's
 * ->lock must be held by the caller, with irqs disabled.
 */
static void
__rcu_process_gp_end(struct rcu_state *rsp, struct rcu_node *rnp, struct rcu_data *rdp)
{
	/* Did another grace period end? */
	if (rdp->completed != rnp->completed) {

		/* Advance callbacks.  No harm if list empty. */
		rdp->nxttail[RCU_DONE_TAIL] = rdp->nxttail[RCU_WAIT_TAIL];
		rdp->nxttail[RCU_WAIT_TAIL] = rdp->nxttail[RCU_NEXT_READY_TAIL];
		rdp->nxttail[RCU_NEXT_READY_TAIL] = rdp->nxttail[RCU_NEXT_TAIL];

		/* Remember that we saw this grace-period completion. */
		rdp->completed = rnp->completed;

		/*
		 * If we were in an extended quiescent state, we may have
		 * missed some grace periods that others CPUs handled on
		 * our behalf. Catch up with this state to avoid noting
		 * spurious new grace periods.  If another grace period
		 * has started, then rnp->gpnum will have advanced, so
		 * we will detect this later on.
		 */
		if (ULONG_CMP_LT(rdp->gpnum, rdp->completed))
			rdp->gpnum = rdp->completed;

		/*
		 * If RCU does not need a quiescent state from this CPU,
		 * then make sure that this CPU doesn't go looking for one.
		 */
		if ((rnp->qsmask & rdp->grpmask) == 0)
			rdp->qs_pending = 0;
	}
}

/*
 * Advance this CPU's callbacks, but only if the current grace period
 * has ended.  This may be called only from the CPU to whom the rdp
 * belongs.
 */
static void
rcu_process_gp_end(struct rcu_state *rsp, struct rcu_data *rdp)
{
	unsigned long flags;
	struct rcu_node *rnp;

	local_irq_save(flags);
	rnp = rdp->mynode;
	if (rdp->completed == ACCESS_ONCE(rnp->completed) || /* outside lock. */
	    !raw_spin_trylock(&rnp->lock)) { /* irqs already off, so later. */
		local_irq_restore(flags);
		return;
	}
	__rcu_process_gp_end(rsp, rnp, rdp);
	raw_spin_unlock_irqrestore(&rnp->lock, flags);
}

/*
 * Do per-CPU grace-period initialization for running CPU.  The caller
 * must hold the lock of the leaf rcu_node structure corresponding to
 * this CPU.
 */
static void
rcu_start_gp_per_cpu(struct rcu_state *rsp, struct rcu_node *rnp, struct rcu_data *rdp)
{
	/* Prior grace period ended, so advance callbacks for current CPU. */
	__rcu_process_gp_end(rsp, rnp, rdp);

	/*
	 * Because this CPU just now started the new grace period, we know
	 * that all of its callbacks will be covered by this upcoming grace
	 * period, even the ones that were registered arbitrarily recently.
	 * Therefore, advance all outstanding callbacks to RCU_WAIT_TAIL.
	 *
	 * Other CPUs cannot be sure exactly when the grace period started.
	 * Therefore, their recently registered callbacks must pass through
	 * an additional RCU_NEXT_READY stage, so that they will be handled
	 * by the next RCU grace period.
	 */
	rdp->nxttail[RCU_NEXT_READY_TAIL] = rdp->nxttail[RCU_NEXT_TAIL];
	rdp->nxttail[RCU_WAIT_TAIL] = rdp->nxttail[RCU_NEXT_TAIL];

	/* Set state so that this CPU will detect the next quiescent state. */
	__note_new_gpnum(rsp, rnp, rdp);
}

/*
 * Start a new RCU grace period if warranted, re-initializing the hierarchy
 * in preparation for detecting the next grace period.  The caller must hold
 * the root node's ->lock, which is released before return.  Hard irqs must
 * be disabled.
 */
static void
rcu_start_gp(struct rcu_state *rsp, unsigned long flags)
	__releases(rcu_get_root(rsp)->lock)
{
	struct rcu_data *rdp = this_cpu_ptr(rsp->rda);
	struct rcu_node *rnp = rcu_get_root(rsp);

	if (!cpu_needs_another_gp(rsp, rdp) || rsp->fqs_active) {
		if (cpu_needs_another_gp(rsp, rdp))
			rsp->fqs_need_gp = 1;
		if (rnp->completed == rsp->completed) {
			raw_spin_unlock_irqrestore(&rnp->lock, flags);
			return;
		}
		raw_spin_unlock(&rnp->lock);	 /* irqs remain disabled. */

		/*
		 * Propagate new ->completed value to rcu_node structures
		 * so that other CPUs don't have to wait until the start
		 * of the next grace period to process their callbacks.
		 */
		rcu_for_each_node_breadth_first(rsp, rnp) {
			raw_spin_lock(&rnp->lock); /* irqs already disabled. */
			rnp->completed = rsp->completed;
			raw_spin_unlock(&rnp->lock); /* irqs remain disabled. */
		}
		local_irq_restore(flags);
		return;
	}

	/* Advance to a new grace period and initialize state. */
	rsp->gpnum++;
	WARN_ON_ONCE(rsp->signaled == RCU_GP_INIT);
	rsp->signaled = RCU_GP_INIT; /* Hold off force_quiescent_state. */
	rsp->jiffies_force_qs = jiffies + RCU_JIFFIES_TILL_FORCE_QS;
	record_gp_stall_check_time(rsp);

	/* Special-case the common single-level case. */
	if (NUM_RCU_NODES == 1) {
		rcu_preempt_check_blocked_tasks(rnp);
		rnp->qsmask = rnp->qsmaskinit;
		rnp->gpnum = rsp->gpnum;
		rnp->completed = rsp->completed;
		rsp->signaled = RCU_SIGNAL_INIT; /* force_quiescent_state OK. */
		rcu_start_gp_per_cpu(rsp, rnp, rdp);
		rcu_preempt_boost_start_gp(rnp);
		raw_spin_unlock_irqrestore(&rnp->lock, flags);
		return;
	}

	raw_spin_unlock(&rnp->lock);  /* leave irqs disabled. */


	/* Exclude any concurrent CPU-hotplug operations. */
	raw_spin_lock(&rsp->onofflock);  /* irqs already disabled. */

	/*
	 * Set the quiescent-state-needed bits in all the rcu_node
	 * structures for all currently online CPUs in breadth-first
	 * order, starting from the root rcu_node structure.  This
	 * operation relies on the layout of the hierarchy within the
	 * rsp->node[] array.  Note that other CPUs will access only
	 * the leaves of the hierarchy, which still indicate that no
	 * grace period is in progress, at least until the corresponding
	 * leaf node has been initialized.  In addition, we have excluded
	 * CPU-hotplug operations.
	 *
	 * Note that the grace period cannot complete until we finish
	 * the initialization process, as there will be at least one
	 * qsmask bit set in the root node until that time, namely the
	 * one corresponding to this CPU, due to the fact that we have
	 * irqs disabled.
	 */
	rcu_for_each_node_breadth_first(rsp, rnp) {
		raw_spin_lock(&rnp->lock);	/* irqs already disabled. */
		rcu_preempt_check_blocked_tasks(rnp);
		rnp->qsmask = rnp->qsmaskinit;
		rnp->gpnum = rsp->gpnum;
		rnp->completed = rsp->completed;
		if (rnp == rdp->mynode)
			rcu_start_gp_per_cpu(rsp, rnp, rdp);
		rcu_preempt_boost_start_gp(rnp);
		raw_spin_unlock(&rnp->lock);	/* irqs remain disabled. */
	}

	rnp = rcu_get_root(rsp);
	raw_spin_lock(&rnp->lock);		/* irqs already disabled. */
	rsp->signaled = RCU_SIGNAL_INIT; /* force_quiescent_state now OK. */
	raw_spin_unlock(&rnp->lock);		/* irqs remain disabled. */
	raw_spin_unlock_irqrestore(&rsp->onofflock, flags);
}

/*
 * Report a full set of quiescent states to the specified rcu_state
 * data structure.  This involves cleaning up after the prior grace
 * period and letting rcu_start_gp() start up the next grace period
 * if one is needed.  Note that the caller must hold rnp->lock, as
 * required by rcu_start_gp(), which will release it.
 */
static void rcu_report_qs_rsp(struct rcu_state *rsp, unsigned long flags)
	__releases(rcu_get_root(rsp)->lock)
{
	unsigned long gp_duration;

	WARN_ON_ONCE(!rcu_gp_in_progress(rsp));

	/*
	 * Ensure that all grace-period and pre-grace-period activity
	 * is seen before the assignment to rsp->completed.
	 */
	smp_mb(); /* See above block comment. */
	gp_duration = jiffies - rsp->gp_start;
	if (gp_duration > rsp->gp_max)
		rsp->gp_max = gp_duration;
	rsp->completed = rsp->gpnum;
	rsp->signaled = RCU_GP_IDLE;
	rcu_start_gp(rsp, flags);  /* releases root node's rnp->lock. */
}

/*
 * Similar to rcu_report_qs_rdp(), for which it is a helper function.
 * Allows quiescent states for a group of CPUs to be reported at one go
 * to the specified rcu_node structure, though all the CPUs in the group
 * must be represented by the same rcu_node structure (which need not be
 * a leaf rcu_node structure, though it often will be).  That structure's
 * lock must be held upon entry, and it is released before return.
 */
static void
rcu_report_qs_rnp(unsigned long mask, struct rcu_state *rsp,
		  struct rcu_node *rnp, unsigned long flags)
	__releases(rnp->lock)
{
	struct rcu_node *rnp_c;

	/* Walk up the rcu_node hierarchy. */
	for (;;) {
		if (!(rnp->qsmask & mask)) {

			/* Our bit has already been cleared, so done. */
			raw_spin_unlock_irqrestore(&rnp->lock, flags);
			return;
		}
		rnp->qsmask &= ~mask;
		if (rnp->qsmask != 0 || rcu_preempt_blocked_readers_cgp(rnp)) {

			/* Other bits still set at this level, so done. */
			raw_spin_unlock_irqrestore(&rnp->lock, flags);
			return;
		}
		mask = rnp->grpmask;
		if (rnp->parent == NULL) {

			/* No more levels.  Exit loop holding root lock. */

			break;
		}
		raw_spin_unlock_irqrestore(&rnp->lock, flags);
		rnp_c = rnp;
		rnp = rnp->parent;
		raw_spin_lock_irqsave(&rnp->lock, flags);
		WARN_ON_ONCE(rnp_c->qsmask);
	}

	/*
	 * Get here if we are the last CPU to pass through a quiescent
	 * state for this grace period.  Invoke rcu_report_qs_rsp()
	 * to clean up and start the next grace period if one is needed.
	 */
	rcu_report_qs_rsp(rsp, flags); /* releases rnp->lock. */
}

/*
 * Record a quiescent state for the specified CPU to that CPU's rcu_data
 * structure.  This must be either called from the specified CPU, or
 * called when the specified CPU is known to be offline (and when it is
 * also known that no other CPU is concurrently trying to help the offline
 * CPU).  The lastcomp argument is used to make sure we are still in the
 * grace period of interest.  We don't want to end the current grace period
 * based on quiescent states detected in an earlier grace period!
 */
static void
rcu_report_qs_rdp(int cpu, struct rcu_state *rsp, struct rcu_data *rdp, long lastcomp)
{
	unsigned long flags;
	unsigned long mask;
	struct rcu_node *rnp;

	rnp = rdp->mynode;
	raw_spin_lock_irqsave(&rnp->lock, flags);
	if (lastcomp != rnp->completed) {

		/*
		 * Someone beat us to it for this grace period, so leave.
		 * The race with GP start is resolved by the fact that we
		 * hold the leaf rcu_node lock, so that the per-CPU bits
		 * cannot yet be initialized -- so we would simply find our
		 * CPU's bit already cleared in rcu_report_qs_rnp() if this
		 * race occurred.
		 */
		rdp->passed_quiesc = 0;	/* try again later! */
		raw_spin_unlock_irqrestore(&rnp->lock, flags);
		return;
	}
	mask = rdp->grpmask;
	if ((rnp->qsmask & mask) == 0) {
		raw_spin_unlock_irqrestore(&rnp->lock, flags);
	} else {
		rdp->qs_pending = 0;

		/*
		 * This GP can't end until cpu checks in, so all of our
		 * callbacks can be processed during the next GP.
		 */
		rdp->nxttail[RCU_NEXT_READY_TAIL] = rdp->nxttail[RCU_NEXT_TAIL];

		rcu_report_qs_rnp(mask, rsp, rnp, flags); /* rlses rnp->lock */
	}
}

/*
 * Check to see if there is a new grace period of which this CPU
 * is not yet aware, and if so, set up local rcu_data state for it.
 * Otherwise, see if this CPU has just passed through its first
 * quiescent state for this grace period, and record that fact if so.
 */
static void
rcu_check_quiescent_state(struct rcu_state *rsp, struct rcu_data *rdp)
{
	/* If there is now a new grace period, record and return. */
	if (check_for_new_grace_period(rsp, rdp))
		return;

	/*
	 * Does this CPU still need to do its part for current grace period?
	 * If no, return and let the other CPUs do their part as well.
	 */
	if (!rdp->qs_pending)
		return;

	/*
	 * Was there a quiescent state since the beginning of the grace
	 * period? If no, then exit and wait for the next call.
	 */
	if (!rdp->passed_quiesc)
		return;

	/*
	 * Tell RCU we are done (but rcu_report_qs_rdp() will be the
	 * judge of that).
	 */
	rcu_report_qs_rdp(rdp->cpu, rsp, rdp, rdp->passed_quiesc_completed);
}

#ifdef CONFIG_HOTPLUG_CPU

/*
 * Move a dying CPU's RCU callbacks to online CPU's callback list.
 * Synchronization is not required because this function executes
 * in stop_machine() context.
 */
static void rcu_send_cbs_to_online(struct rcu_state *rsp)
{
	int i;
	/* current DYING CPU is cleared in the cpu_online_mask */
	int receive_cpu = cpumask_any(cpu_online_mask);
	struct rcu_data *rdp = this_cpu_ptr(rsp->rda);
	struct rcu_data *receive_rdp = per_cpu_ptr(rsp->rda, receive_cpu);

	if (rdp->nxtlist == NULL)
		return;  /* irqs disabled, so comparison is stable. */

	*receive_rdp->nxttail[RCU_NEXT_TAIL] = rdp->nxtlist;
	receive_rdp->nxttail[RCU_NEXT_TAIL] = rdp->nxttail[RCU_NEXT_TAIL];
	receive_rdp->qlen += rdp->qlen;
	receive_rdp->n_cbs_adopted += rdp->qlen;
	rdp->n_cbs_orphaned += rdp->qlen;

	rdp->nxtlist = NULL;
	for (i = 0; i < RCU_NEXT_SIZE; i++)
		rdp->nxttail[i] = &rdp->nxtlist;
	rdp->qlen = 0;
}

/*
 * Remove the outgoing CPU from the bitmasks in the rcu_node hierarchy
 * and move all callbacks from the outgoing CPU to the current one.
 * There can only be one CPU hotplug operation at a time, so no other
 * CPU can be attempting to update rcu_cpu_kthread_task.
 */
static void __rcu_offline_cpu(int cpu, struct rcu_state *rsp)
{
	unsigned long flags;
	unsigned long mask;
	int need_report = 0;
	struct rcu_data *rdp = per_cpu_ptr(rsp->rda, cpu);
	struct rcu_node *rnp;

	rcu_stop_cpu_kthread(cpu);

	/* Exclude any attempts to start a new grace period. */
	raw_spin_lock_irqsave(&rsp->onofflock, flags);

	/* Remove the outgoing CPU from the masks in the rcu_node hierarchy. */
	rnp = rdp->mynode;	/* this is the outgoing CPU's rnp. */
	mask = rdp->grpmask;	/* rnp->grplo is constant. */
	do {
		raw_spin_lock(&rnp->lock);	/* irqs already disabled. */
		rnp->qsmaskinit &= ~mask;
		if (rnp->qsmaskinit != 0) {
			if (rnp != rdp->mynode)
				raw_spin_unlock(&rnp->lock); /* irqs remain disabled. */
			break;
		}
		if (rnp == rdp->mynode)
			need_report = rcu_preempt_offline_tasks(rsp, rnp, rdp);
		else
			raw_spin_unlock(&rnp->lock); /* irqs remain disabled. */
		mask = rnp->grpmask;
		rnp = rnp->parent;
	} while (rnp != NULL);

	/*
	 * We still hold the leaf rcu_node structure lock here, and
	 * irqs are still disabled.  The reason for this subterfuge is
	 * because invoking rcu_report_unblock_qs_rnp() with ->onofflock
	 * held leads to deadlock.
	 */
	raw_spin_unlock(&rsp->onofflock); /* irqs remain disabled. */
	rnp = rdp->mynode;
	if (need_report & RCU_OFL_TASKS_NORM_GP)
		rcu_report_unblock_qs_rnp(rnp, flags);
	else
		raw_spin_unlock_irqrestore(&rnp->lock, flags);
	if (need_report & RCU_OFL_TASKS_EXP_GP)
		rcu_report_exp_rnp(rsp, rnp);
	rcu_node_kthread_setaffinity(rnp, -1);
}

/*
 * Remove the specified CPU from the RCU hierarchy and move any pending
 * callbacks that it might have to the current CPU.  This code assumes
 * that at least one CPU in the system will remain running at all times.
 * Any attempt to offline -all- CPUs is likely to strand RCU callbacks.
 */
static void rcu_offline_cpu(int cpu)
{
	__rcu_offline_cpu(cpu, &rcu_sched_state);
	__rcu_offline_cpu(cpu, &rcu_bh_state);
	rcu_preempt_offline_cpu(cpu);
}

#else /* #ifdef CONFIG_HOTPLUG_CPU */

static void rcu_send_cbs_to_online(struct rcu_state *rsp)
{
}

static void rcu_offline_cpu(int cpu)
{
}

#endif /* #else #ifdef CONFIG_HOTPLUG_CPU */

/*
 * Invoke any RCU callbacks that have made it to the end of their grace
 * period.  Thottle as specified by rdp->blimit.
 */
static void rcu_do_batch(struct rcu_state *rsp, struct rcu_data *rdp)
{
	unsigned long flags;
	struct rcu_head *next, *list, **tail;
	int count;

	/* If no callbacks are ready, just return.*/
	if (!cpu_has_callbacks_ready_to_invoke(rdp))
		return;

	/*
	 * Extract the list of ready callbacks, disabling to prevent
	 * races with call_rcu() from interrupt handlers.
	 */
	local_irq_save(flags);
	list = rdp->nxtlist;
	rdp->nxtlist = *rdp->nxttail[RCU_DONE_TAIL];
	*rdp->nxttail[RCU_DONE_TAIL] = NULL;
	tail = rdp->nxttail[RCU_DONE_TAIL];
	for (count = RCU_NEXT_SIZE - 1; count >= 0; count--)
		if (rdp->nxttail[count] == rdp->nxttail[RCU_DONE_TAIL])
			rdp->nxttail[count] = &rdp->nxtlist;
	local_irq_restore(flags);

	/* Invoke callbacks. */
	count = 0;
	while (list) {
		next = list->next;
		prefetch(next);
		debug_rcu_head_unqueue(list);
		__rcu_reclaim(list);
		list = next;
		if (++count >= rdp->blimit)
			break;
	}

	local_irq_save(flags);

	/* Update count, and requeue any remaining callbacks. */
	rdp->qlen -= count;
	rdp->n_cbs_invoked += count;
	if (list != NULL) {
		*tail = rdp->nxtlist;
		rdp->nxtlist = list;
		for (count = 0; count < RCU_NEXT_SIZE; count++)
			if (&rdp->nxtlist == rdp->nxttail[count])
				rdp->nxttail[count] = tail;
			else
				break;
	}

	/* Reinstate batch limit if we have worked down the excess. */
	if (rdp->blimit == LONG_MAX && rdp->qlen <= qlowmark)
		rdp->blimit = blimit;

	/* Reset ->qlen_last_fqs_check trigger if enough CBs have drained. */
	if (rdp->qlen == 0 && rdp->qlen_last_fqs_check != 0) {
		rdp->qlen_last_fqs_check = 0;
		rdp->n_force_qs_snap = rsp->n_force_qs;
	} else if (rdp->qlen < rdp->qlen_last_fqs_check - qhimark)
		rdp->qlen_last_fqs_check = rdp->qlen;

	local_irq_restore(flags);

	/* Re-raise the RCU softirq if there are callbacks remaining. */
	if (cpu_has_callbacks_ready_to_invoke(rdp))
		invoke_rcu_core();
}

/*
 * Check to see if this CPU is in a non-context-switch quiescent state
 * (user mode or idle loop for rcu, non-softirq execution for rcu_bh).
 * Also schedule the RCU softirq handler.
 *
 * This function must be called with hardirqs disabled.  It is normally
 * invoked from the scheduling-clock interrupt.  If rcu_pending returns
 * false, there is no point in invoking rcu_check_callbacks().
 */
void rcu_check_callbacks(int cpu, int user)
{
	if (user ||
	    (idle_cpu(cpu) && rcu_scheduler_active &&
	     !in_softirq() && hardirq_count() <= (1 << HARDIRQ_SHIFT))) {

		/*
		 * Get here if this CPU took its interrupt from user
		 * mode or from the idle loop, and if this is not a
		 * nested interrupt.  In this case, the CPU is in
		 * a quiescent state, so note it.
		 *
		 * No memory barrier is required here because both
		 * rcu_sched_qs() and rcu_bh_qs() reference only CPU-local
		 * variables that other CPUs neither access nor modify,
		 * at least not while the corresponding CPU is online.
		 */

		rcu_sched_qs(cpu);
		rcu_bh_qs(cpu);

	} else if (!in_softirq()) {

		/*
		 * Get here if this CPU did not take its interrupt from
		 * softirq, in other words, if it is not interrupting
		 * a rcu_bh read-side critical section.  This is an _bh
		 * critical section, so note it.
		 */

		rcu_bh_qs(cpu);
	}
	rcu_preempt_check_callbacks(cpu);
	if (rcu_pending(cpu))
		invoke_rcu_core();
}

#ifdef CONFIG_SMP

/*
 * Scan the leaf rcu_node structures, processing dyntick state for any that
 * have not yet encountered a quiescent state, using the function specified.
 * Also initiate boosting for any threads blocked on the root rcu_node.
 *
 * The caller must have suppressed start of new grace periods.
 */
static void force_qs_rnp(struct rcu_state *rsp, int (*f)(struct rcu_data *))
{
	unsigned long bit;
	int cpu;
	unsigned long flags;
	unsigned long mask;
	struct rcu_node *rnp;

	rcu_for_each_leaf_node(rsp, rnp) {
		mask = 0;
		raw_spin_lock_irqsave(&rnp->lock, flags);
		if (!rcu_gp_in_progress(rsp)) {
			raw_spin_unlock_irqrestore(&rnp->lock, flags);
			return;
		}
		if (rnp->qsmask == 0) {
			rcu_initiate_boost(rnp, flags); /* releases rnp->lock */
			continue;
		}
		cpu = rnp->grplo;
		bit = 1;
		for (; cpu <= rnp->grphi; cpu++, bit <<= 1) {
			if ((rnp->qsmask & bit) != 0 &&
			    f(per_cpu_ptr(rsp->rda, cpu)))
				mask |= bit;
		}
		if (mask != 0) {

			/* rcu_report_qs_rnp() releases rnp->lock. */
			rcu_report_qs_rnp(mask, rsp, rnp, flags);
			continue;
		}
		raw_spin_unlock_irqrestore(&rnp->lock, flags);
	}
	rnp = rcu_get_root(rsp);
	if (rnp->qsmask == 0) {
		raw_spin_lock_irqsave(&rnp->lock, flags);
		rcu_initiate_boost(rnp, flags); /* releases rnp->lock. */
	}
}

/*
 * Force quiescent states on reluctant CPUs, and also detect which
 * CPUs are in dyntick-idle mode.
 */
static void force_quiescent_state(struct rcu_state *rsp, int relaxed)
{
	unsigned long flags;
	struct rcu_node *rnp = rcu_get_root(rsp);

	if (!rcu_gp_in_progress(rsp))
		return;  /* No grace period in progress, nothing to force. */
	if (!raw_spin_trylock_irqsave(&rsp->fqslock, flags)) {
		rsp->n_force_qs_lh++; /* Inexact, can lose counts.  Tough! */
		return;	/* Someone else is already on the job. */
	}
	if (relaxed && ULONG_CMP_GE(rsp->jiffies_force_qs, jiffies))
		goto unlock_fqs_ret; /* no emergency and done recently. */
	rsp->n_force_qs++;
	raw_spin_lock(&rnp->lock);  /* irqs already disabled */
	rsp->jiffies_force_qs = jiffies + RCU_JIFFIES_TILL_FORCE_QS;
	if(!rcu_gp_in_progress(rsp)) {
		rsp->n_force_qs_ngp++;
		raw_spin_unlock(&rnp->lock);  /* irqs remain disabled */
		goto unlock_fqs_ret;  /* no GP in progress, time updated. */
	}
	rsp->fqs_active = 1;
	switch (rsp->signaled) {
	case RCU_GP_IDLE:
	case RCU_GP_INIT:

		break; /* grace period idle or initializing, ignore. */

	case RCU_SAVE_DYNTICK:
		if (RCU_SIGNAL_INIT != RCU_SAVE_DYNTICK)
			break; /* So gcc recognizes the dead code. */

		raw_spin_unlock(&rnp->lock);  /* irqs remain disabled */

		/* Record dyntick-idle state. */
		force_qs_rnp(rsp, dyntick_save_progress_counter);
		raw_spin_lock(&rnp->lock);  /* irqs already disabled */
		if (rcu_gp_in_progress(rsp))
			rsp->signaled = RCU_FORCE_QS;
		break;

	case RCU_FORCE_QS:

		/* Check dyntick-idle state, send IPI to laggarts. */
		raw_spin_unlock(&rnp->lock);  /* irqs remain disabled */
		force_qs_rnp(rsp, rcu_implicit_dynticks_qs);

		/* Leave state in case more forcing is required. */

		raw_spin_lock(&rnp->lock);  /* irqs already disabled */
		break;
	}
	rsp->fqs_active = 0;
	if (rsp->fqs_need_gp) {
		raw_spin_unlock(&rsp->fqslock); /* irqs remain disabled */
		rsp->fqs_need_gp = 0;
		rcu_start_gp(rsp, flags); /* releases rnp->lock */
		return;
	}
	raw_spin_unlock(&rnp->lock);  /* irqs remain disabled */
unlock_fqs_ret:
	raw_spin_unlock_irqrestore(&rsp->fqslock, flags);
}

#else /* #ifdef CONFIG_SMP */

static void force_quiescent_state(struct rcu_state *rsp, int relaxed)
{
	set_need_resched();
}

#endif /* #else #ifdef CONFIG_SMP */

/*
 * This does the RCU processing work from softirq context for the
 * specified rcu_state and rcu_data structures.  This may be called
 * only from the CPU to whom the rdp belongs.
 */
static void
__rcu_process_callbacks(struct rcu_state *rsp, struct rcu_data *rdp)
{
	unsigned long flags;

	WARN_ON_ONCE(rdp->beenonline == 0);

	/*
	 * If an RCU GP has gone long enough, go check for dyntick
	 * idle CPUs and, if needed, send resched IPIs.
	 */
	if (ULONG_CMP_LT(ACCESS_ONCE(rsp->jiffies_force_qs), jiffies))
		force_quiescent_state(rsp, 1);

	/*
	 * Advance callbacks in response to end of earlier grace
	 * period that some other CPU ended.
	 */
	rcu_process_gp_end(rsp, rdp);

	/* Update RCU state based on any recent quiescent states. */
	rcu_check_quiescent_state(rsp, rdp);

	/* Does this CPU require a not-yet-started grace period? */
	if (cpu_needs_another_gp(rsp, rdp)) {
		raw_spin_lock_irqsave(&rcu_get_root(rsp)->lock, flags);
		rcu_start_gp(rsp, flags);  /* releases above lock */
	}

	/* If there are callbacks ready, invoke them. */
	if (cpu_has_callbacks_ready_to_invoke(rdp))
		invoke_rcu_callbacks(rsp, rdp);
}

/*
 * Do softirq processing for the current CPU.
 */
static void rcu_process_callbacks(struct softirq_action *unused)
{
	__rcu_process_callbacks(&rcu_sched_state,
				&__get_cpu_var(rcu_sched_data));
	__rcu_process_callbacks(&rcu_bh_state, &__get_cpu_var(rcu_bh_data));
	rcu_preempt_process_callbacks();

	/* If we are last CPU on way to dyntick-idle mode, accelerate it. */
	rcu_needs_cpu_flush();
}

/*
 * Wake up the current CPU's kthread.  This replaces raise_softirq()
 * in earlier versions of RCU.  Note that because we are running on
 * the current CPU with interrupts disabled, the rcu_cpu_kthread_task
 * cannot disappear out from under us.
 */
static void invoke_rcu_callbacks(struct rcu_state *rsp, struct rcu_data *rdp)
{
	if (likely(!rsp->boost)) {
		rcu_do_batch(rsp, rdp);
		return;
	}
<<<<<<< HEAD
	wake_up_process(__this_cpu_read(rcu_cpu_kthread_task));
	local_irq_restore(flags);
}

/*
 * Wake up the specified per-rcu_node-structure kthread.
 * Because the per-rcu_node kthreads are immortal, we don't need
 * to do anything to keep them alive.
 */
static void invoke_rcu_node_kthread(struct rcu_node *rnp)
{
	struct task_struct *t;

	t = rnp->node_kthread_task;
	if (t != NULL)
		wake_up_process(t);
=======
	invoke_rcu_callbacks_kthread();
>>>>>>> 56299378
}

static void invoke_rcu_core(void)
{
	raise_softirq(RCU_SOFTIRQ);
}

<<<<<<< HEAD
/*
 * Timer handler to initiate the waking up of per-CPU kthreads that
 * have yielded the CPU due to excess numbers of RCU callbacks.
 * We wake up the per-rcu_node kthread, which in turn will wake up
 * the booster kthread.
 */
static void rcu_cpu_kthread_timer(unsigned long arg)
{
	struct rcu_data *rdp = per_cpu_ptr(rcu_state->rda, arg);
	struct rcu_node *rnp = rdp->mynode;

	atomic_or(rdp->grpmask, &rnp->wakemask);
	invoke_rcu_node_kthread(rnp);
}

/*
 * Drop to non-real-time priority and yield, but only after posting a
 * timer that will cause us to regain our real-time priority if we
 * remain preempted.  Either way, we restore our real-time priority
 * before returning.
 */
static void rcu_yield(void (*f)(unsigned long), unsigned long arg)
{
	struct sched_param sp;
	struct timer_list yield_timer;

	setup_timer_on_stack(&yield_timer, f, arg);
	mod_timer(&yield_timer, jiffies + 2);
	sp.sched_priority = 0;
	sched_setscheduler_nocheck(current, SCHED_NORMAL, &sp);
	set_user_nice(current, 19);
	schedule();
	sp.sched_priority = RCU_KTHREAD_PRIO;
	sched_setscheduler_nocheck(current, SCHED_FIFO, &sp);
	del_timer(&yield_timer);
}

/*
 * Handle cases where the rcu_cpu_kthread() ends up on the wrong CPU.
 * This can happen while the corresponding CPU is either coming online
 * or going offline.  We cannot wait until the CPU is fully online
 * before starting the kthread, because the various notifier functions
 * can wait for RCU grace periods.  So we park rcu_cpu_kthread() until
 * the corresponding CPU is online.
 *
 * Return 1 if the kthread needs to stop, 0 otherwise.
 *
 * Caller must disable bh.  This function can momentarily enable it.
 */
static int rcu_cpu_kthread_should_stop(int cpu)
{
	while (cpu_is_offline(cpu) ||
	       !cpumask_equal(&current->cpus_allowed, cpumask_of(cpu)) ||
	       smp_processor_id() != cpu) {
		if (kthread_should_stop())
			return 1;
		per_cpu(rcu_cpu_kthread_status, cpu) = RCU_KTHREAD_OFFCPU;
		per_cpu(rcu_cpu_kthread_cpu, cpu) = raw_smp_processor_id();
		local_bh_enable();
		schedule_timeout_uninterruptible(1);
		if (!cpumask_equal(&current->cpus_allowed, cpumask_of(cpu)))
			set_cpus_allowed_ptr(current, cpumask_of(cpu));
		local_bh_disable();
	}
	per_cpu(rcu_cpu_kthread_cpu, cpu) = cpu;
	return 0;
}

/*
 * Per-CPU kernel thread that invokes RCU callbacks.  This replaces the
 * earlier RCU softirq.
 */
static int rcu_cpu_kthread(void *arg)
{
	int cpu = (int)(long)arg;
	unsigned long flags;
	int spincnt = 0;
	unsigned int *statusp = &per_cpu(rcu_cpu_kthread_status, cpu);
	char work;
	char *workp = &per_cpu(rcu_cpu_has_work, cpu);

	for (;;) {
		*statusp = RCU_KTHREAD_WAITING;
		rcu_wait(*workp != 0 || kthread_should_stop());
		local_bh_disable();
		if (rcu_cpu_kthread_should_stop(cpu)) {
			local_bh_enable();
			break;
		}
		*statusp = RCU_KTHREAD_RUNNING;
		per_cpu(rcu_cpu_kthread_loops, cpu)++;
		local_irq_save(flags);
		work = *workp;
		*workp = 0;
		local_irq_restore(flags);
		if (work)
			rcu_process_callbacks();
		local_bh_enable();
		if (*workp != 0)
			spincnt++;
		else
			spincnt = 0;
		if (spincnt > 10) {
			*statusp = RCU_KTHREAD_YIELDING;
			rcu_yield(rcu_cpu_kthread_timer, (unsigned long)cpu);
			spincnt = 0;
		}
	}
	*statusp = RCU_KTHREAD_STOPPED;
	return 0;
}

/*
 * Spawn a per-CPU kthread, setting up affinity and priority.
 * Because the CPU hotplug lock is held, no other CPU will be attempting
 * to manipulate rcu_cpu_kthread_task.  There might be another CPU
 * attempting to access it during boot, but the locking in kthread_bind()
 * will enforce sufficient ordering.
 */
static int __cpuinit rcu_spawn_one_cpu_kthread(int cpu)
{
	struct sched_param sp;
	struct task_struct *t;

	if (!rcu_kthreads_spawnable ||
	    per_cpu(rcu_cpu_kthread_task, cpu) != NULL)
		return 0;
	t = kthread_create(rcu_cpu_kthread, (void *)(long)cpu, "rcuc%d", cpu);
	if (IS_ERR(t))
		return PTR_ERR(t);
	kthread_bind(t, cpu);
	per_cpu(rcu_cpu_kthread_cpu, cpu) = cpu;
	WARN_ON_ONCE(per_cpu(rcu_cpu_kthread_task, cpu) != NULL);
	per_cpu(rcu_cpu_kthread_task, cpu) = t;
	sp.sched_priority = RCU_KTHREAD_PRIO;
	sched_setscheduler_nocheck(t, SCHED_FIFO, &sp);
	return 0;
}

/*
 * Per-rcu_node kthread, which is in charge of waking up the per-CPU
 * kthreads when needed.  We ignore requests to wake up kthreads
 * for offline CPUs, which is OK because force_quiescent_state()
 * takes care of this case.
 */
static int rcu_node_kthread(void *arg)
{
	int cpu;
	unsigned long flags;
	unsigned long mask;
	struct rcu_node *rnp = (struct rcu_node *)arg;
	struct sched_param sp;
	struct task_struct *t;

	for (;;) {
		rnp->node_kthread_status = RCU_KTHREAD_WAITING;
		rcu_wait(atomic_read(&rnp->wakemask) != 0);
		rnp->node_kthread_status = RCU_KTHREAD_RUNNING;
		raw_spin_lock_irqsave(&rnp->lock, flags);
		mask = atomic_xchg(&rnp->wakemask, 0);
		rcu_initiate_boost(rnp, flags); /* releases rnp->lock. */
		for (cpu = rnp->grplo; cpu <= rnp->grphi; cpu++, mask >>= 1) {
			if ((mask & 0x1) == 0)
				continue;
			preempt_disable();
			t = per_cpu(rcu_cpu_kthread_task, cpu);
			if (!cpu_online(cpu) || t == NULL) {
				preempt_enable();
				continue;
			}
			per_cpu(rcu_cpu_has_work, cpu) = 1;
			sp.sched_priority = RCU_KTHREAD_PRIO;
			sched_setscheduler_nocheck(t, SCHED_FIFO, &sp);
			preempt_enable();
		}
	}
	/* NOTREACHED */
	rnp->node_kthread_status = RCU_KTHREAD_STOPPED;
	return 0;
}

/*
 * Set the per-rcu_node kthread's affinity to cover all CPUs that are
 * served by the rcu_node in question.  The CPU hotplug lock is still
 * held, so the value of rnp->qsmaskinit will be stable.
 *
 * We don't include outgoingcpu in the affinity set, use -1 if there is
 * no outgoing CPU.  If there are no CPUs left in the affinity set,
 * this function allows the kthread to execute on any CPU.
 */
static void rcu_node_kthread_setaffinity(struct rcu_node *rnp, int outgoingcpu)
{
	cpumask_var_t cm;
	int cpu;
	unsigned long mask = rnp->qsmaskinit;

	if (rnp->node_kthread_task == NULL)
		return;
	if (!alloc_cpumask_var(&cm, GFP_KERNEL))
		return;
	cpumask_clear(cm);
	for (cpu = rnp->grplo; cpu <= rnp->grphi; cpu++, mask >>= 1)
		if ((mask & 0x1) && cpu != outgoingcpu)
			cpumask_set_cpu(cpu, cm);
	if (cpumask_weight(cm) == 0) {
		cpumask_setall(cm);
		for (cpu = rnp->grplo; cpu <= rnp->grphi; cpu++)
			cpumask_clear_cpu(cpu, cm);
		WARN_ON_ONCE(cpumask_weight(cm) == 0);
	}
	set_cpus_allowed_ptr(rnp->node_kthread_task, cm);
	rcu_boost_kthread_setaffinity(rnp, cm);
	free_cpumask_var(cm);
}

/*
 * Spawn a per-rcu_node kthread, setting priority and affinity.
 * Called during boot before online/offline can happen, or, if
 * during runtime, with the main CPU-hotplug locks held.  So only
 * one of these can be executing at a time.
 */
static int __cpuinit rcu_spawn_one_node_kthread(struct rcu_state *rsp,
						struct rcu_node *rnp)
{
	unsigned long flags;
	int rnp_index = rnp - &rsp->node[0];
	struct sched_param sp;
	struct task_struct *t;

	if (!rcu_kthreads_spawnable ||
	    rnp->qsmaskinit == 0)
		return 0;
	if (rnp->node_kthread_task == NULL) {
		t = kthread_create(rcu_node_kthread, (void *)rnp,
				   "rcun%d", rnp_index);
		if (IS_ERR(t))
			return PTR_ERR(t);
		raw_spin_lock_irqsave(&rnp->lock, flags);
		rnp->node_kthread_task = t;
		raw_spin_unlock_irqrestore(&rnp->lock, flags);
		sp.sched_priority = 99;
		sched_setscheduler_nocheck(t, SCHED_FIFO, &sp);
	}
	return rcu_spawn_one_boost_kthread(rsp, rnp, rnp_index);
}

static void rcu_wake_one_boost_kthread(struct rcu_node *rnp);

/*
 * Spawn all kthreads -- called as soon as the scheduler is running.
 */
static int __init rcu_spawn_kthreads(void)
{
	int cpu;
	struct rcu_node *rnp;
	struct task_struct *t;

	rcu_kthreads_spawnable = 1;
	for_each_possible_cpu(cpu) {
		per_cpu(rcu_cpu_has_work, cpu) = 0;
		if (cpu_online(cpu)) {
			(void)rcu_spawn_one_cpu_kthread(cpu);
			t = per_cpu(rcu_cpu_kthread_task, cpu);
			if (t)
				wake_up_process(t);
		}
	}
	rnp = rcu_get_root(rcu_state);
	(void)rcu_spawn_one_node_kthread(rcu_state, rnp);
	if (rnp->node_kthread_task)
		wake_up_process(rnp->node_kthread_task);
	if (NUM_RCU_NODES > 1) {
		rcu_for_each_leaf_node(rcu_state, rnp) {
			(void)rcu_spawn_one_node_kthread(rcu_state, rnp);
			t = rnp->node_kthread_task;
			if (t)
				wake_up_process(t);
			rcu_wake_one_boost_kthread(rnp);
		}
	}
	return 0;
}
early_initcall(rcu_spawn_kthreads);

=======
>>>>>>> 56299378
static void
__call_rcu(struct rcu_head *head, void (*func)(struct rcu_head *rcu),
	   struct rcu_state *rsp)
{
	unsigned long flags;
	struct rcu_data *rdp;

	debug_rcu_head_queue(head);
	head->func = func;
	head->next = NULL;

	smp_mb(); /* Ensure RCU update seen before callback registry. */

	/*
	 * Opportunistically note grace-period endings and beginnings.
	 * Note that we might see a beginning right after we see an
	 * end, but never vice versa, since this CPU has to pass through
	 * a quiescent state betweentimes.
	 */
	local_irq_save(flags);
	rdp = this_cpu_ptr(rsp->rda);

	/* Add the callback to our list. */
	*rdp->nxttail[RCU_NEXT_TAIL] = head;
	rdp->nxttail[RCU_NEXT_TAIL] = &head->next;
	rdp->qlen++;

	/* If interrupts were disabled, don't dive into RCU core. */
	if (irqs_disabled_flags(flags)) {
		local_irq_restore(flags);
		return;
	}

	/*
	 * Force the grace period if too many callbacks or too long waiting.
	 * Enforce hysteresis, and don't invoke force_quiescent_state()
	 * if some other CPU has recently done so.  Also, don't bother
	 * invoking force_quiescent_state() if the newly enqueued callback
	 * is the only one waiting for a grace period to complete.
	 */
	if (unlikely(rdp->qlen > rdp->qlen_last_fqs_check + qhimark)) {

		/* Are we ignoring a completed grace period? */
		rcu_process_gp_end(rsp, rdp);
		check_for_new_grace_period(rsp, rdp);

		/* Start a new grace period if one not already started. */
		if (!rcu_gp_in_progress(rsp)) {
			unsigned long nestflag;
			struct rcu_node *rnp_root = rcu_get_root(rsp);

			raw_spin_lock_irqsave(&rnp_root->lock, nestflag);
			rcu_start_gp(rsp, nestflag);  /* rlses rnp_root->lock */
		} else {
			/* Give the grace period a kick. */
			rdp->blimit = LONG_MAX;
			if (rsp->n_force_qs == rdp->n_force_qs_snap &&
			    *rdp->nxttail[RCU_DONE_TAIL] != head)
				force_quiescent_state(rsp, 0);
			rdp->n_force_qs_snap = rsp->n_force_qs;
			rdp->qlen_last_fqs_check = rdp->qlen;
		}
	} else if (ULONG_CMP_LT(ACCESS_ONCE(rsp->jiffies_force_qs), jiffies))
		force_quiescent_state(rsp, 1);
	local_irq_restore(flags);
}

/*
 * Queue an RCU-sched callback for invocation after a grace period.
 */
void call_rcu_sched(struct rcu_head *head, void (*func)(struct rcu_head *rcu))
{
	__call_rcu(head, func, &rcu_sched_state);
}
EXPORT_SYMBOL_GPL(call_rcu_sched);

/*
 * Queue an RCU for invocation after a quicker grace period.
 */
void call_rcu_bh(struct rcu_head *head, void (*func)(struct rcu_head *rcu))
{
	__call_rcu(head, func, &rcu_bh_state);
}
EXPORT_SYMBOL_GPL(call_rcu_bh);

/**
 * synchronize_sched - wait until an rcu-sched grace period has elapsed.
 *
 * Control will return to the caller some time after a full rcu-sched
 * grace period has elapsed, in other words after all currently executing
 * rcu-sched read-side critical sections have completed.   These read-side
 * critical sections are delimited by rcu_read_lock_sched() and
 * rcu_read_unlock_sched(), and may be nested.  Note that preempt_disable(),
 * local_irq_disable(), and so on may be used in place of
 * rcu_read_lock_sched().
 *
 * This means that all preempt_disable code sequences, including NMI and
 * hardware-interrupt handlers, in progress on entry will have completed
 * before this primitive returns.  However, this does not guarantee that
 * softirq handlers will have completed, since in some kernels, these
 * handlers can run in process context, and can block.
 *
 * This primitive provides the guarantees made by the (now removed)
 * synchronize_kernel() API.  In contrast, synchronize_rcu() only
 * guarantees that rcu_read_lock() sections will have completed.
 * In "classic RCU", these two guarantees happen to be one and
 * the same, but can differ in realtime RCU implementations.
 */
void synchronize_sched(void)
{
	struct rcu_synchronize rcu;

	if (rcu_blocking_is_gp())
		return;

	init_rcu_head_on_stack(&rcu.head);
	init_completion(&rcu.completion);
	/* Will wake me after RCU finished. */
	call_rcu_sched(&rcu.head, wakeme_after_rcu);
	/* Wait for it. */
	wait_for_completion(&rcu.completion);
	destroy_rcu_head_on_stack(&rcu.head);
}
EXPORT_SYMBOL_GPL(synchronize_sched);

/**
 * synchronize_rcu_bh - wait until an rcu_bh grace period has elapsed.
 *
 * Control will return to the caller some time after a full rcu_bh grace
 * period has elapsed, in other words after all currently executing rcu_bh
 * read-side critical sections have completed.  RCU read-side critical
 * sections are delimited by rcu_read_lock_bh() and rcu_read_unlock_bh(),
 * and may be nested.
 */
void synchronize_rcu_bh(void)
{
	struct rcu_synchronize rcu;

	if (rcu_blocking_is_gp())
		return;

	init_rcu_head_on_stack(&rcu.head);
	init_completion(&rcu.completion);
	/* Will wake me after RCU finished. */
	call_rcu_bh(&rcu.head, wakeme_after_rcu);
	/* Wait for it. */
	wait_for_completion(&rcu.completion);
	destroy_rcu_head_on_stack(&rcu.head);
}
EXPORT_SYMBOL_GPL(synchronize_rcu_bh);

/*
 * Check to see if there is any immediate RCU-related work to be done
 * by the current CPU, for the specified type of RCU, returning 1 if so.
 * The checks are in order of increasing expense: checks that can be
 * carried out against CPU-local state are performed first.  However,
 * we must check for CPU stalls first, else we might not get a chance.
 */
static int __rcu_pending(struct rcu_state *rsp, struct rcu_data *rdp)
{
	struct rcu_node *rnp = rdp->mynode;

	rdp->n_rcu_pending++;

	/* Check for CPU stalls, if enabled. */
	check_cpu_stall(rsp, rdp);

	/* Is the RCU core waiting for a quiescent state from this CPU? */
	if (rdp->qs_pending && !rdp->passed_quiesc) {

		/*
		 * If force_quiescent_state() coming soon and this CPU
		 * needs a quiescent state, and this is either RCU-sched
		 * or RCU-bh, force a local reschedule.
		 */
		rdp->n_rp_qs_pending++;
		if (!rdp->preemptible &&
		    ULONG_CMP_LT(ACCESS_ONCE(rsp->jiffies_force_qs) - 1,
				 jiffies))
			set_need_resched();
	} else if (rdp->qs_pending && rdp->passed_quiesc) {
		rdp->n_rp_report_qs++;
		return 1;
	}

	/* Does this CPU have callbacks ready to invoke? */
	if (cpu_has_callbacks_ready_to_invoke(rdp)) {
		rdp->n_rp_cb_ready++;
		return 1;
	}

	/* Has RCU gone idle with this CPU needing another grace period? */
	if (cpu_needs_another_gp(rsp, rdp)) {
		rdp->n_rp_cpu_needs_gp++;
		return 1;
	}

	/* Has another RCU grace period completed?  */
	if (ACCESS_ONCE(rnp->completed) != rdp->completed) { /* outside lock */
		rdp->n_rp_gp_completed++;
		return 1;
	}

	/* Has a new RCU grace period started? */
	if (ACCESS_ONCE(rnp->gpnum) != rdp->gpnum) { /* outside lock */
		rdp->n_rp_gp_started++;
		return 1;
	}

	/* Has an RCU GP gone long enough to send resched IPIs &c? */
	if (rcu_gp_in_progress(rsp) &&
	    ULONG_CMP_LT(ACCESS_ONCE(rsp->jiffies_force_qs), jiffies)) {
		rdp->n_rp_need_fqs++;
		return 1;
	}

	/* nothing to do */
	rdp->n_rp_need_nothing++;
	return 0;
}

/*
 * Check to see if there is any immediate RCU-related work to be done
 * by the current CPU, returning 1 if so.  This function is part of the
 * RCU implementation; it is -not- an exported member of the RCU API.
 */
static int rcu_pending(int cpu)
{
	return __rcu_pending(&rcu_sched_state, &per_cpu(rcu_sched_data, cpu)) ||
	       __rcu_pending(&rcu_bh_state, &per_cpu(rcu_bh_data, cpu)) ||
	       rcu_preempt_pending(cpu);
}

/*
 * Check to see if any future RCU-related work will need to be done
 * by the current CPU, even if none need be done immediately, returning
 * 1 if so.
 */
static int rcu_needs_cpu_quick_check(int cpu)
{
	/* RCU callbacks either ready or pending? */
	return per_cpu(rcu_sched_data, cpu).nxtlist ||
	       per_cpu(rcu_bh_data, cpu).nxtlist ||
	       rcu_preempt_needs_cpu(cpu);
}

static DEFINE_PER_CPU(struct rcu_head, rcu_barrier_head) = {NULL};
static atomic_t rcu_barrier_cpu_count;
static DEFINE_MUTEX(rcu_barrier_mutex);
static struct completion rcu_barrier_completion;

static void rcu_barrier_callback(struct rcu_head *notused)
{
	if (atomic_dec_and_test(&rcu_barrier_cpu_count))
		complete(&rcu_barrier_completion);
}

/*
 * Called with preemption disabled, and from cross-cpu IRQ context.
 */
static void rcu_barrier_func(void *type)
{
	int cpu = smp_processor_id();
	struct rcu_head *head = &per_cpu(rcu_barrier_head, cpu);
	void (*call_rcu_func)(struct rcu_head *head,
			      void (*func)(struct rcu_head *head));

	atomic_inc(&rcu_barrier_cpu_count);
	call_rcu_func = type;
	call_rcu_func(head, rcu_barrier_callback);
}

/*
 * Orchestrate the specified type of RCU barrier, waiting for all
 * RCU callbacks of the specified type to complete.
 */
static void _rcu_barrier(struct rcu_state *rsp,
			 void (*call_rcu_func)(struct rcu_head *head,
					       void (*func)(struct rcu_head *head)))
{
	BUG_ON(in_interrupt());
	/* Take mutex to serialize concurrent rcu_barrier() requests. */
	mutex_lock(&rcu_barrier_mutex);
	init_completion(&rcu_barrier_completion);
	/*
	 * Initialize rcu_barrier_cpu_count to 1, then invoke
	 * rcu_barrier_func() on each CPU, so that each CPU also has
	 * incremented rcu_barrier_cpu_count.  Only then is it safe to
	 * decrement rcu_barrier_cpu_count -- otherwise the first CPU
	 * might complete its grace period before all of the other CPUs
	 * did their increment, causing this function to return too
	 * early.  Note that on_each_cpu() disables irqs, which prevents
	 * any CPUs from coming online or going offline until each online
	 * CPU has queued its RCU-barrier callback.
	 */
	atomic_set(&rcu_barrier_cpu_count, 1);
	on_each_cpu(rcu_barrier_func, (void *)call_rcu_func, 1);
	if (atomic_dec_and_test(&rcu_barrier_cpu_count))
		complete(&rcu_barrier_completion);
	wait_for_completion(&rcu_barrier_completion);
	mutex_unlock(&rcu_barrier_mutex);
}

/**
 * rcu_barrier_bh - Wait until all in-flight call_rcu_bh() callbacks complete.
 */
void rcu_barrier_bh(void)
{
	_rcu_barrier(&rcu_bh_state, call_rcu_bh);
}
EXPORT_SYMBOL_GPL(rcu_barrier_bh);

/**
 * rcu_barrier_sched - Wait for in-flight call_rcu_sched() callbacks.
 */
void rcu_barrier_sched(void)
{
	_rcu_barrier(&rcu_sched_state, call_rcu_sched);
}
EXPORT_SYMBOL_GPL(rcu_barrier_sched);

/*
 * Do boot-time initialization of a CPU's per-CPU RCU data.
 */
static void __init
rcu_boot_init_percpu_data(int cpu, struct rcu_state *rsp)
{
	unsigned long flags;
	int i;
	struct rcu_data *rdp = per_cpu_ptr(rsp->rda, cpu);
	struct rcu_node *rnp = rcu_get_root(rsp);

	/* Set up local state, ensuring consistent view of global state. */
	raw_spin_lock_irqsave(&rnp->lock, flags);
	rdp->grpmask = 1UL << (cpu - rdp->mynode->grplo);
	rdp->nxtlist = NULL;
	for (i = 0; i < RCU_NEXT_SIZE; i++)
		rdp->nxttail[i] = &rdp->nxtlist;
	rdp->qlen = 0;
#ifdef CONFIG_NO_HZ
	rdp->dynticks = &per_cpu(rcu_dynticks, cpu);
#endif /* #ifdef CONFIG_NO_HZ */
	rdp->cpu = cpu;
	raw_spin_unlock_irqrestore(&rnp->lock, flags);
}

/*
 * Initialize a CPU's per-CPU RCU data.  Note that only one online or
 * offline event can be happening at a given time.  Note also that we
 * can accept some slop in the rsp->completed access due to the fact
 * that this CPU cannot possibly have any RCU callbacks in flight yet.
 */
static void __cpuinit
rcu_init_percpu_data(int cpu, struct rcu_state *rsp, int preemptible)
{
	unsigned long flags;
	unsigned long mask;
	struct rcu_data *rdp = per_cpu_ptr(rsp->rda, cpu);
	struct rcu_node *rnp = rcu_get_root(rsp);

	/* Set up local state, ensuring consistent view of global state. */
	raw_spin_lock_irqsave(&rnp->lock, flags);
	rdp->passed_quiesc = 0;  /* We could be racing with new GP, */
	rdp->qs_pending = 1;	 /*  so set up to respond to current GP. */
	rdp->beenonline = 1;	 /* We have now been online. */
	rdp->preemptible = preemptible;
	rdp->qlen_last_fqs_check = 0;
	rdp->n_force_qs_snap = rsp->n_force_qs;
	rdp->blimit = blimit;
	raw_spin_unlock(&rnp->lock);		/* irqs remain disabled. */

	/*
	 * A new grace period might start here.  If so, we won't be part
	 * of it, but that is OK, as we are currently in a quiescent state.
	 */

	/* Exclude any attempts to start a new GP on large systems. */
	raw_spin_lock(&rsp->onofflock);		/* irqs already disabled. */

	/* Add CPU to rcu_node bitmasks. */
	rnp = rdp->mynode;
	mask = rdp->grpmask;
	do {
		/* Exclude any attempts to start a new GP on small systems. */
		raw_spin_lock(&rnp->lock);	/* irqs already disabled. */
		rnp->qsmaskinit |= mask;
		mask = rnp->grpmask;
		if (rnp == rdp->mynode) {
			rdp->gpnum = rnp->completed; /* if GP in progress... */
			rdp->completed = rnp->completed;
			rdp->passed_quiesc_completed = rnp->completed - 1;
		}
		raw_spin_unlock(&rnp->lock); /* irqs already disabled. */
		rnp = rnp->parent;
	} while (rnp != NULL && !(rnp->qsmaskinit & mask));

	raw_spin_unlock_irqrestore(&rsp->onofflock, flags);
}

static void __cpuinit rcu_prepare_cpu(int cpu)
{
	rcu_init_percpu_data(cpu, &rcu_sched_state, 0);
	rcu_init_percpu_data(cpu, &rcu_bh_state, 0);
	rcu_preempt_init_percpu_data(cpu);
}

<<<<<<< HEAD
static void __cpuinit rcu_prepare_kthreads(int cpu)
{
	struct rcu_data *rdp = per_cpu_ptr(rcu_state->rda, cpu);
	struct rcu_node *rnp = rdp->mynode;

	/* Fire up the incoming CPU's kthread and leaf rcu_node kthread. */
	if (rcu_kthreads_spawnable) {
		(void)rcu_spawn_one_cpu_kthread(cpu);
		if (rnp->node_kthread_task == NULL)
			(void)rcu_spawn_one_node_kthread(rcu_state, rnp);
	}
}

=======
>>>>>>> 56299378
/*
 * kthread_create() creates threads in TASK_UNINTERRUPTIBLE state,
 * but the RCU threads are woken on demand, and if demand is low this
 * could be a while triggering the hung task watchdog.
 *
 * In order to avoid this, poke all tasks once the CPU is fully
 * up and running.
 */
static void __cpuinit rcu_online_kthreads(int cpu)
{
	struct rcu_data *rdp = per_cpu_ptr(rcu_state->rda, cpu);
	struct rcu_node *rnp = rdp->mynode;
	struct task_struct *t;

	t = per_cpu(rcu_cpu_kthread_task, cpu);
	if (t)
		wake_up_process(t);

	t = rnp->node_kthread_task;
	if (t)
		wake_up_process(t);

	rcu_wake_one_boost_kthread(rnp);
}

/*
 * Handle CPU online/offline notification events.
 */
static int __cpuinit rcu_cpu_notify(struct notifier_block *self,
				    unsigned long action, void *hcpu)
{
	long cpu = (long)hcpu;
	struct rcu_data *rdp = per_cpu_ptr(rcu_state->rda, cpu);
	struct rcu_node *rnp = rdp->mynode;

	switch (action) {
	case CPU_UP_PREPARE:
	case CPU_UP_PREPARE_FROZEN:
		rcu_prepare_cpu(cpu);
		rcu_prepare_kthreads(cpu);
		break;
	case CPU_ONLINE:
		rcu_online_kthreads(cpu);
	case CPU_DOWN_FAILED:
		rcu_node_kthread_setaffinity(rnp, -1);
		rcu_cpu_kthread_setrt(cpu, 1);
		break;
	case CPU_DOWN_PREPARE:
		rcu_node_kthread_setaffinity(rnp, cpu);
		rcu_cpu_kthread_setrt(cpu, 0);
		break;
	case CPU_DYING:
	case CPU_DYING_FROZEN:
		/*
		 * The whole machine is "stopped" except this CPU, so we can
		 * touch any data without introducing corruption. We send the
		 * dying CPU's callbacks to an arbitrarily chosen online CPU.
		 */
		rcu_send_cbs_to_online(&rcu_bh_state);
		rcu_send_cbs_to_online(&rcu_sched_state);
		rcu_preempt_send_cbs_to_online();
		break;
	case CPU_DEAD:
	case CPU_DEAD_FROZEN:
	case CPU_UP_CANCELED:
	case CPU_UP_CANCELED_FROZEN:
		rcu_offline_cpu(cpu);
		break;
	default:
		break;
	}
	return NOTIFY_OK;
}

/*
 * This function is invoked towards the end of the scheduler's initialization
 * process.  Before this is called, the idle task might contain
 * RCU read-side critical sections (during which time, this idle
 * task is booting the system).  After this function is called, the
 * idle tasks are prohibited from containing RCU read-side critical
 * sections.  This function also enables RCU lockdep checking.
 */
void rcu_scheduler_starting(void)
{
	WARN_ON(num_online_cpus() != 1);
	WARN_ON(nr_context_switches() > 0);
	rcu_scheduler_active = 1;
}

/*
 * Compute the per-level fanout, either using the exact fanout specified
 * or balancing the tree, depending on CONFIG_RCU_FANOUT_EXACT.
 */
#ifdef CONFIG_RCU_FANOUT_EXACT
static void __init rcu_init_levelspread(struct rcu_state *rsp)
{
	int i;

	for (i = NUM_RCU_LVLS - 1; i > 0; i--)
		rsp->levelspread[i] = CONFIG_RCU_FANOUT;
	rsp->levelspread[0] = RCU_FANOUT_LEAF;
}
#else /* #ifdef CONFIG_RCU_FANOUT_EXACT */
static void __init rcu_init_levelspread(struct rcu_state *rsp)
{
	int ccur;
	int cprv;
	int i;

	cprv = NR_CPUS;
	for (i = NUM_RCU_LVLS - 1; i >= 0; i--) {
		ccur = rsp->levelcnt[i];
		rsp->levelspread[i] = (cprv + ccur - 1) / ccur;
		cprv = ccur;
	}
}
#endif /* #else #ifdef CONFIG_RCU_FANOUT_EXACT */

/*
 * Helper function for rcu_init() that initializes one rcu_state structure.
 */
static void __init rcu_init_one(struct rcu_state *rsp,
		struct rcu_data __percpu *rda)
{
	static char *buf[] = { "rcu_node_level_0",
			       "rcu_node_level_1",
			       "rcu_node_level_2",
			       "rcu_node_level_3" };  /* Match MAX_RCU_LVLS */
	int cpustride = 1;
	int i;
	int j;
	struct rcu_node *rnp;

	BUILD_BUG_ON(MAX_RCU_LVLS > ARRAY_SIZE(buf));  /* Fix buf[] init! */

	/* Initialize the level-tracking arrays. */

	for (i = 1; i < NUM_RCU_LVLS; i++)
		rsp->level[i] = rsp->level[i - 1] + rsp->levelcnt[i - 1];
	rcu_init_levelspread(rsp);

	/* Initialize the elements themselves, starting from the leaves. */

	for (i = NUM_RCU_LVLS - 1; i >= 0; i--) {
		cpustride *= rsp->levelspread[i];
		rnp = rsp->level[i];
		for (j = 0; j < rsp->levelcnt[i]; j++, rnp++) {
			raw_spin_lock_init(&rnp->lock);
			lockdep_set_class_and_name(&rnp->lock,
						   &rcu_node_class[i], buf[i]);
			rnp->gpnum = 0;
			rnp->qsmask = 0;
			rnp->qsmaskinit = 0;
			rnp->grplo = j * cpustride;
			rnp->grphi = (j + 1) * cpustride - 1;
			if (rnp->grphi >= NR_CPUS)
				rnp->grphi = NR_CPUS - 1;
			if (i == 0) {
				rnp->grpnum = 0;
				rnp->grpmask = 0;
				rnp->parent = NULL;
			} else {
				rnp->grpnum = j % rsp->levelspread[i - 1];
				rnp->grpmask = 1UL << rnp->grpnum;
				rnp->parent = rsp->level[i - 1] +
					      j / rsp->levelspread[i - 1];
			}
			rnp->level = i;
			INIT_LIST_HEAD(&rnp->blkd_tasks);
		}
	}

	rsp->rda = rda;
	rnp = rsp->level[NUM_RCU_LVLS - 1];
	for_each_possible_cpu(i) {
		while (i > rnp->grphi)
			rnp++;
		per_cpu_ptr(rsp->rda, i)->mynode = rnp;
		rcu_boot_init_percpu_data(i, rsp);
	}
}

void __init rcu_init(void)
{
	int cpu;

	rcu_bootup_announce();
	rcu_init_one(&rcu_sched_state, &rcu_sched_data);
	rcu_init_one(&rcu_bh_state, &rcu_bh_data);
	__rcu_init_preempt();
	 open_softirq(RCU_SOFTIRQ, rcu_process_callbacks);

	/*
	 * We don't need protection against CPU-hotplug here because
	 * this is called early in boot, before either interrupts
	 * or the scheduler are operational.
	 */
	cpu_notifier(rcu_cpu_notify, 0);
	for_each_online_cpu(cpu)
		rcu_cpu_notify(NULL, CPU_UP_PREPARE, (void *)(long)cpu);
	check_cpu_stall_init();
}

#include "rcutree_plugin.h"<|MERGE_RESOLUTION|>--- conflicted
+++ resolved
@@ -1471,26 +1471,7 @@
 		rcu_do_batch(rsp, rdp);
 		return;
 	}
-<<<<<<< HEAD
-	wake_up_process(__this_cpu_read(rcu_cpu_kthread_task));
-	local_irq_restore(flags);
-}
-
-/*
- * Wake up the specified per-rcu_node-structure kthread.
- * Because the per-rcu_node kthreads are immortal, we don't need
- * to do anything to keep them alive.
- */
-static void invoke_rcu_node_kthread(struct rcu_node *rnp)
-{
-	struct task_struct *t;
-
-	t = rnp->node_kthread_task;
-	if (t != NULL)
-		wake_up_process(t);
-=======
 	invoke_rcu_callbacks_kthread();
->>>>>>> 56299378
 }
 
 static void invoke_rcu_core(void)
@@ -1498,293 +1479,6 @@
 	raise_softirq(RCU_SOFTIRQ);
 }
 
-<<<<<<< HEAD
-/*
- * Timer handler to initiate the waking up of per-CPU kthreads that
- * have yielded the CPU due to excess numbers of RCU callbacks.
- * We wake up the per-rcu_node kthread, which in turn will wake up
- * the booster kthread.
- */
-static void rcu_cpu_kthread_timer(unsigned long arg)
-{
-	struct rcu_data *rdp = per_cpu_ptr(rcu_state->rda, arg);
-	struct rcu_node *rnp = rdp->mynode;
-
-	atomic_or(rdp->grpmask, &rnp->wakemask);
-	invoke_rcu_node_kthread(rnp);
-}
-
-/*
- * Drop to non-real-time priority and yield, but only after posting a
- * timer that will cause us to regain our real-time priority if we
- * remain preempted.  Either way, we restore our real-time priority
- * before returning.
- */
-static void rcu_yield(void (*f)(unsigned long), unsigned long arg)
-{
-	struct sched_param sp;
-	struct timer_list yield_timer;
-
-	setup_timer_on_stack(&yield_timer, f, arg);
-	mod_timer(&yield_timer, jiffies + 2);
-	sp.sched_priority = 0;
-	sched_setscheduler_nocheck(current, SCHED_NORMAL, &sp);
-	set_user_nice(current, 19);
-	schedule();
-	sp.sched_priority = RCU_KTHREAD_PRIO;
-	sched_setscheduler_nocheck(current, SCHED_FIFO, &sp);
-	del_timer(&yield_timer);
-}
-
-/*
- * Handle cases where the rcu_cpu_kthread() ends up on the wrong CPU.
- * This can happen while the corresponding CPU is either coming online
- * or going offline.  We cannot wait until the CPU is fully online
- * before starting the kthread, because the various notifier functions
- * can wait for RCU grace periods.  So we park rcu_cpu_kthread() until
- * the corresponding CPU is online.
- *
- * Return 1 if the kthread needs to stop, 0 otherwise.
- *
- * Caller must disable bh.  This function can momentarily enable it.
- */
-static int rcu_cpu_kthread_should_stop(int cpu)
-{
-	while (cpu_is_offline(cpu) ||
-	       !cpumask_equal(&current->cpus_allowed, cpumask_of(cpu)) ||
-	       smp_processor_id() != cpu) {
-		if (kthread_should_stop())
-			return 1;
-		per_cpu(rcu_cpu_kthread_status, cpu) = RCU_KTHREAD_OFFCPU;
-		per_cpu(rcu_cpu_kthread_cpu, cpu) = raw_smp_processor_id();
-		local_bh_enable();
-		schedule_timeout_uninterruptible(1);
-		if (!cpumask_equal(&current->cpus_allowed, cpumask_of(cpu)))
-			set_cpus_allowed_ptr(current, cpumask_of(cpu));
-		local_bh_disable();
-	}
-	per_cpu(rcu_cpu_kthread_cpu, cpu) = cpu;
-	return 0;
-}
-
-/*
- * Per-CPU kernel thread that invokes RCU callbacks.  This replaces the
- * earlier RCU softirq.
- */
-static int rcu_cpu_kthread(void *arg)
-{
-	int cpu = (int)(long)arg;
-	unsigned long flags;
-	int spincnt = 0;
-	unsigned int *statusp = &per_cpu(rcu_cpu_kthread_status, cpu);
-	char work;
-	char *workp = &per_cpu(rcu_cpu_has_work, cpu);
-
-	for (;;) {
-		*statusp = RCU_KTHREAD_WAITING;
-		rcu_wait(*workp != 0 || kthread_should_stop());
-		local_bh_disable();
-		if (rcu_cpu_kthread_should_stop(cpu)) {
-			local_bh_enable();
-			break;
-		}
-		*statusp = RCU_KTHREAD_RUNNING;
-		per_cpu(rcu_cpu_kthread_loops, cpu)++;
-		local_irq_save(flags);
-		work = *workp;
-		*workp = 0;
-		local_irq_restore(flags);
-		if (work)
-			rcu_process_callbacks();
-		local_bh_enable();
-		if (*workp != 0)
-			spincnt++;
-		else
-			spincnt = 0;
-		if (spincnt > 10) {
-			*statusp = RCU_KTHREAD_YIELDING;
-			rcu_yield(rcu_cpu_kthread_timer, (unsigned long)cpu);
-			spincnt = 0;
-		}
-	}
-	*statusp = RCU_KTHREAD_STOPPED;
-	return 0;
-}
-
-/*
- * Spawn a per-CPU kthread, setting up affinity and priority.
- * Because the CPU hotplug lock is held, no other CPU will be attempting
- * to manipulate rcu_cpu_kthread_task.  There might be another CPU
- * attempting to access it during boot, but the locking in kthread_bind()
- * will enforce sufficient ordering.
- */
-static int __cpuinit rcu_spawn_one_cpu_kthread(int cpu)
-{
-	struct sched_param sp;
-	struct task_struct *t;
-
-	if (!rcu_kthreads_spawnable ||
-	    per_cpu(rcu_cpu_kthread_task, cpu) != NULL)
-		return 0;
-	t = kthread_create(rcu_cpu_kthread, (void *)(long)cpu, "rcuc%d", cpu);
-	if (IS_ERR(t))
-		return PTR_ERR(t);
-	kthread_bind(t, cpu);
-	per_cpu(rcu_cpu_kthread_cpu, cpu) = cpu;
-	WARN_ON_ONCE(per_cpu(rcu_cpu_kthread_task, cpu) != NULL);
-	per_cpu(rcu_cpu_kthread_task, cpu) = t;
-	sp.sched_priority = RCU_KTHREAD_PRIO;
-	sched_setscheduler_nocheck(t, SCHED_FIFO, &sp);
-	return 0;
-}
-
-/*
- * Per-rcu_node kthread, which is in charge of waking up the per-CPU
- * kthreads when needed.  We ignore requests to wake up kthreads
- * for offline CPUs, which is OK because force_quiescent_state()
- * takes care of this case.
- */
-static int rcu_node_kthread(void *arg)
-{
-	int cpu;
-	unsigned long flags;
-	unsigned long mask;
-	struct rcu_node *rnp = (struct rcu_node *)arg;
-	struct sched_param sp;
-	struct task_struct *t;
-
-	for (;;) {
-		rnp->node_kthread_status = RCU_KTHREAD_WAITING;
-		rcu_wait(atomic_read(&rnp->wakemask) != 0);
-		rnp->node_kthread_status = RCU_KTHREAD_RUNNING;
-		raw_spin_lock_irqsave(&rnp->lock, flags);
-		mask = atomic_xchg(&rnp->wakemask, 0);
-		rcu_initiate_boost(rnp, flags); /* releases rnp->lock. */
-		for (cpu = rnp->grplo; cpu <= rnp->grphi; cpu++, mask >>= 1) {
-			if ((mask & 0x1) == 0)
-				continue;
-			preempt_disable();
-			t = per_cpu(rcu_cpu_kthread_task, cpu);
-			if (!cpu_online(cpu) || t == NULL) {
-				preempt_enable();
-				continue;
-			}
-			per_cpu(rcu_cpu_has_work, cpu) = 1;
-			sp.sched_priority = RCU_KTHREAD_PRIO;
-			sched_setscheduler_nocheck(t, SCHED_FIFO, &sp);
-			preempt_enable();
-		}
-	}
-	/* NOTREACHED */
-	rnp->node_kthread_status = RCU_KTHREAD_STOPPED;
-	return 0;
-}
-
-/*
- * Set the per-rcu_node kthread's affinity to cover all CPUs that are
- * served by the rcu_node in question.  The CPU hotplug lock is still
- * held, so the value of rnp->qsmaskinit will be stable.
- *
- * We don't include outgoingcpu in the affinity set, use -1 if there is
- * no outgoing CPU.  If there are no CPUs left in the affinity set,
- * this function allows the kthread to execute on any CPU.
- */
-static void rcu_node_kthread_setaffinity(struct rcu_node *rnp, int outgoingcpu)
-{
-	cpumask_var_t cm;
-	int cpu;
-	unsigned long mask = rnp->qsmaskinit;
-
-	if (rnp->node_kthread_task == NULL)
-		return;
-	if (!alloc_cpumask_var(&cm, GFP_KERNEL))
-		return;
-	cpumask_clear(cm);
-	for (cpu = rnp->grplo; cpu <= rnp->grphi; cpu++, mask >>= 1)
-		if ((mask & 0x1) && cpu != outgoingcpu)
-			cpumask_set_cpu(cpu, cm);
-	if (cpumask_weight(cm) == 0) {
-		cpumask_setall(cm);
-		for (cpu = rnp->grplo; cpu <= rnp->grphi; cpu++)
-			cpumask_clear_cpu(cpu, cm);
-		WARN_ON_ONCE(cpumask_weight(cm) == 0);
-	}
-	set_cpus_allowed_ptr(rnp->node_kthread_task, cm);
-	rcu_boost_kthread_setaffinity(rnp, cm);
-	free_cpumask_var(cm);
-}
-
-/*
- * Spawn a per-rcu_node kthread, setting priority and affinity.
- * Called during boot before online/offline can happen, or, if
- * during runtime, with the main CPU-hotplug locks held.  So only
- * one of these can be executing at a time.
- */
-static int __cpuinit rcu_spawn_one_node_kthread(struct rcu_state *rsp,
-						struct rcu_node *rnp)
-{
-	unsigned long flags;
-	int rnp_index = rnp - &rsp->node[0];
-	struct sched_param sp;
-	struct task_struct *t;
-
-	if (!rcu_kthreads_spawnable ||
-	    rnp->qsmaskinit == 0)
-		return 0;
-	if (rnp->node_kthread_task == NULL) {
-		t = kthread_create(rcu_node_kthread, (void *)rnp,
-				   "rcun%d", rnp_index);
-		if (IS_ERR(t))
-			return PTR_ERR(t);
-		raw_spin_lock_irqsave(&rnp->lock, flags);
-		rnp->node_kthread_task = t;
-		raw_spin_unlock_irqrestore(&rnp->lock, flags);
-		sp.sched_priority = 99;
-		sched_setscheduler_nocheck(t, SCHED_FIFO, &sp);
-	}
-	return rcu_spawn_one_boost_kthread(rsp, rnp, rnp_index);
-}
-
-static void rcu_wake_one_boost_kthread(struct rcu_node *rnp);
-
-/*
- * Spawn all kthreads -- called as soon as the scheduler is running.
- */
-static int __init rcu_spawn_kthreads(void)
-{
-	int cpu;
-	struct rcu_node *rnp;
-	struct task_struct *t;
-
-	rcu_kthreads_spawnable = 1;
-	for_each_possible_cpu(cpu) {
-		per_cpu(rcu_cpu_has_work, cpu) = 0;
-		if (cpu_online(cpu)) {
-			(void)rcu_spawn_one_cpu_kthread(cpu);
-			t = per_cpu(rcu_cpu_kthread_task, cpu);
-			if (t)
-				wake_up_process(t);
-		}
-	}
-	rnp = rcu_get_root(rcu_state);
-	(void)rcu_spawn_one_node_kthread(rcu_state, rnp);
-	if (rnp->node_kthread_task)
-		wake_up_process(rnp->node_kthread_task);
-	if (NUM_RCU_NODES > 1) {
-		rcu_for_each_leaf_node(rcu_state, rnp) {
-			(void)rcu_spawn_one_node_kthread(rcu_state, rnp);
-			t = rnp->node_kthread_task;
-			if (t)
-				wake_up_process(t);
-			rcu_wake_one_boost_kthread(rnp);
-		}
-	}
-	return 0;
-}
-early_initcall(rcu_spawn_kthreads);
-
-=======
->>>>>>> 56299378
 static void
 __call_rcu(struct rcu_head *head, void (*func)(struct rcu_head *rcu),
 	   struct rcu_state *rsp)
@@ -2191,47 +1885,6 @@
 	rcu_preempt_init_percpu_data(cpu);
 }
 
-<<<<<<< HEAD
-static void __cpuinit rcu_prepare_kthreads(int cpu)
-{
-	struct rcu_data *rdp = per_cpu_ptr(rcu_state->rda, cpu);
-	struct rcu_node *rnp = rdp->mynode;
-
-	/* Fire up the incoming CPU's kthread and leaf rcu_node kthread. */
-	if (rcu_kthreads_spawnable) {
-		(void)rcu_spawn_one_cpu_kthread(cpu);
-		if (rnp->node_kthread_task == NULL)
-			(void)rcu_spawn_one_node_kthread(rcu_state, rnp);
-	}
-}
-
-=======
->>>>>>> 56299378
-/*
- * kthread_create() creates threads in TASK_UNINTERRUPTIBLE state,
- * but the RCU threads are woken on demand, and if demand is low this
- * could be a while triggering the hung task watchdog.
- *
- * In order to avoid this, poke all tasks once the CPU is fully
- * up and running.
- */
-static void __cpuinit rcu_online_kthreads(int cpu)
-{
-	struct rcu_data *rdp = per_cpu_ptr(rcu_state->rda, cpu);
-	struct rcu_node *rnp = rdp->mynode;
-	struct task_struct *t;
-
-	t = per_cpu(rcu_cpu_kthread_task, cpu);
-	if (t)
-		wake_up_process(t);
-
-	t = rnp->node_kthread_task;
-	if (t)
-		wake_up_process(t);
-
-	rcu_wake_one_boost_kthread(rnp);
-}
-
 /*
  * Handle CPU online/offline notification events.
  */
@@ -2249,7 +1902,6 @@
 		rcu_prepare_kthreads(cpu);
 		break;
 	case CPU_ONLINE:
-		rcu_online_kthreads(cpu);
 	case CPU_DOWN_FAILED:
 		rcu_node_kthread_setaffinity(rnp, -1);
 		rcu_cpu_kthread_setrt(cpu, 1);
