/* Module signature checker
 *
 * Copyright (C) 2012 Red Hat, Inc. All Rights Reserved.
 * Written by David Howells (dhowells@redhat.com)
 *
 * This program is free software; you can redistribute it and/or
 * modify it under the terms of the GNU General Public Licence
 * as published by the Free Software Foundation; either version
 * 2 of the Licence, or (at your option) any later version.
 */

#include <linux/kernel.h>
#include <linux/err.h>
#include <crypto/public_key.h>
#include <crypto/hash.h>
#include <keys/asymmetric-type.h>
#include "module-internal.h"

/*
 * Module signature information block.
 *
 * The constituents of the signature section are, in order:
 *
 *	- Signer's name
 *	- Key identifier
 *	- Signature data
 *	- Information block
 */
struct module_signature {
	enum pkey_algo		algo : 8;	/* Public-key crypto algorithm */
	enum pkey_hash_algo	hash : 8;	/* Digest algorithm */
	enum pkey_id_type	id_type : 8;	/* Key identifier type */
	u8			signer_len;	/* Length of signer's name */
	u8			key_id_len;	/* Length of key identifier */
	u8			__pad[3];
	__be32			sig_len;	/* Length of signature data */
};

/*
 * Digest the module contents.
 */
static struct public_key_signature *mod_make_digest(enum pkey_hash_algo hash,
						    const void *mod,
						    unsigned long modlen)
{
	struct public_key_signature *pks;
	struct crypto_shash *tfm;
	struct shash_desc *desc;
	size_t digest_size, desc_size;
	int ret;

	pr_devel("==>%s()\n", __func__);
	
	/* Allocate the hashing algorithm we're going to need and find out how
	 * big the hash operational data will be.
	 */
	tfm = crypto_alloc_shash(pkey_hash_algo[hash], 0, 0);
	if (IS_ERR(tfm))
		return (PTR_ERR(tfm) == -ENOENT) ? ERR_PTR(-ENOPKG) : ERR_CAST(tfm);

	desc_size = crypto_shash_descsize(tfm) + sizeof(*desc);
	digest_size = crypto_shash_digestsize(tfm);

	/* We allocate the hash operational data storage on the end of our
	 * context data and the digest output buffer on the end of that.
	 */
	ret = -ENOMEM;
	pks = kzalloc(digest_size + sizeof(*pks) + desc_size, GFP_KERNEL);
	if (!pks)
		goto error_no_pks;

	pks->pkey_hash_algo	= hash;
	pks->digest		= (u8 *)pks + sizeof(*pks) + desc_size;
	pks->digest_size	= digest_size;

	desc = (void *)pks + sizeof(*pks);
	desc->tfm   = tfm;
	desc->flags = CRYPTO_TFM_REQ_MAY_SLEEP;

	ret = crypto_shash_init(desc);
	if (ret < 0)
		goto error;

	ret = crypto_shash_finup(desc, mod, modlen, pks->digest);
	if (ret < 0)
		goto error;

	crypto_free_shash(tfm);
	pr_devel("<==%s() = ok\n", __func__);
	return pks;

error:
	kfree(pks);
error_no_pks:
	crypto_free_shash(tfm);
	pr_devel("<==%s() = %d\n", __func__, ret);
	return ERR_PTR(ret);
}

/*
 * Extract an MPI array from the signature data.  This represents the actual
 * signature.  Each raw MPI is prefaced by a BE 2-byte value indicating the
 * size of the MPI in bytes.
 *
 * RSA signatures only have one MPI, so currently we only read one.
 */
static int mod_extract_mpi_array(struct public_key_signature *pks,
				 const void *data, size_t len)
{
	size_t nbytes;
	MPI mpi;

	if (len < 3)
		return -EBADMSG;
	nbytes = ((const u8 *)data)[0] << 8 | ((const u8 *)data)[1];
	data += 2;
	len -= 2;
	if (len != nbytes)
		return -EBADMSG;

	mpi = mpi_read_raw_data(data, nbytes);
	if (!mpi)
		return -ENOMEM;
	pks->mpi[0] = mpi;
	pks->nr_mpi = 1;
	return 0;
}

/*
 * Request an asymmetric key.
 */
static struct key *request_asymmetric_key(const char *signer, size_t signer_len,
					  const u8 *key_id, size_t key_id_len)
{
	key_ref_t key;
	size_t i;
	char *id, *q;

	pr_devel("==>%s(,%zu,,%zu)\n", __func__, signer_len, key_id_len);

	/* Construct an identifier. */
	id = kmalloc(signer_len + 2 + key_id_len * 2 + 1, GFP_KERNEL);
	if (!id)
		return ERR_PTR(-ENOKEY);

	memcpy(id, signer, signer_len);

	q = id + signer_len;
	*q++ = ':';
	*q++ = ' ';
	for (i = 0; i < key_id_len; i++) {
		*q++ = hex_asc[*key_id >> 4];
		*q++ = hex_asc[*key_id++ & 0x0f];
	}

	*q = 0;

	pr_debug("Look up: \"%s\"\n", id);

	key = keyring_search(make_key_ref(modsign_keyring, 1),
			     &key_type_asymmetric, id);
	if (IS_ERR(key))
		pr_warn("Request for unknown module key '%s' err %ld\n",
			id, PTR_ERR(key));
	kfree(id);

	if (IS_ERR(key)) {
		switch (PTR_ERR(key)) {
			/* Hide some search errors */
		case -EACCES:
		case -ENOTDIR:
		case -EAGAIN:
			return ERR_PTR(-ENOKEY);
		default:
			return ERR_CAST(key);
		}
	}

	pr_devel("<==%s() = 0 [%x]\n", __func__, key_serial(key_ref_to_ptr(key)));
	return key_ref_to_ptr(key);
}

/*
 * Verify the signature on a module.
 */
int mod_verify_sig(const void *mod, unsigned long *_modlen)
{
	struct public_key_signature *pks;
	struct module_signature ms;
	struct key *key;
	const void *sig;
	size_t modlen = *_modlen, sig_len;
	int ret;

<<<<<<< HEAD
	pr_devel("==>%s(,%lu)\n", __func__, modlen);
=======
	pr_devel("==>%s(,%zu)\n", __func__, modlen);
>>>>>>> 8f0d8163

	if (modlen <= sizeof(ms))
		return -EBADMSG;

	memcpy(&ms, mod + (modlen - sizeof(ms)), sizeof(ms));
	modlen -= sizeof(ms);

	sig_len = be32_to_cpu(ms.sig_len);
	if (sig_len >= modlen)
		return -EBADMSG;
	modlen -= sig_len;
	if ((size_t)ms.signer_len + ms.key_id_len >= modlen)
		return -EBADMSG;
	modlen -= (size_t)ms.signer_len + ms.key_id_len;

	*_modlen = modlen;
	sig = mod + modlen;

	/* For the moment, only support RSA and X.509 identifiers */
	if (ms.algo != PKEY_ALGO_RSA ||
	    ms.id_type != PKEY_ID_X509)
		return -ENOPKG;

	if (ms.hash >= PKEY_HASH__LAST ||
	    !pkey_hash_algo[ms.hash])
		return -ENOPKG;

	key = request_asymmetric_key(sig, ms.signer_len,
				     sig + ms.signer_len, ms.key_id_len);
	if (IS_ERR(key))
		return PTR_ERR(key);

	pks = mod_make_digest(ms.hash, mod, modlen);
	if (IS_ERR(pks)) {
		ret = PTR_ERR(pks);
		goto error_put_key;
	}

	ret = mod_extract_mpi_array(pks, sig + ms.signer_len + ms.key_id_len,
				    sig_len);
	if (ret < 0)
		goto error_free_pks;

	ret = verify_signature(key, pks);
	pr_devel("verify_signature() = %d\n", ret);

error_free_pks:
	mpi_free(pks->rsa.s);
	kfree(pks);
error_put_key:
	key_put(key);
	pr_devel("<==%s() = %d\n", __func__, ret);
	return ret;	
}<|MERGE_RESOLUTION|>--- conflicted
+++ resolved
@@ -192,11 +192,7 @@
 	size_t modlen = *_modlen, sig_len;
 	int ret;
 
-<<<<<<< HEAD
-	pr_devel("==>%s(,%lu)\n", __func__, modlen);
-=======
 	pr_devel("==>%s(,%zu)\n", __func__, modlen);
->>>>>>> 8f0d8163
 
 	if (modlen <= sizeof(ms))
 		return -EBADMSG;
