/*
 * Copyright (C) 2007 Oracle.  All rights reserved.
 *
 * This program is free software; you can redistribute it and/or
 * modify it under the terms of the GNU General Public
 * License v2 as published by the Free Software Foundation.
 *
 * This program is distributed in the hope that it will be useful,
 * but WITHOUT ANY WARRANTY; without even the implied warranty of
 * MERCHANTABILITY or FITNESS FOR A PARTICULAR PURPOSE.  See the GNU
 * General Public License for more details.
 *
 * You should have received a copy of the GNU General Public
 * License along with this program; if not, write to the
 * Free Software Foundation, Inc., 59 Temple Place - Suite 330,
 * Boston, MA 021110-1307, USA.
 */
#include <linux/sched.h>
#include <linux/pagemap.h>
#include <linux/writeback.h>
#include <linux/blkdev.h>
#include <linux/sort.h>
#include <linux/rcupdate.h>
#include <linux/kthread.h>
#include <linux/slab.h>
#include "compat.h"
#include "hash.h"
#include "ctree.h"
#include "disk-io.h"
#include "print-tree.h"
#include "transaction.h"
#include "volumes.h"
#include "locking.h"
#include "free-space-cache.h"

/* control flags for do_chunk_alloc's force field
 * CHUNK_ALLOC_NO_FORCE means to only allocate a chunk
 * if we really need one.
 *
 * CHUNK_ALLOC_FORCE means it must try to allocate one
 *
 * CHUNK_ALLOC_LIMITED means to only try and allocate one
 * if we have very few chunks already allocated.  This is
 * used as part of the clustering code to help make sure
 * we have a good pool of storage to cluster in, without
 * filling the FS with empty chunks
 *
 */
enum {
	CHUNK_ALLOC_NO_FORCE = 0,
	CHUNK_ALLOC_FORCE = 1,
	CHUNK_ALLOC_LIMITED = 2,
};

static int update_block_group(struct btrfs_trans_handle *trans,
			      struct btrfs_root *root,
			      u64 bytenr, u64 num_bytes, int alloc);
static int __btrfs_free_extent(struct btrfs_trans_handle *trans,
				struct btrfs_root *root,
				u64 bytenr, u64 num_bytes, u64 parent,
				u64 root_objectid, u64 owner_objectid,
				u64 owner_offset, int refs_to_drop,
				struct btrfs_delayed_extent_op *extra_op);
static void __run_delayed_extent_op(struct btrfs_delayed_extent_op *extent_op,
				    struct extent_buffer *leaf,
				    struct btrfs_extent_item *ei);
static int alloc_reserved_file_extent(struct btrfs_trans_handle *trans,
				      struct btrfs_root *root,
				      u64 parent, u64 root_objectid,
				      u64 flags, u64 owner, u64 offset,
				      struct btrfs_key *ins, int ref_mod);
static int alloc_reserved_tree_block(struct btrfs_trans_handle *trans,
				     struct btrfs_root *root,
				     u64 parent, u64 root_objectid,
				     u64 flags, struct btrfs_disk_key *key,
				     int level, struct btrfs_key *ins);
static int do_chunk_alloc(struct btrfs_trans_handle *trans,
			  struct btrfs_root *extent_root, u64 alloc_bytes,
			  u64 flags, int force);
static int find_next_key(struct btrfs_path *path, int level,
			 struct btrfs_key *key);
static void dump_space_info(struct btrfs_space_info *info, u64 bytes,
			    int dump_block_groups);

static noinline int
block_group_cache_done(struct btrfs_block_group_cache *cache)
{
	smp_mb();
	return cache->cached == BTRFS_CACHE_FINISHED;
}

static int block_group_bits(struct btrfs_block_group_cache *cache, u64 bits)
{
	return (cache->flags & bits) == bits;
}

static void btrfs_get_block_group(struct btrfs_block_group_cache *cache)
{
	atomic_inc(&cache->count);
}

void btrfs_put_block_group(struct btrfs_block_group_cache *cache)
{
	if (atomic_dec_and_test(&cache->count)) {
		WARN_ON(cache->pinned > 0);
		WARN_ON(cache->reserved > 0);
		WARN_ON(cache->reserved_pinned > 0);
		kfree(cache->free_space_ctl);
		kfree(cache);
	}
}

/*
 * this adds the block group to the fs_info rb tree for the block group
 * cache
 */
static int btrfs_add_block_group_cache(struct btrfs_fs_info *info,
				struct btrfs_block_group_cache *block_group)
{
	struct rb_node **p;
	struct rb_node *parent = NULL;
	struct btrfs_block_group_cache *cache;

	spin_lock(&info->block_group_cache_lock);
	p = &info->block_group_cache_tree.rb_node;

	while (*p) {
		parent = *p;
		cache = rb_entry(parent, struct btrfs_block_group_cache,
				 cache_node);
		if (block_group->key.objectid < cache->key.objectid) {
			p = &(*p)->rb_left;
		} else if (block_group->key.objectid > cache->key.objectid) {
			p = &(*p)->rb_right;
		} else {
			spin_unlock(&info->block_group_cache_lock);
			return -EEXIST;
		}
	}

	rb_link_node(&block_group->cache_node, parent, p);
	rb_insert_color(&block_group->cache_node,
			&info->block_group_cache_tree);
	spin_unlock(&info->block_group_cache_lock);

	return 0;
}

/*
 * This will return the block group at or after bytenr if contains is 0, else
 * it will return the block group that contains the bytenr
 */
static struct btrfs_block_group_cache *
block_group_cache_tree_search(struct btrfs_fs_info *info, u64 bytenr,
			      int contains)
{
	struct btrfs_block_group_cache *cache, *ret = NULL;
	struct rb_node *n;
	u64 end, start;

	spin_lock(&info->block_group_cache_lock);
	n = info->block_group_cache_tree.rb_node;

	while (n) {
		cache = rb_entry(n, struct btrfs_block_group_cache,
				 cache_node);
		end = cache->key.objectid + cache->key.offset - 1;
		start = cache->key.objectid;

		if (bytenr < start) {
			if (!contains && (!ret || start < ret->key.objectid))
				ret = cache;
			n = n->rb_left;
		} else if (bytenr > start) {
			if (contains && bytenr <= end) {
				ret = cache;
				break;
			}
			n = n->rb_right;
		} else {
			ret = cache;
			break;
		}
	}
	if (ret)
		btrfs_get_block_group(ret);
	spin_unlock(&info->block_group_cache_lock);

	return ret;
}

static int add_excluded_extent(struct btrfs_root *root,
			       u64 start, u64 num_bytes)
{
	u64 end = start + num_bytes - 1;
	set_extent_bits(&root->fs_info->freed_extents[0],
			start, end, EXTENT_UPTODATE, GFP_NOFS);
	set_extent_bits(&root->fs_info->freed_extents[1],
			start, end, EXTENT_UPTODATE, GFP_NOFS);
	return 0;
}

static void free_excluded_extents(struct btrfs_root *root,
				  struct btrfs_block_group_cache *cache)
{
	u64 start, end;

	start = cache->key.objectid;
	end = start + cache->key.offset - 1;

	clear_extent_bits(&root->fs_info->freed_extents[0],
			  start, end, EXTENT_UPTODATE, GFP_NOFS);
	clear_extent_bits(&root->fs_info->freed_extents[1],
			  start, end, EXTENT_UPTODATE, GFP_NOFS);
}

static int exclude_super_stripes(struct btrfs_root *root,
				 struct btrfs_block_group_cache *cache)
{
	u64 bytenr;
	u64 *logical;
	int stripe_len;
	int i, nr, ret;

	if (cache->key.objectid < BTRFS_SUPER_INFO_OFFSET) {
		stripe_len = BTRFS_SUPER_INFO_OFFSET - cache->key.objectid;
		cache->bytes_super += stripe_len;
		ret = add_excluded_extent(root, cache->key.objectid,
					  stripe_len);
		BUG_ON(ret);
	}

	for (i = 0; i < BTRFS_SUPER_MIRROR_MAX; i++) {
		bytenr = btrfs_sb_offset(i);
		ret = btrfs_rmap_block(&root->fs_info->mapping_tree,
				       cache->key.objectid, bytenr,
				       0, &logical, &nr, &stripe_len);
		BUG_ON(ret);

		while (nr--) {
			cache->bytes_super += stripe_len;
			ret = add_excluded_extent(root, logical[nr],
						  stripe_len);
			BUG_ON(ret);
		}

		kfree(logical);
	}
	return 0;
}

static struct btrfs_caching_control *
get_caching_control(struct btrfs_block_group_cache *cache)
{
	struct btrfs_caching_control *ctl;

	spin_lock(&cache->lock);
	if (cache->cached != BTRFS_CACHE_STARTED) {
		spin_unlock(&cache->lock);
		return NULL;
	}

	/* We're loading it the fast way, so we don't have a caching_ctl. */
	if (!cache->caching_ctl) {
		spin_unlock(&cache->lock);
		return NULL;
	}

	ctl = cache->caching_ctl;
	atomic_inc(&ctl->count);
	spin_unlock(&cache->lock);
	return ctl;
}

static void put_caching_control(struct btrfs_caching_control *ctl)
{
	if (atomic_dec_and_test(&ctl->count))
		kfree(ctl);
}

/*
 * this is only called by cache_block_group, since we could have freed extents
 * we need to check the pinned_extents for any extents that can't be used yet
 * since their free space will be released as soon as the transaction commits.
 */
static u64 add_new_free_space(struct btrfs_block_group_cache *block_group,
			      struct btrfs_fs_info *info, u64 start, u64 end)
{
	u64 extent_start, extent_end, size, total_added = 0;
	int ret;

	while (start < end) {
		ret = find_first_extent_bit(info->pinned_extents, start,
					    &extent_start, &extent_end,
					    EXTENT_DIRTY | EXTENT_UPTODATE);
		if (ret)
			break;

		if (extent_start <= start) {
			start = extent_end + 1;
		} else if (extent_start > start && extent_start < end) {
			size = extent_start - start;
			total_added += size;
			ret = btrfs_add_free_space(block_group, start,
						   size);
			BUG_ON(ret);
			start = extent_end + 1;
		} else {
			break;
		}
	}

	if (start < end) {
		size = end - start;
		total_added += size;
		ret = btrfs_add_free_space(block_group, start, size);
		BUG_ON(ret);
	}

	return total_added;
}

static int caching_kthread(void *data)
{
	struct btrfs_block_group_cache *block_group = data;
	struct btrfs_fs_info *fs_info = block_group->fs_info;
	struct btrfs_caching_control *caching_ctl = block_group->caching_ctl;
	struct btrfs_root *extent_root = fs_info->extent_root;
	struct btrfs_path *path;
	struct extent_buffer *leaf;
	struct btrfs_key key;
	u64 total_found = 0;
	u64 last = 0;
	u32 nritems;
	int ret = 0;

	path = btrfs_alloc_path();
	if (!path)
		return -ENOMEM;

	last = max_t(u64, block_group->key.objectid, BTRFS_SUPER_INFO_OFFSET);

	/*
	 * We don't want to deadlock with somebody trying to allocate a new
	 * extent for the extent root while also trying to search the extent
	 * root to add free space.  So we skip locking and search the commit
	 * root, since its read-only
	 */
	path->skip_locking = 1;
	path->search_commit_root = 1;
	path->reada = 1;

	key.objectid = last;
	key.offset = 0;
	key.type = BTRFS_EXTENT_ITEM_KEY;
again:
	mutex_lock(&caching_ctl->mutex);
	/* need to make sure the commit_root doesn't disappear */
	down_read(&fs_info->extent_commit_sem);

	ret = btrfs_search_slot(NULL, extent_root, &key, path, 0, 0);
	if (ret < 0)
		goto err;

	leaf = path->nodes[0];
	nritems = btrfs_header_nritems(leaf);

	while (1) {
		if (btrfs_fs_closing(fs_info) > 1) {
			last = (u64)-1;
			break;
		}

		if (path->slots[0] < nritems) {
			btrfs_item_key_to_cpu(leaf, &key, path->slots[0]);
		} else {
			ret = find_next_key(path, 0, &key);
			if (ret)
				break;

<<<<<<< HEAD
			caching_ctl->progress = last;
			btrfs_release_path(path);
			up_read(&fs_info->extent_commit_sem);
			mutex_unlock(&caching_ctl->mutex);
			if (btrfs_transaction_in_commit(fs_info))
				schedule_timeout(1);
			else
=======
			if (need_resched() ||
			    btrfs_next_leaf(extent_root, path)) {
				caching_ctl->progress = last;
				btrfs_release_path(path);
				up_read(&fs_info->extent_commit_sem);
				mutex_unlock(&caching_ctl->mutex);
>>>>>>> 59c5f46f
				cond_resched();
				goto again;
			}
			leaf = path->nodes[0];
			nritems = btrfs_header_nritems(leaf);
			continue;
		}

		if (key.objectid < block_group->key.objectid) {
			path->slots[0]++;
			continue;
		}

		if (key.objectid >= block_group->key.objectid +
		    block_group->key.offset)
			break;

		if (key.type == BTRFS_EXTENT_ITEM_KEY) {
			total_found += add_new_free_space(block_group,
							  fs_info, last,
							  key.objectid);
			last = key.objectid + key.offset;

			if (total_found > (1024 * 1024 * 2)) {
				total_found = 0;
				wake_up(&caching_ctl->wait);
			}
		}
		path->slots[0]++;
	}
	ret = 0;

	total_found += add_new_free_space(block_group, fs_info, last,
					  block_group->key.objectid +
					  block_group->key.offset);
	caching_ctl->progress = (u64)-1;

	spin_lock(&block_group->lock);
	block_group->caching_ctl = NULL;
	block_group->cached = BTRFS_CACHE_FINISHED;
	spin_unlock(&block_group->lock);

err:
	btrfs_free_path(path);
	up_read(&fs_info->extent_commit_sem);

	free_excluded_extents(extent_root, block_group);

	mutex_unlock(&caching_ctl->mutex);
	wake_up(&caching_ctl->wait);

	put_caching_control(caching_ctl);
	atomic_dec(&block_group->space_info->caching_threads);
	btrfs_put_block_group(block_group);

	return 0;
}

static int cache_block_group(struct btrfs_block_group_cache *cache,
			     struct btrfs_trans_handle *trans,
			     struct btrfs_root *root,
			     int load_cache_only)
{
	struct btrfs_fs_info *fs_info = cache->fs_info;
	struct btrfs_caching_control *caching_ctl;
	struct task_struct *tsk;
	int ret = 0;

	smp_mb();
	if (cache->cached != BTRFS_CACHE_NO)
		return 0;

	/*
	 * We can't do the read from on-disk cache during a commit since we need
	 * to have the normal tree locking.  Also if we are currently trying to
	 * allocate blocks for the tree root we can't do the fast caching since
	 * we likely hold important locks.
	 */
	if (trans && (!trans->transaction->in_commit) &&
	    (root && root != root->fs_info->tree_root)) {
		spin_lock(&cache->lock);
		if (cache->cached != BTRFS_CACHE_NO) {
			spin_unlock(&cache->lock);
			return 0;
		}
		cache->cached = BTRFS_CACHE_STARTED;
		spin_unlock(&cache->lock);

		ret = load_free_space_cache(fs_info, cache);

		spin_lock(&cache->lock);
		if (ret == 1) {
			cache->cached = BTRFS_CACHE_FINISHED;
			cache->last_byte_to_unpin = (u64)-1;
		} else {
			cache->cached = BTRFS_CACHE_NO;
		}
		spin_unlock(&cache->lock);
		if (ret == 1) {
			free_excluded_extents(fs_info->extent_root, cache);
			return 0;
		}
	}

	if (load_cache_only)
		return 0;

	caching_ctl = kzalloc(sizeof(*caching_ctl), GFP_NOFS);
	BUG_ON(!caching_ctl);

	INIT_LIST_HEAD(&caching_ctl->list);
	mutex_init(&caching_ctl->mutex);
	init_waitqueue_head(&caching_ctl->wait);
	caching_ctl->block_group = cache;
	caching_ctl->progress = cache->key.objectid;
	/* one for caching kthread, one for caching block group list */
	atomic_set(&caching_ctl->count, 2);

	spin_lock(&cache->lock);
	if (cache->cached != BTRFS_CACHE_NO) {
		spin_unlock(&cache->lock);
		kfree(caching_ctl);
		return 0;
	}
	cache->caching_ctl = caching_ctl;
	cache->cached = BTRFS_CACHE_STARTED;
	spin_unlock(&cache->lock);

	down_write(&fs_info->extent_commit_sem);
	list_add_tail(&caching_ctl->list, &fs_info->caching_block_groups);
	up_write(&fs_info->extent_commit_sem);

	atomic_inc(&cache->space_info->caching_threads);
	btrfs_get_block_group(cache);

	tsk = kthread_run(caching_kthread, cache, "btrfs-cache-%llu\n",
			  cache->key.objectid);
	if (IS_ERR(tsk)) {
		ret = PTR_ERR(tsk);
		printk(KERN_ERR "error running thread %d\n", ret);
		BUG();
	}

	return ret;
}

/*
 * return the block group that starts at or after bytenr
 */
static struct btrfs_block_group_cache *
btrfs_lookup_first_block_group(struct btrfs_fs_info *info, u64 bytenr)
{
	struct btrfs_block_group_cache *cache;

	cache = block_group_cache_tree_search(info, bytenr, 0);

	return cache;
}

/*
 * return the block group that contains the given bytenr
 */
struct btrfs_block_group_cache *btrfs_lookup_block_group(
						 struct btrfs_fs_info *info,
						 u64 bytenr)
{
	struct btrfs_block_group_cache *cache;

	cache = block_group_cache_tree_search(info, bytenr, 1);

	return cache;
}

static struct btrfs_space_info *__find_space_info(struct btrfs_fs_info *info,
						  u64 flags)
{
	struct list_head *head = &info->space_info;
	struct btrfs_space_info *found;

	flags &= BTRFS_BLOCK_GROUP_DATA | BTRFS_BLOCK_GROUP_SYSTEM |
		 BTRFS_BLOCK_GROUP_METADATA;

	rcu_read_lock();
	list_for_each_entry_rcu(found, head, list) {
		if (found->flags & flags) {
			rcu_read_unlock();
			return found;
		}
	}
	rcu_read_unlock();
	return NULL;
}

/*
 * after adding space to the filesystem, we need to clear the full flags
 * on all the space infos.
 */
void btrfs_clear_space_info_full(struct btrfs_fs_info *info)
{
	struct list_head *head = &info->space_info;
	struct btrfs_space_info *found;

	rcu_read_lock();
	list_for_each_entry_rcu(found, head, list)
		found->full = 0;
	rcu_read_unlock();
}

static u64 div_factor(u64 num, int factor)
{
	if (factor == 10)
		return num;
	num *= factor;
	do_div(num, 10);
	return num;
}

static u64 div_factor_fine(u64 num, int factor)
{
	if (factor == 100)
		return num;
	num *= factor;
	do_div(num, 100);
	return num;
}

u64 btrfs_find_block_group(struct btrfs_root *root,
			   u64 search_start, u64 search_hint, int owner)
{
	struct btrfs_block_group_cache *cache;
	u64 used;
	u64 last = max(search_hint, search_start);
	u64 group_start = 0;
	int full_search = 0;
	int factor = 9;
	int wrapped = 0;
again:
	while (1) {
		cache = btrfs_lookup_first_block_group(root->fs_info, last);
		if (!cache)
			break;

		spin_lock(&cache->lock);
		last = cache->key.objectid + cache->key.offset;
		used = btrfs_block_group_used(&cache->item);

		if ((full_search || !cache->ro) &&
		    block_group_bits(cache, BTRFS_BLOCK_GROUP_METADATA)) {
			if (used + cache->pinned + cache->reserved <
			    div_factor(cache->key.offset, factor)) {
				group_start = cache->key.objectid;
				spin_unlock(&cache->lock);
				btrfs_put_block_group(cache);
				goto found;
			}
		}
		spin_unlock(&cache->lock);
		btrfs_put_block_group(cache);
		cond_resched();
	}
	if (!wrapped) {
		last = search_start;
		wrapped = 1;
		goto again;
	}
	if (!full_search && factor < 10) {
		last = search_start;
		full_search = 1;
		factor = 10;
		goto again;
	}
found:
	return group_start;
}

/* simple helper to search for an existing extent at a given offset */
int btrfs_lookup_extent(struct btrfs_root *root, u64 start, u64 len)
{
	int ret;
	struct btrfs_key key;
	struct btrfs_path *path;

	path = btrfs_alloc_path();
	BUG_ON(!path);
	key.objectid = start;
	key.offset = len;
	btrfs_set_key_type(&key, BTRFS_EXTENT_ITEM_KEY);
	ret = btrfs_search_slot(NULL, root->fs_info->extent_root, &key, path,
				0, 0);
	btrfs_free_path(path);
	return ret;
}

/*
 * helper function to lookup reference count and flags of extent.
 *
 * the head node for delayed ref is used to store the sum of all the
 * reference count modifications queued up in the rbtree. the head
 * node may also store the extent flags to set. This way you can check
 * to see what the reference count and extent flags would be if all of
 * the delayed refs are not processed.
 */
int btrfs_lookup_extent_info(struct btrfs_trans_handle *trans,
			     struct btrfs_root *root, u64 bytenr,
			     u64 num_bytes, u64 *refs, u64 *flags)
{
	struct btrfs_delayed_ref_head *head;
	struct btrfs_delayed_ref_root *delayed_refs;
	struct btrfs_path *path;
	struct btrfs_extent_item *ei;
	struct extent_buffer *leaf;
	struct btrfs_key key;
	u32 item_size;
	u64 num_refs;
	u64 extent_flags;
	int ret;

	path = btrfs_alloc_path();
	if (!path)
		return -ENOMEM;

	key.objectid = bytenr;
	key.type = BTRFS_EXTENT_ITEM_KEY;
	key.offset = num_bytes;
	if (!trans) {
		path->skip_locking = 1;
		path->search_commit_root = 1;
	}
again:
	ret = btrfs_search_slot(trans, root->fs_info->extent_root,
				&key, path, 0, 0);
	if (ret < 0)
		goto out_free;

	if (ret == 0) {
		leaf = path->nodes[0];
		item_size = btrfs_item_size_nr(leaf, path->slots[0]);
		if (item_size >= sizeof(*ei)) {
			ei = btrfs_item_ptr(leaf, path->slots[0],
					    struct btrfs_extent_item);
			num_refs = btrfs_extent_refs(leaf, ei);
			extent_flags = btrfs_extent_flags(leaf, ei);
		} else {
#ifdef BTRFS_COMPAT_EXTENT_TREE_V0
			struct btrfs_extent_item_v0 *ei0;
			BUG_ON(item_size != sizeof(*ei0));
			ei0 = btrfs_item_ptr(leaf, path->slots[0],
					     struct btrfs_extent_item_v0);
			num_refs = btrfs_extent_refs_v0(leaf, ei0);
			/* FIXME: this isn't correct for data */
			extent_flags = BTRFS_BLOCK_FLAG_FULL_BACKREF;
#else
			BUG();
#endif
		}
		BUG_ON(num_refs == 0);
	} else {
		num_refs = 0;
		extent_flags = 0;
		ret = 0;
	}

	if (!trans)
		goto out;

	delayed_refs = &trans->transaction->delayed_refs;
	spin_lock(&delayed_refs->lock);
	head = btrfs_find_delayed_ref_head(trans, bytenr);
	if (head) {
		if (!mutex_trylock(&head->mutex)) {
			atomic_inc(&head->node.refs);
			spin_unlock(&delayed_refs->lock);

			btrfs_release_path(path);

			/*
			 * Mutex was contended, block until it's released and try
			 * again
			 */
			mutex_lock(&head->mutex);
			mutex_unlock(&head->mutex);
			btrfs_put_delayed_ref(&head->node);
			goto again;
		}
		if (head->extent_op && head->extent_op->update_flags)
			extent_flags |= head->extent_op->flags_to_set;
		else
			BUG_ON(num_refs == 0);

		num_refs += head->node.ref_mod;
		mutex_unlock(&head->mutex);
	}
	spin_unlock(&delayed_refs->lock);
out:
	WARN_ON(num_refs == 0);
	if (refs)
		*refs = num_refs;
	if (flags)
		*flags = extent_flags;
out_free:
	btrfs_free_path(path);
	return ret;
}

/*
 * Back reference rules.  Back refs have three main goals:
 *
 * 1) differentiate between all holders of references to an extent so that
 *    when a reference is dropped we can make sure it was a valid reference
 *    before freeing the extent.
 *
 * 2) Provide enough information to quickly find the holders of an extent
 *    if we notice a given block is corrupted or bad.
 *
 * 3) Make it easy to migrate blocks for FS shrinking or storage pool
 *    maintenance.  This is actually the same as #2, but with a slightly
 *    different use case.
 *
 * There are two kinds of back refs. The implicit back refs is optimized
 * for pointers in non-shared tree blocks. For a given pointer in a block,
 * back refs of this kind provide information about the block's owner tree
 * and the pointer's key. These information allow us to find the block by
 * b-tree searching. The full back refs is for pointers in tree blocks not
 * referenced by their owner trees. The location of tree block is recorded
 * in the back refs. Actually the full back refs is generic, and can be
 * used in all cases the implicit back refs is used. The major shortcoming
 * of the full back refs is its overhead. Every time a tree block gets
 * COWed, we have to update back refs entry for all pointers in it.
 *
 * For a newly allocated tree block, we use implicit back refs for
 * pointers in it. This means most tree related operations only involve
 * implicit back refs. For a tree block created in old transaction, the
 * only way to drop a reference to it is COW it. So we can detect the
 * event that tree block loses its owner tree's reference and do the
 * back refs conversion.
 *
 * When a tree block is COW'd through a tree, there are four cases:
 *
 * The reference count of the block is one and the tree is the block's
 * owner tree. Nothing to do in this case.
 *
 * The reference count of the block is one and the tree is not the
 * block's owner tree. In this case, full back refs is used for pointers
 * in the block. Remove these full back refs, add implicit back refs for
 * every pointers in the new block.
 *
 * The reference count of the block is greater than one and the tree is
 * the block's owner tree. In this case, implicit back refs is used for
 * pointers in the block. Add full back refs for every pointers in the
 * block, increase lower level extents' reference counts. The original
 * implicit back refs are entailed to the new block.
 *
 * The reference count of the block is greater than one and the tree is
 * not the block's owner tree. Add implicit back refs for every pointer in
 * the new block, increase lower level extents' reference count.
 *
 * Back Reference Key composing:
 *
 * The key objectid corresponds to the first byte in the extent,
 * The key type is used to differentiate between types of back refs.
 * There are different meanings of the key offset for different types
 * of back refs.
 *
 * File extents can be referenced by:
 *
 * - multiple snapshots, subvolumes, or different generations in one subvol
 * - different files inside a single subvolume
 * - different offsets inside a file (bookend extents in file.c)
 *
 * The extent ref structure for the implicit back refs has fields for:
 *
 * - Objectid of the subvolume root
 * - objectid of the file holding the reference
 * - original offset in the file
 * - how many bookend extents
 *
 * The key offset for the implicit back refs is hash of the first
 * three fields.
 *
 * The extent ref structure for the full back refs has field for:
 *
 * - number of pointers in the tree leaf
 *
 * The key offset for the implicit back refs is the first byte of
 * the tree leaf
 *
 * When a file extent is allocated, The implicit back refs is used.
 * the fields are filled in:
 *
 *     (root_key.objectid, inode objectid, offset in file, 1)
 *
 * When a file extent is removed file truncation, we find the
 * corresponding implicit back refs and check the following fields:
 *
 *     (btrfs_header_owner(leaf), inode objectid, offset in file)
 *
 * Btree extents can be referenced by:
 *
 * - Different subvolumes
 *
 * Both the implicit back refs and the full back refs for tree blocks
 * only consist of key. The key offset for the implicit back refs is
 * objectid of block's owner tree. The key offset for the full back refs
 * is the first byte of parent block.
 *
 * When implicit back refs is used, information about the lowest key and
 * level of the tree block are required. These information are stored in
 * tree block info structure.
 */

#ifdef BTRFS_COMPAT_EXTENT_TREE_V0
static int convert_extent_item_v0(struct btrfs_trans_handle *trans,
				  struct btrfs_root *root,
				  struct btrfs_path *path,
				  u64 owner, u32 extra_size)
{
	struct btrfs_extent_item *item;
	struct btrfs_extent_item_v0 *ei0;
	struct btrfs_extent_ref_v0 *ref0;
	struct btrfs_tree_block_info *bi;
	struct extent_buffer *leaf;
	struct btrfs_key key;
	struct btrfs_key found_key;
	u32 new_size = sizeof(*item);
	u64 refs;
	int ret;

	leaf = path->nodes[0];
	BUG_ON(btrfs_item_size_nr(leaf, path->slots[0]) != sizeof(*ei0));

	btrfs_item_key_to_cpu(leaf, &key, path->slots[0]);
	ei0 = btrfs_item_ptr(leaf, path->slots[0],
			     struct btrfs_extent_item_v0);
	refs = btrfs_extent_refs_v0(leaf, ei0);

	if (owner == (u64)-1) {
		while (1) {
			if (path->slots[0] >= btrfs_header_nritems(leaf)) {
				ret = btrfs_next_leaf(root, path);
				if (ret < 0)
					return ret;
				BUG_ON(ret > 0);
				leaf = path->nodes[0];
			}
			btrfs_item_key_to_cpu(leaf, &found_key,
					      path->slots[0]);
			BUG_ON(key.objectid != found_key.objectid);
			if (found_key.type != BTRFS_EXTENT_REF_V0_KEY) {
				path->slots[0]++;
				continue;
			}
			ref0 = btrfs_item_ptr(leaf, path->slots[0],
					      struct btrfs_extent_ref_v0);
			owner = btrfs_ref_objectid_v0(leaf, ref0);
			break;
		}
	}
	btrfs_release_path(path);

	if (owner < BTRFS_FIRST_FREE_OBJECTID)
		new_size += sizeof(*bi);

	new_size -= sizeof(*ei0);
	ret = btrfs_search_slot(trans, root, &key, path,
				new_size + extra_size, 1);
	if (ret < 0)
		return ret;
	BUG_ON(ret);

	ret = btrfs_extend_item(trans, root, path, new_size);

	leaf = path->nodes[0];
	item = btrfs_item_ptr(leaf, path->slots[0], struct btrfs_extent_item);
	btrfs_set_extent_refs(leaf, item, refs);
	/* FIXME: get real generation */
	btrfs_set_extent_generation(leaf, item, 0);
	if (owner < BTRFS_FIRST_FREE_OBJECTID) {
		btrfs_set_extent_flags(leaf, item,
				       BTRFS_EXTENT_FLAG_TREE_BLOCK |
				       BTRFS_BLOCK_FLAG_FULL_BACKREF);
		bi = (struct btrfs_tree_block_info *)(item + 1);
		/* FIXME: get first key of the block */
		memset_extent_buffer(leaf, 0, (unsigned long)bi, sizeof(*bi));
		btrfs_set_tree_block_level(leaf, bi, (int)owner);
	} else {
		btrfs_set_extent_flags(leaf, item, BTRFS_EXTENT_FLAG_DATA);
	}
	btrfs_mark_buffer_dirty(leaf);
	return 0;
}
#endif

static u64 hash_extent_data_ref(u64 root_objectid, u64 owner, u64 offset)
{
	u32 high_crc = ~(u32)0;
	u32 low_crc = ~(u32)0;
	__le64 lenum;

	lenum = cpu_to_le64(root_objectid);
	high_crc = crc32c(high_crc, &lenum, sizeof(lenum));
	lenum = cpu_to_le64(owner);
	low_crc = crc32c(low_crc, &lenum, sizeof(lenum));
	lenum = cpu_to_le64(offset);
	low_crc = crc32c(low_crc, &lenum, sizeof(lenum));

	return ((u64)high_crc << 31) ^ (u64)low_crc;
}

static u64 hash_extent_data_ref_item(struct extent_buffer *leaf,
				     struct btrfs_extent_data_ref *ref)
{
	return hash_extent_data_ref(btrfs_extent_data_ref_root(leaf, ref),
				    btrfs_extent_data_ref_objectid(leaf, ref),
				    btrfs_extent_data_ref_offset(leaf, ref));
}

static int match_extent_data_ref(struct extent_buffer *leaf,
				 struct btrfs_extent_data_ref *ref,
				 u64 root_objectid, u64 owner, u64 offset)
{
	if (btrfs_extent_data_ref_root(leaf, ref) != root_objectid ||
	    btrfs_extent_data_ref_objectid(leaf, ref) != owner ||
	    btrfs_extent_data_ref_offset(leaf, ref) != offset)
		return 0;
	return 1;
}

static noinline int lookup_extent_data_ref(struct btrfs_trans_handle *trans,
					   struct btrfs_root *root,
					   struct btrfs_path *path,
					   u64 bytenr, u64 parent,
					   u64 root_objectid,
					   u64 owner, u64 offset)
{
	struct btrfs_key key;
	struct btrfs_extent_data_ref *ref;
	struct extent_buffer *leaf;
	u32 nritems;
	int ret;
	int recow;
	int err = -ENOENT;

	key.objectid = bytenr;
	if (parent) {
		key.type = BTRFS_SHARED_DATA_REF_KEY;
		key.offset = parent;
	} else {
		key.type = BTRFS_EXTENT_DATA_REF_KEY;
		key.offset = hash_extent_data_ref(root_objectid,
						  owner, offset);
	}
again:
	recow = 0;
	ret = btrfs_search_slot(trans, root, &key, path, -1, 1);
	if (ret < 0) {
		err = ret;
		goto fail;
	}

	if (parent) {
		if (!ret)
			return 0;
#ifdef BTRFS_COMPAT_EXTENT_TREE_V0
		key.type = BTRFS_EXTENT_REF_V0_KEY;
		btrfs_release_path(path);
		ret = btrfs_search_slot(trans, root, &key, path, -1, 1);
		if (ret < 0) {
			err = ret;
			goto fail;
		}
		if (!ret)
			return 0;
#endif
		goto fail;
	}

	leaf = path->nodes[0];
	nritems = btrfs_header_nritems(leaf);
	while (1) {
		if (path->slots[0] >= nritems) {
			ret = btrfs_next_leaf(root, path);
			if (ret < 0)
				err = ret;
			if (ret)
				goto fail;

			leaf = path->nodes[0];
			nritems = btrfs_header_nritems(leaf);
			recow = 1;
		}

		btrfs_item_key_to_cpu(leaf, &key, path->slots[0]);
		if (key.objectid != bytenr ||
		    key.type != BTRFS_EXTENT_DATA_REF_KEY)
			goto fail;

		ref = btrfs_item_ptr(leaf, path->slots[0],
				     struct btrfs_extent_data_ref);

		if (match_extent_data_ref(leaf, ref, root_objectid,
					  owner, offset)) {
			if (recow) {
				btrfs_release_path(path);
				goto again;
			}
			err = 0;
			break;
		}
		path->slots[0]++;
	}
fail:
	return err;
}

static noinline int insert_extent_data_ref(struct btrfs_trans_handle *trans,
					   struct btrfs_root *root,
					   struct btrfs_path *path,
					   u64 bytenr, u64 parent,
					   u64 root_objectid, u64 owner,
					   u64 offset, int refs_to_add)
{
	struct btrfs_key key;
	struct extent_buffer *leaf;
	u32 size;
	u32 num_refs;
	int ret;

	key.objectid = bytenr;
	if (parent) {
		key.type = BTRFS_SHARED_DATA_REF_KEY;
		key.offset = parent;
		size = sizeof(struct btrfs_shared_data_ref);
	} else {
		key.type = BTRFS_EXTENT_DATA_REF_KEY;
		key.offset = hash_extent_data_ref(root_objectid,
						  owner, offset);
		size = sizeof(struct btrfs_extent_data_ref);
	}

	ret = btrfs_insert_empty_item(trans, root, path, &key, size);
	if (ret && ret != -EEXIST)
		goto fail;

	leaf = path->nodes[0];
	if (parent) {
		struct btrfs_shared_data_ref *ref;
		ref = btrfs_item_ptr(leaf, path->slots[0],
				     struct btrfs_shared_data_ref);
		if (ret == 0) {
			btrfs_set_shared_data_ref_count(leaf, ref, refs_to_add);
		} else {
			num_refs = btrfs_shared_data_ref_count(leaf, ref);
			num_refs += refs_to_add;
			btrfs_set_shared_data_ref_count(leaf, ref, num_refs);
		}
	} else {
		struct btrfs_extent_data_ref *ref;
		while (ret == -EEXIST) {
			ref = btrfs_item_ptr(leaf, path->slots[0],
					     struct btrfs_extent_data_ref);
			if (match_extent_data_ref(leaf, ref, root_objectid,
						  owner, offset))
				break;
			btrfs_release_path(path);
			key.offset++;
			ret = btrfs_insert_empty_item(trans, root, path, &key,
						      size);
			if (ret && ret != -EEXIST)
				goto fail;

			leaf = path->nodes[0];
		}
		ref = btrfs_item_ptr(leaf, path->slots[0],
				     struct btrfs_extent_data_ref);
		if (ret == 0) {
			btrfs_set_extent_data_ref_root(leaf, ref,
						       root_objectid);
			btrfs_set_extent_data_ref_objectid(leaf, ref, owner);
			btrfs_set_extent_data_ref_offset(leaf, ref, offset);
			btrfs_set_extent_data_ref_count(leaf, ref, refs_to_add);
		} else {
			num_refs = btrfs_extent_data_ref_count(leaf, ref);
			num_refs += refs_to_add;
			btrfs_set_extent_data_ref_count(leaf, ref, num_refs);
		}
	}
	btrfs_mark_buffer_dirty(leaf);
	ret = 0;
fail:
	btrfs_release_path(path);
	return ret;
}

static noinline int remove_extent_data_ref(struct btrfs_trans_handle *trans,
					   struct btrfs_root *root,
					   struct btrfs_path *path,
					   int refs_to_drop)
{
	struct btrfs_key key;
	struct btrfs_extent_data_ref *ref1 = NULL;
	struct btrfs_shared_data_ref *ref2 = NULL;
	struct extent_buffer *leaf;
	u32 num_refs = 0;
	int ret = 0;

	leaf = path->nodes[0];
	btrfs_item_key_to_cpu(leaf, &key, path->slots[0]);

	if (key.type == BTRFS_EXTENT_DATA_REF_KEY) {
		ref1 = btrfs_item_ptr(leaf, path->slots[0],
				      struct btrfs_extent_data_ref);
		num_refs = btrfs_extent_data_ref_count(leaf, ref1);
	} else if (key.type == BTRFS_SHARED_DATA_REF_KEY) {
		ref2 = btrfs_item_ptr(leaf, path->slots[0],
				      struct btrfs_shared_data_ref);
		num_refs = btrfs_shared_data_ref_count(leaf, ref2);
#ifdef BTRFS_COMPAT_EXTENT_TREE_V0
	} else if (key.type == BTRFS_EXTENT_REF_V0_KEY) {
		struct btrfs_extent_ref_v0 *ref0;
		ref0 = btrfs_item_ptr(leaf, path->slots[0],
				      struct btrfs_extent_ref_v0);
		num_refs = btrfs_ref_count_v0(leaf, ref0);
#endif
	} else {
		BUG();
	}

	BUG_ON(num_refs < refs_to_drop);
	num_refs -= refs_to_drop;

	if (num_refs == 0) {
		ret = btrfs_del_item(trans, root, path);
	} else {
		if (key.type == BTRFS_EXTENT_DATA_REF_KEY)
			btrfs_set_extent_data_ref_count(leaf, ref1, num_refs);
		else if (key.type == BTRFS_SHARED_DATA_REF_KEY)
			btrfs_set_shared_data_ref_count(leaf, ref2, num_refs);
#ifdef BTRFS_COMPAT_EXTENT_TREE_V0
		else {
			struct btrfs_extent_ref_v0 *ref0;
			ref0 = btrfs_item_ptr(leaf, path->slots[0],
					struct btrfs_extent_ref_v0);
			btrfs_set_ref_count_v0(leaf, ref0, num_refs);
		}
#endif
		btrfs_mark_buffer_dirty(leaf);
	}
	return ret;
}

static noinline u32 extent_data_ref_count(struct btrfs_root *root,
					  struct btrfs_path *path,
					  struct btrfs_extent_inline_ref *iref)
{
	struct btrfs_key key;
	struct extent_buffer *leaf;
	struct btrfs_extent_data_ref *ref1;
	struct btrfs_shared_data_ref *ref2;
	u32 num_refs = 0;

	leaf = path->nodes[0];
	btrfs_item_key_to_cpu(leaf, &key, path->slots[0]);
	if (iref) {
		if (btrfs_extent_inline_ref_type(leaf, iref) ==
		    BTRFS_EXTENT_DATA_REF_KEY) {
			ref1 = (struct btrfs_extent_data_ref *)(&iref->offset);
			num_refs = btrfs_extent_data_ref_count(leaf, ref1);
		} else {
			ref2 = (struct btrfs_shared_data_ref *)(iref + 1);
			num_refs = btrfs_shared_data_ref_count(leaf, ref2);
		}
	} else if (key.type == BTRFS_EXTENT_DATA_REF_KEY) {
		ref1 = btrfs_item_ptr(leaf, path->slots[0],
				      struct btrfs_extent_data_ref);
		num_refs = btrfs_extent_data_ref_count(leaf, ref1);
	} else if (key.type == BTRFS_SHARED_DATA_REF_KEY) {
		ref2 = btrfs_item_ptr(leaf, path->slots[0],
				      struct btrfs_shared_data_ref);
		num_refs = btrfs_shared_data_ref_count(leaf, ref2);
#ifdef BTRFS_COMPAT_EXTENT_TREE_V0
	} else if (key.type == BTRFS_EXTENT_REF_V0_KEY) {
		struct btrfs_extent_ref_v0 *ref0;
		ref0 = btrfs_item_ptr(leaf, path->slots[0],
				      struct btrfs_extent_ref_v0);
		num_refs = btrfs_ref_count_v0(leaf, ref0);
#endif
	} else {
		WARN_ON(1);
	}
	return num_refs;
}

static noinline int lookup_tree_block_ref(struct btrfs_trans_handle *trans,
					  struct btrfs_root *root,
					  struct btrfs_path *path,
					  u64 bytenr, u64 parent,
					  u64 root_objectid)
{
	struct btrfs_key key;
	int ret;

	key.objectid = bytenr;
	if (parent) {
		key.type = BTRFS_SHARED_BLOCK_REF_KEY;
		key.offset = parent;
	} else {
		key.type = BTRFS_TREE_BLOCK_REF_KEY;
		key.offset = root_objectid;
	}

	ret = btrfs_search_slot(trans, root, &key, path, -1, 1);
	if (ret > 0)
		ret = -ENOENT;
#ifdef BTRFS_COMPAT_EXTENT_TREE_V0
	if (ret == -ENOENT && parent) {
		btrfs_release_path(path);
		key.type = BTRFS_EXTENT_REF_V0_KEY;
		ret = btrfs_search_slot(trans, root, &key, path, -1, 1);
		if (ret > 0)
			ret = -ENOENT;
	}
#endif
	return ret;
}

static noinline int insert_tree_block_ref(struct btrfs_trans_handle *trans,
					  struct btrfs_root *root,
					  struct btrfs_path *path,
					  u64 bytenr, u64 parent,
					  u64 root_objectid)
{
	struct btrfs_key key;
	int ret;

	key.objectid = bytenr;
	if (parent) {
		key.type = BTRFS_SHARED_BLOCK_REF_KEY;
		key.offset = parent;
	} else {
		key.type = BTRFS_TREE_BLOCK_REF_KEY;
		key.offset = root_objectid;
	}

	ret = btrfs_insert_empty_item(trans, root, path, &key, 0);
	btrfs_release_path(path);
	return ret;
}

static inline int extent_ref_type(u64 parent, u64 owner)
{
	int type;
	if (owner < BTRFS_FIRST_FREE_OBJECTID) {
		if (parent > 0)
			type = BTRFS_SHARED_BLOCK_REF_KEY;
		else
			type = BTRFS_TREE_BLOCK_REF_KEY;
	} else {
		if (parent > 0)
			type = BTRFS_SHARED_DATA_REF_KEY;
		else
			type = BTRFS_EXTENT_DATA_REF_KEY;
	}
	return type;
}

static int find_next_key(struct btrfs_path *path, int level,
			 struct btrfs_key *key)

{
	for (; level < BTRFS_MAX_LEVEL; level++) {
		if (!path->nodes[level])
			break;
		if (path->slots[level] + 1 >=
		    btrfs_header_nritems(path->nodes[level]))
			continue;
		if (level == 0)
			btrfs_item_key_to_cpu(path->nodes[level], key,
					      path->slots[level] + 1);
		else
			btrfs_node_key_to_cpu(path->nodes[level], key,
					      path->slots[level] + 1);
		return 0;
	}
	return 1;
}

/*
 * look for inline back ref. if back ref is found, *ref_ret is set
 * to the address of inline back ref, and 0 is returned.
 *
 * if back ref isn't found, *ref_ret is set to the address where it
 * should be inserted, and -ENOENT is returned.
 *
 * if insert is true and there are too many inline back refs, the path
 * points to the extent item, and -EAGAIN is returned.
 *
 * NOTE: inline back refs are ordered in the same way that back ref
 *	 items in the tree are ordered.
 */
static noinline_for_stack
int lookup_inline_extent_backref(struct btrfs_trans_handle *trans,
				 struct btrfs_root *root,
				 struct btrfs_path *path,
				 struct btrfs_extent_inline_ref **ref_ret,
				 u64 bytenr, u64 num_bytes,
				 u64 parent, u64 root_objectid,
				 u64 owner, u64 offset, int insert)
{
	struct btrfs_key key;
	struct extent_buffer *leaf;
	struct btrfs_extent_item *ei;
	struct btrfs_extent_inline_ref *iref;
	u64 flags;
	u64 item_size;
	unsigned long ptr;
	unsigned long end;
	int extra_size;
	int type;
	int want;
	int ret;
	int err = 0;

	key.objectid = bytenr;
	key.type = BTRFS_EXTENT_ITEM_KEY;
	key.offset = num_bytes;

	want = extent_ref_type(parent, owner);
	if (insert) {
		extra_size = btrfs_extent_inline_ref_size(want);
		path->keep_locks = 1;
	} else
		extra_size = -1;
	ret = btrfs_search_slot(trans, root, &key, path, extra_size, 1);
	if (ret < 0) {
		err = ret;
		goto out;
	}
	BUG_ON(ret);

	leaf = path->nodes[0];
	item_size = btrfs_item_size_nr(leaf, path->slots[0]);
#ifdef BTRFS_COMPAT_EXTENT_TREE_V0
	if (item_size < sizeof(*ei)) {
		if (!insert) {
			err = -ENOENT;
			goto out;
		}
		ret = convert_extent_item_v0(trans, root, path, owner,
					     extra_size);
		if (ret < 0) {
			err = ret;
			goto out;
		}
		leaf = path->nodes[0];
		item_size = btrfs_item_size_nr(leaf, path->slots[0]);
	}
#endif
	BUG_ON(item_size < sizeof(*ei));

	ei = btrfs_item_ptr(leaf, path->slots[0], struct btrfs_extent_item);
	flags = btrfs_extent_flags(leaf, ei);

	ptr = (unsigned long)(ei + 1);
	end = (unsigned long)ei + item_size;

	if (flags & BTRFS_EXTENT_FLAG_TREE_BLOCK) {
		ptr += sizeof(struct btrfs_tree_block_info);
		BUG_ON(ptr > end);
	} else {
		BUG_ON(!(flags & BTRFS_EXTENT_FLAG_DATA));
	}

	err = -ENOENT;
	while (1) {
		if (ptr >= end) {
			WARN_ON(ptr > end);
			break;
		}
		iref = (struct btrfs_extent_inline_ref *)ptr;
		type = btrfs_extent_inline_ref_type(leaf, iref);
		if (want < type)
			break;
		if (want > type) {
			ptr += btrfs_extent_inline_ref_size(type);
			continue;
		}

		if (type == BTRFS_EXTENT_DATA_REF_KEY) {
			struct btrfs_extent_data_ref *dref;
			dref = (struct btrfs_extent_data_ref *)(&iref->offset);
			if (match_extent_data_ref(leaf, dref, root_objectid,
						  owner, offset)) {
				err = 0;
				break;
			}
			if (hash_extent_data_ref_item(leaf, dref) <
			    hash_extent_data_ref(root_objectid, owner, offset))
				break;
		} else {
			u64 ref_offset;
			ref_offset = btrfs_extent_inline_ref_offset(leaf, iref);
			if (parent > 0) {
				if (parent == ref_offset) {
					err = 0;
					break;
				}
				if (ref_offset < parent)
					break;
			} else {
				if (root_objectid == ref_offset) {
					err = 0;
					break;
				}
				if (ref_offset < root_objectid)
					break;
			}
		}
		ptr += btrfs_extent_inline_ref_size(type);
	}
	if (err == -ENOENT && insert) {
		if (item_size + extra_size >=
		    BTRFS_MAX_EXTENT_ITEM_SIZE(root)) {
			err = -EAGAIN;
			goto out;
		}
		/*
		 * To add new inline back ref, we have to make sure
		 * there is no corresponding back ref item.
		 * For simplicity, we just do not add new inline back
		 * ref if there is any kind of item for this block
		 */
		if (find_next_key(path, 0, &key) == 0 &&
		    key.objectid == bytenr &&
		    key.type < BTRFS_BLOCK_GROUP_ITEM_KEY) {
			err = -EAGAIN;
			goto out;
		}
	}
	*ref_ret = (struct btrfs_extent_inline_ref *)ptr;
out:
	if (insert) {
		path->keep_locks = 0;
		btrfs_unlock_up_safe(path, 1);
	}
	return err;
}

/*
 * helper to add new inline back ref
 */
static noinline_for_stack
int setup_inline_extent_backref(struct btrfs_trans_handle *trans,
				struct btrfs_root *root,
				struct btrfs_path *path,
				struct btrfs_extent_inline_ref *iref,
				u64 parent, u64 root_objectid,
				u64 owner, u64 offset, int refs_to_add,
				struct btrfs_delayed_extent_op *extent_op)
{
	struct extent_buffer *leaf;
	struct btrfs_extent_item *ei;
	unsigned long ptr;
	unsigned long end;
	unsigned long item_offset;
	u64 refs;
	int size;
	int type;
	int ret;

	leaf = path->nodes[0];
	ei = btrfs_item_ptr(leaf, path->slots[0], struct btrfs_extent_item);
	item_offset = (unsigned long)iref - (unsigned long)ei;

	type = extent_ref_type(parent, owner);
	size = btrfs_extent_inline_ref_size(type);

	ret = btrfs_extend_item(trans, root, path, size);

	ei = btrfs_item_ptr(leaf, path->slots[0], struct btrfs_extent_item);
	refs = btrfs_extent_refs(leaf, ei);
	refs += refs_to_add;
	btrfs_set_extent_refs(leaf, ei, refs);
	if (extent_op)
		__run_delayed_extent_op(extent_op, leaf, ei);

	ptr = (unsigned long)ei + item_offset;
	end = (unsigned long)ei + btrfs_item_size_nr(leaf, path->slots[0]);
	if (ptr < end - size)
		memmove_extent_buffer(leaf, ptr + size, ptr,
				      end - size - ptr);

	iref = (struct btrfs_extent_inline_ref *)ptr;
	btrfs_set_extent_inline_ref_type(leaf, iref, type);
	if (type == BTRFS_EXTENT_DATA_REF_KEY) {
		struct btrfs_extent_data_ref *dref;
		dref = (struct btrfs_extent_data_ref *)(&iref->offset);
		btrfs_set_extent_data_ref_root(leaf, dref, root_objectid);
		btrfs_set_extent_data_ref_objectid(leaf, dref, owner);
		btrfs_set_extent_data_ref_offset(leaf, dref, offset);
		btrfs_set_extent_data_ref_count(leaf, dref, refs_to_add);
	} else if (type == BTRFS_SHARED_DATA_REF_KEY) {
		struct btrfs_shared_data_ref *sref;
		sref = (struct btrfs_shared_data_ref *)(iref + 1);
		btrfs_set_shared_data_ref_count(leaf, sref, refs_to_add);
		btrfs_set_extent_inline_ref_offset(leaf, iref, parent);
	} else if (type == BTRFS_SHARED_BLOCK_REF_KEY) {
		btrfs_set_extent_inline_ref_offset(leaf, iref, parent);
	} else {
		btrfs_set_extent_inline_ref_offset(leaf, iref, root_objectid);
	}
	btrfs_mark_buffer_dirty(leaf);
	return 0;
}

static int lookup_extent_backref(struct btrfs_trans_handle *trans,
				 struct btrfs_root *root,
				 struct btrfs_path *path,
				 struct btrfs_extent_inline_ref **ref_ret,
				 u64 bytenr, u64 num_bytes, u64 parent,
				 u64 root_objectid, u64 owner, u64 offset)
{
	int ret;

	ret = lookup_inline_extent_backref(trans, root, path, ref_ret,
					   bytenr, num_bytes, parent,
					   root_objectid, owner, offset, 0);
	if (ret != -ENOENT)
		return ret;

	btrfs_release_path(path);
	*ref_ret = NULL;

	if (owner < BTRFS_FIRST_FREE_OBJECTID) {
		ret = lookup_tree_block_ref(trans, root, path, bytenr, parent,
					    root_objectid);
	} else {
		ret = lookup_extent_data_ref(trans, root, path, bytenr, parent,
					     root_objectid, owner, offset);
	}
	return ret;
}

/*
 * helper to update/remove inline back ref
 */
static noinline_for_stack
int update_inline_extent_backref(struct btrfs_trans_handle *trans,
				 struct btrfs_root *root,
				 struct btrfs_path *path,
				 struct btrfs_extent_inline_ref *iref,
				 int refs_to_mod,
				 struct btrfs_delayed_extent_op *extent_op)
{
	struct extent_buffer *leaf;
	struct btrfs_extent_item *ei;
	struct btrfs_extent_data_ref *dref = NULL;
	struct btrfs_shared_data_ref *sref = NULL;
	unsigned long ptr;
	unsigned long end;
	u32 item_size;
	int size;
	int type;
	int ret;
	u64 refs;

	leaf = path->nodes[0];
	ei = btrfs_item_ptr(leaf, path->slots[0], struct btrfs_extent_item);
	refs = btrfs_extent_refs(leaf, ei);
	WARN_ON(refs_to_mod < 0 && refs + refs_to_mod <= 0);
	refs += refs_to_mod;
	btrfs_set_extent_refs(leaf, ei, refs);
	if (extent_op)
		__run_delayed_extent_op(extent_op, leaf, ei);

	type = btrfs_extent_inline_ref_type(leaf, iref);

	if (type == BTRFS_EXTENT_DATA_REF_KEY) {
		dref = (struct btrfs_extent_data_ref *)(&iref->offset);
		refs = btrfs_extent_data_ref_count(leaf, dref);
	} else if (type == BTRFS_SHARED_DATA_REF_KEY) {
		sref = (struct btrfs_shared_data_ref *)(iref + 1);
		refs = btrfs_shared_data_ref_count(leaf, sref);
	} else {
		refs = 1;
		BUG_ON(refs_to_mod != -1);
	}

	BUG_ON(refs_to_mod < 0 && refs < -refs_to_mod);
	refs += refs_to_mod;

	if (refs > 0) {
		if (type == BTRFS_EXTENT_DATA_REF_KEY)
			btrfs_set_extent_data_ref_count(leaf, dref, refs);
		else
			btrfs_set_shared_data_ref_count(leaf, sref, refs);
	} else {
		size =  btrfs_extent_inline_ref_size(type);
		item_size = btrfs_item_size_nr(leaf, path->slots[0]);
		ptr = (unsigned long)iref;
		end = (unsigned long)ei + item_size;
		if (ptr + size < end)
			memmove_extent_buffer(leaf, ptr, ptr + size,
					      end - ptr - size);
		item_size -= size;
		ret = btrfs_truncate_item(trans, root, path, item_size, 1);
	}
	btrfs_mark_buffer_dirty(leaf);
	return 0;
}

static noinline_for_stack
int insert_inline_extent_backref(struct btrfs_trans_handle *trans,
				 struct btrfs_root *root,
				 struct btrfs_path *path,
				 u64 bytenr, u64 num_bytes, u64 parent,
				 u64 root_objectid, u64 owner,
				 u64 offset, int refs_to_add,
				 struct btrfs_delayed_extent_op *extent_op)
{
	struct btrfs_extent_inline_ref *iref;
	int ret;

	ret = lookup_inline_extent_backref(trans, root, path, &iref,
					   bytenr, num_bytes, parent,
					   root_objectid, owner, offset, 1);
	if (ret == 0) {
		BUG_ON(owner < BTRFS_FIRST_FREE_OBJECTID);
		ret = update_inline_extent_backref(trans, root, path, iref,
						   refs_to_add, extent_op);
	} else if (ret == -ENOENT) {
		ret = setup_inline_extent_backref(trans, root, path, iref,
						  parent, root_objectid,
						  owner, offset, refs_to_add,
						  extent_op);
	}
	return ret;
}

static int insert_extent_backref(struct btrfs_trans_handle *trans,
				 struct btrfs_root *root,
				 struct btrfs_path *path,
				 u64 bytenr, u64 parent, u64 root_objectid,
				 u64 owner, u64 offset, int refs_to_add)
{
	int ret;
	if (owner < BTRFS_FIRST_FREE_OBJECTID) {
		BUG_ON(refs_to_add != 1);
		ret = insert_tree_block_ref(trans, root, path, bytenr,
					    parent, root_objectid);
	} else {
		ret = insert_extent_data_ref(trans, root, path, bytenr,
					     parent, root_objectid,
					     owner, offset, refs_to_add);
	}
	return ret;
}

static int remove_extent_backref(struct btrfs_trans_handle *trans,
				 struct btrfs_root *root,
				 struct btrfs_path *path,
				 struct btrfs_extent_inline_ref *iref,
				 int refs_to_drop, int is_data)
{
	int ret;

	BUG_ON(!is_data && refs_to_drop != 1);
	if (iref) {
		ret = update_inline_extent_backref(trans, root, path, iref,
						   -refs_to_drop, NULL);
	} else if (is_data) {
		ret = remove_extent_data_ref(trans, root, path, refs_to_drop);
	} else {
		ret = btrfs_del_item(trans, root, path);
	}
	return ret;
}

static int btrfs_issue_discard(struct block_device *bdev,
				u64 start, u64 len)
{
	return blkdev_issue_discard(bdev, start >> 9, len >> 9, GFP_NOFS, 0);
}

static int btrfs_discard_extent(struct btrfs_root *root, u64 bytenr,
				u64 num_bytes, u64 *actual_bytes)
{
	int ret;
	u64 discarded_bytes = 0;
	struct btrfs_multi_bio *multi = NULL;


	/* Tell the block device(s) that the sectors can be discarded */
	ret = btrfs_map_block(&root->fs_info->mapping_tree, REQ_DISCARD,
			      bytenr, &num_bytes, &multi, 0);
	if (!ret) {
		struct btrfs_bio_stripe *stripe = multi->stripes;
		int i;


		for (i = 0; i < multi->num_stripes; i++, stripe++) {
			ret = btrfs_issue_discard(stripe->dev->bdev,
						  stripe->physical,
						  stripe->length);
			if (!ret)
				discarded_bytes += stripe->length;
			else if (ret != -EOPNOTSUPP)
				break;
		}
		kfree(multi);
	}
	if (discarded_bytes && ret == -EOPNOTSUPP)
		ret = 0;

	if (actual_bytes)
		*actual_bytes = discarded_bytes;


	return ret;
}

int btrfs_inc_extent_ref(struct btrfs_trans_handle *trans,
			 struct btrfs_root *root,
			 u64 bytenr, u64 num_bytes, u64 parent,
			 u64 root_objectid, u64 owner, u64 offset)
{
	int ret;
	BUG_ON(owner < BTRFS_FIRST_FREE_OBJECTID &&
	       root_objectid == BTRFS_TREE_LOG_OBJECTID);

	if (owner < BTRFS_FIRST_FREE_OBJECTID) {
		ret = btrfs_add_delayed_tree_ref(trans, bytenr, num_bytes,
					parent, root_objectid, (int)owner,
					BTRFS_ADD_DELAYED_REF, NULL);
	} else {
		ret = btrfs_add_delayed_data_ref(trans, bytenr, num_bytes,
					parent, root_objectid, owner, offset,
					BTRFS_ADD_DELAYED_REF, NULL);
	}
	return ret;
}

static int __btrfs_inc_extent_ref(struct btrfs_trans_handle *trans,
				  struct btrfs_root *root,
				  u64 bytenr, u64 num_bytes,
				  u64 parent, u64 root_objectid,
				  u64 owner, u64 offset, int refs_to_add,
				  struct btrfs_delayed_extent_op *extent_op)
{
	struct btrfs_path *path;
	struct extent_buffer *leaf;
	struct btrfs_extent_item *item;
	u64 refs;
	int ret;
	int err = 0;

	path = btrfs_alloc_path();
	if (!path)
		return -ENOMEM;

	path->reada = 1;
	path->leave_spinning = 1;
	/* this will setup the path even if it fails to insert the back ref */
	ret = insert_inline_extent_backref(trans, root->fs_info->extent_root,
					   path, bytenr, num_bytes, parent,
					   root_objectid, owner, offset,
					   refs_to_add, extent_op);
	if (ret == 0)
		goto out;

	if (ret != -EAGAIN) {
		err = ret;
		goto out;
	}

	leaf = path->nodes[0];
	item = btrfs_item_ptr(leaf, path->slots[0], struct btrfs_extent_item);
	refs = btrfs_extent_refs(leaf, item);
	btrfs_set_extent_refs(leaf, item, refs + refs_to_add);
	if (extent_op)
		__run_delayed_extent_op(extent_op, leaf, item);

	btrfs_mark_buffer_dirty(leaf);
	btrfs_release_path(path);

	path->reada = 1;
	path->leave_spinning = 1;

	/* now insert the actual backref */
	ret = insert_extent_backref(trans, root->fs_info->extent_root,
				    path, bytenr, parent, root_objectid,
				    owner, offset, refs_to_add);
	BUG_ON(ret);
out:
	btrfs_free_path(path);
	return err;
}

static int run_delayed_data_ref(struct btrfs_trans_handle *trans,
				struct btrfs_root *root,
				struct btrfs_delayed_ref_node *node,
				struct btrfs_delayed_extent_op *extent_op,
				int insert_reserved)
{
	int ret = 0;
	struct btrfs_delayed_data_ref *ref;
	struct btrfs_key ins;
	u64 parent = 0;
	u64 ref_root = 0;
	u64 flags = 0;

	ins.objectid = node->bytenr;
	ins.offset = node->num_bytes;
	ins.type = BTRFS_EXTENT_ITEM_KEY;

	ref = btrfs_delayed_node_to_data_ref(node);
	if (node->type == BTRFS_SHARED_DATA_REF_KEY)
		parent = ref->parent;
	else
		ref_root = ref->root;

	if (node->action == BTRFS_ADD_DELAYED_REF && insert_reserved) {
		if (extent_op) {
			BUG_ON(extent_op->update_key);
			flags |= extent_op->flags_to_set;
		}
		ret = alloc_reserved_file_extent(trans, root,
						 parent, ref_root, flags,
						 ref->objectid, ref->offset,
						 &ins, node->ref_mod);
	} else if (node->action == BTRFS_ADD_DELAYED_REF) {
		ret = __btrfs_inc_extent_ref(trans, root, node->bytenr,
					     node->num_bytes, parent,
					     ref_root, ref->objectid,
					     ref->offset, node->ref_mod,
					     extent_op);
	} else if (node->action == BTRFS_DROP_DELAYED_REF) {
		ret = __btrfs_free_extent(trans, root, node->bytenr,
					  node->num_bytes, parent,
					  ref_root, ref->objectid,
					  ref->offset, node->ref_mod,
					  extent_op);
	} else {
		BUG();
	}
	return ret;
}

static void __run_delayed_extent_op(struct btrfs_delayed_extent_op *extent_op,
				    struct extent_buffer *leaf,
				    struct btrfs_extent_item *ei)
{
	u64 flags = btrfs_extent_flags(leaf, ei);
	if (extent_op->update_flags) {
		flags |= extent_op->flags_to_set;
		btrfs_set_extent_flags(leaf, ei, flags);
	}

	if (extent_op->update_key) {
		struct btrfs_tree_block_info *bi;
		BUG_ON(!(flags & BTRFS_EXTENT_FLAG_TREE_BLOCK));
		bi = (struct btrfs_tree_block_info *)(ei + 1);
		btrfs_set_tree_block_key(leaf, bi, &extent_op->key);
	}
}

static int run_delayed_extent_op(struct btrfs_trans_handle *trans,
				 struct btrfs_root *root,
				 struct btrfs_delayed_ref_node *node,
				 struct btrfs_delayed_extent_op *extent_op)
{
	struct btrfs_key key;
	struct btrfs_path *path;
	struct btrfs_extent_item *ei;
	struct extent_buffer *leaf;
	u32 item_size;
	int ret;
	int err = 0;

	path = btrfs_alloc_path();
	if (!path)
		return -ENOMEM;

	key.objectid = node->bytenr;
	key.type = BTRFS_EXTENT_ITEM_KEY;
	key.offset = node->num_bytes;

	path->reada = 1;
	path->leave_spinning = 1;
	ret = btrfs_search_slot(trans, root->fs_info->extent_root, &key,
				path, 0, 1);
	if (ret < 0) {
		err = ret;
		goto out;
	}
	if (ret > 0) {
		err = -EIO;
		goto out;
	}

	leaf = path->nodes[0];
	item_size = btrfs_item_size_nr(leaf, path->slots[0]);
#ifdef BTRFS_COMPAT_EXTENT_TREE_V0
	if (item_size < sizeof(*ei)) {
		ret = convert_extent_item_v0(trans, root->fs_info->extent_root,
					     path, (u64)-1, 0);
		if (ret < 0) {
			err = ret;
			goto out;
		}
		leaf = path->nodes[0];
		item_size = btrfs_item_size_nr(leaf, path->slots[0]);
	}
#endif
	BUG_ON(item_size < sizeof(*ei));
	ei = btrfs_item_ptr(leaf, path->slots[0], struct btrfs_extent_item);
	__run_delayed_extent_op(extent_op, leaf, ei);

	btrfs_mark_buffer_dirty(leaf);
out:
	btrfs_free_path(path);
	return err;
}

static int run_delayed_tree_ref(struct btrfs_trans_handle *trans,
				struct btrfs_root *root,
				struct btrfs_delayed_ref_node *node,
				struct btrfs_delayed_extent_op *extent_op,
				int insert_reserved)
{
	int ret = 0;
	struct btrfs_delayed_tree_ref *ref;
	struct btrfs_key ins;
	u64 parent = 0;
	u64 ref_root = 0;

	ins.objectid = node->bytenr;
	ins.offset = node->num_bytes;
	ins.type = BTRFS_EXTENT_ITEM_KEY;

	ref = btrfs_delayed_node_to_tree_ref(node);
	if (node->type == BTRFS_SHARED_BLOCK_REF_KEY)
		parent = ref->parent;
	else
		ref_root = ref->root;

	BUG_ON(node->ref_mod != 1);
	if (node->action == BTRFS_ADD_DELAYED_REF && insert_reserved) {
		BUG_ON(!extent_op || !extent_op->update_flags ||
		       !extent_op->update_key);
		ret = alloc_reserved_tree_block(trans, root,
						parent, ref_root,
						extent_op->flags_to_set,
						&extent_op->key,
						ref->level, &ins);
	} else if (node->action == BTRFS_ADD_DELAYED_REF) {
		ret = __btrfs_inc_extent_ref(trans, root, node->bytenr,
					     node->num_bytes, parent, ref_root,
					     ref->level, 0, 1, extent_op);
	} else if (node->action == BTRFS_DROP_DELAYED_REF) {
		ret = __btrfs_free_extent(trans, root, node->bytenr,
					  node->num_bytes, parent, ref_root,
					  ref->level, 0, 1, extent_op);
	} else {
		BUG();
	}
	return ret;
}

/* helper function to actually process a single delayed ref entry */
static int run_one_delayed_ref(struct btrfs_trans_handle *trans,
			       struct btrfs_root *root,
			       struct btrfs_delayed_ref_node *node,
			       struct btrfs_delayed_extent_op *extent_op,
			       int insert_reserved)
{
	int ret;
	if (btrfs_delayed_ref_is_head(node)) {
		struct btrfs_delayed_ref_head *head;
		/*
		 * we've hit the end of the chain and we were supposed
		 * to insert this extent into the tree.  But, it got
		 * deleted before we ever needed to insert it, so all
		 * we have to do is clean up the accounting
		 */
		BUG_ON(extent_op);
		head = btrfs_delayed_node_to_head(node);
		if (insert_reserved) {
			btrfs_pin_extent(root, node->bytenr,
					 node->num_bytes, 1);
			if (head->is_data) {
				ret = btrfs_del_csums(trans, root,
						      node->bytenr,
						      node->num_bytes);
				BUG_ON(ret);
			}
		}
		mutex_unlock(&head->mutex);
		return 0;
	}

	if (node->type == BTRFS_TREE_BLOCK_REF_KEY ||
	    node->type == BTRFS_SHARED_BLOCK_REF_KEY)
		ret = run_delayed_tree_ref(trans, root, node, extent_op,
					   insert_reserved);
	else if (node->type == BTRFS_EXTENT_DATA_REF_KEY ||
		 node->type == BTRFS_SHARED_DATA_REF_KEY)
		ret = run_delayed_data_ref(trans, root, node, extent_op,
					   insert_reserved);
	else
		BUG();
	return ret;
}

static noinline struct btrfs_delayed_ref_node *
select_delayed_ref(struct btrfs_delayed_ref_head *head)
{
	struct rb_node *node;
	struct btrfs_delayed_ref_node *ref;
	int action = BTRFS_ADD_DELAYED_REF;
again:
	/*
	 * select delayed ref of type BTRFS_ADD_DELAYED_REF first.
	 * this prevents ref count from going down to zero when
	 * there still are pending delayed ref.
	 */
	node = rb_prev(&head->node.rb_node);
	while (1) {
		if (!node)
			break;
		ref = rb_entry(node, struct btrfs_delayed_ref_node,
				rb_node);
		if (ref->bytenr != head->node.bytenr)
			break;
		if (ref->action == action)
			return ref;
		node = rb_prev(node);
	}
	if (action == BTRFS_ADD_DELAYED_REF) {
		action = BTRFS_DROP_DELAYED_REF;
		goto again;
	}
	return NULL;
}

static noinline int run_clustered_refs(struct btrfs_trans_handle *trans,
				       struct btrfs_root *root,
				       struct list_head *cluster)
{
	struct btrfs_delayed_ref_root *delayed_refs;
	struct btrfs_delayed_ref_node *ref;
	struct btrfs_delayed_ref_head *locked_ref = NULL;
	struct btrfs_delayed_extent_op *extent_op;
	int ret;
	int count = 0;
	int must_insert_reserved = 0;

	delayed_refs = &trans->transaction->delayed_refs;
	while (1) {
		if (!locked_ref) {
			/* pick a new head ref from the cluster list */
			if (list_empty(cluster))
				break;

			locked_ref = list_entry(cluster->next,
				     struct btrfs_delayed_ref_head, cluster);

			/* grab the lock that says we are going to process
			 * all the refs for this head */
			ret = btrfs_delayed_ref_lock(trans, locked_ref);

			/*
			 * we may have dropped the spin lock to get the head
			 * mutex lock, and that might have given someone else
			 * time to free the head.  If that's true, it has been
			 * removed from our list and we can move on.
			 */
			if (ret == -EAGAIN) {
				locked_ref = NULL;
				count++;
				continue;
			}
		}

		/*
		 * record the must insert reserved flag before we
		 * drop the spin lock.
		 */
		must_insert_reserved = locked_ref->must_insert_reserved;
		locked_ref->must_insert_reserved = 0;

		extent_op = locked_ref->extent_op;
		locked_ref->extent_op = NULL;

		/*
		 * locked_ref is the head node, so we have to go one
		 * node back for any delayed ref updates
		 */
		ref = select_delayed_ref(locked_ref);
		if (!ref) {
			/* All delayed refs have been processed, Go ahead
			 * and send the head node to run_one_delayed_ref,
			 * so that any accounting fixes can happen
			 */
			ref = &locked_ref->node;

			if (extent_op && must_insert_reserved) {
				kfree(extent_op);
				extent_op = NULL;
			}

			if (extent_op) {
				spin_unlock(&delayed_refs->lock);

				ret = run_delayed_extent_op(trans, root,
							    ref, extent_op);
				BUG_ON(ret);
				kfree(extent_op);

				cond_resched();
				spin_lock(&delayed_refs->lock);
				continue;
			}

			list_del_init(&locked_ref->cluster);
			locked_ref = NULL;
		}

		ref->in_tree = 0;
		rb_erase(&ref->rb_node, &delayed_refs->root);
		delayed_refs->num_entries--;

		spin_unlock(&delayed_refs->lock);

		ret = run_one_delayed_ref(trans, root, ref, extent_op,
					  must_insert_reserved);
		BUG_ON(ret);

		btrfs_put_delayed_ref(ref);
		kfree(extent_op);
		count++;

		cond_resched();
		spin_lock(&delayed_refs->lock);
	}
	return count;
}

/*
 * this starts processing the delayed reference count updates and
 * extent insertions we have queued up so far.  count can be
 * 0, which means to process everything in the tree at the start
 * of the run (but not newly added entries), or it can be some target
 * number you'd like to process.
 */
int btrfs_run_delayed_refs(struct btrfs_trans_handle *trans,
			   struct btrfs_root *root, unsigned long count)
{
	struct rb_node *node;
	struct btrfs_delayed_ref_root *delayed_refs;
	struct btrfs_delayed_ref_node *ref;
	struct list_head cluster;
	int ret;
	int run_all = count == (unsigned long)-1;
	int run_most = 0;

	if (root == root->fs_info->extent_root)
		root = root->fs_info->tree_root;

	delayed_refs = &trans->transaction->delayed_refs;
	INIT_LIST_HEAD(&cluster);
again:
	spin_lock(&delayed_refs->lock);
	if (count == 0) {
		count = delayed_refs->num_entries * 2;
		run_most = 1;
	}
	while (1) {
		if (!(run_all || run_most) &&
		    delayed_refs->num_heads_ready < 64)
			break;

		/*
		 * go find something we can process in the rbtree.  We start at
		 * the beginning of the tree, and then build a cluster
		 * of refs to process starting at the first one we are able to
		 * lock
		 */
		ret = btrfs_find_ref_cluster(trans, &cluster,
					     delayed_refs->run_delayed_start);
		if (ret)
			break;

		ret = run_clustered_refs(trans, root, &cluster);
		BUG_ON(ret < 0);

		count -= min_t(unsigned long, ret, count);

		if (count == 0)
			break;
	}

	if (run_all) {
		node = rb_first(&delayed_refs->root);
		if (!node)
			goto out;
		count = (unsigned long)-1;

		while (node) {
			ref = rb_entry(node, struct btrfs_delayed_ref_node,
				       rb_node);
			if (btrfs_delayed_ref_is_head(ref)) {
				struct btrfs_delayed_ref_head *head;

				head = btrfs_delayed_node_to_head(ref);
				atomic_inc(&ref->refs);

				spin_unlock(&delayed_refs->lock);
				/*
				 * Mutex was contended, block until it's
				 * released and try again
				 */
				mutex_lock(&head->mutex);
				mutex_unlock(&head->mutex);

				btrfs_put_delayed_ref(ref);
				cond_resched();
				goto again;
			}
			node = rb_next(node);
		}
		spin_unlock(&delayed_refs->lock);
		schedule_timeout(1);
		goto again;
	}
out:
	spin_unlock(&delayed_refs->lock);
	return 0;
}

int btrfs_set_disk_extent_flags(struct btrfs_trans_handle *trans,
				struct btrfs_root *root,
				u64 bytenr, u64 num_bytes, u64 flags,
				int is_data)
{
	struct btrfs_delayed_extent_op *extent_op;
	int ret;

	extent_op = kmalloc(sizeof(*extent_op), GFP_NOFS);
	if (!extent_op)
		return -ENOMEM;

	extent_op->flags_to_set = flags;
	extent_op->update_flags = 1;
	extent_op->update_key = 0;
	extent_op->is_data = is_data ? 1 : 0;

	ret = btrfs_add_delayed_extent_op(trans, bytenr, num_bytes, extent_op);
	if (ret)
		kfree(extent_op);
	return ret;
}

static noinline int check_delayed_ref(struct btrfs_trans_handle *trans,
				      struct btrfs_root *root,
				      struct btrfs_path *path,
				      u64 objectid, u64 offset, u64 bytenr)
{
	struct btrfs_delayed_ref_head *head;
	struct btrfs_delayed_ref_node *ref;
	struct btrfs_delayed_data_ref *data_ref;
	struct btrfs_delayed_ref_root *delayed_refs;
	struct rb_node *node;
	int ret = 0;

	ret = -ENOENT;
	delayed_refs = &trans->transaction->delayed_refs;
	spin_lock(&delayed_refs->lock);
	head = btrfs_find_delayed_ref_head(trans, bytenr);
	if (!head)
		goto out;

	if (!mutex_trylock(&head->mutex)) {
		atomic_inc(&head->node.refs);
		spin_unlock(&delayed_refs->lock);

		btrfs_release_path(path);

		/*
		 * Mutex was contended, block until it's released and let
		 * caller try again
		 */
		mutex_lock(&head->mutex);
		mutex_unlock(&head->mutex);
		btrfs_put_delayed_ref(&head->node);
		return -EAGAIN;
	}

	node = rb_prev(&head->node.rb_node);
	if (!node)
		goto out_unlock;

	ref = rb_entry(node, struct btrfs_delayed_ref_node, rb_node);

	if (ref->bytenr != bytenr)
		goto out_unlock;

	ret = 1;
	if (ref->type != BTRFS_EXTENT_DATA_REF_KEY)
		goto out_unlock;

	data_ref = btrfs_delayed_node_to_data_ref(ref);

	node = rb_prev(node);
	if (node) {
		ref = rb_entry(node, struct btrfs_delayed_ref_node, rb_node);
		if (ref->bytenr == bytenr)
			goto out_unlock;
	}

	if (data_ref->root != root->root_key.objectid ||
	    data_ref->objectid != objectid || data_ref->offset != offset)
		goto out_unlock;

	ret = 0;
out_unlock:
	mutex_unlock(&head->mutex);
out:
	spin_unlock(&delayed_refs->lock);
	return ret;
}

static noinline int check_committed_ref(struct btrfs_trans_handle *trans,
					struct btrfs_root *root,
					struct btrfs_path *path,
					u64 objectid, u64 offset, u64 bytenr)
{
	struct btrfs_root *extent_root = root->fs_info->extent_root;
	struct extent_buffer *leaf;
	struct btrfs_extent_data_ref *ref;
	struct btrfs_extent_inline_ref *iref;
	struct btrfs_extent_item *ei;
	struct btrfs_key key;
	u32 item_size;
	int ret;

	key.objectid = bytenr;
	key.offset = (u64)-1;
	key.type = BTRFS_EXTENT_ITEM_KEY;

	ret = btrfs_search_slot(NULL, extent_root, &key, path, 0, 0);
	if (ret < 0)
		goto out;
	BUG_ON(ret == 0);

	ret = -ENOENT;
	if (path->slots[0] == 0)
		goto out;

	path->slots[0]--;
	leaf = path->nodes[0];
	btrfs_item_key_to_cpu(leaf, &key, path->slots[0]);

	if (key.objectid != bytenr || key.type != BTRFS_EXTENT_ITEM_KEY)
		goto out;

	ret = 1;
	item_size = btrfs_item_size_nr(leaf, path->slots[0]);
#ifdef BTRFS_COMPAT_EXTENT_TREE_V0
	if (item_size < sizeof(*ei)) {
		WARN_ON(item_size != sizeof(struct btrfs_extent_item_v0));
		goto out;
	}
#endif
	ei = btrfs_item_ptr(leaf, path->slots[0], struct btrfs_extent_item);

	if (item_size != sizeof(*ei) +
	    btrfs_extent_inline_ref_size(BTRFS_EXTENT_DATA_REF_KEY))
		goto out;

	if (btrfs_extent_generation(leaf, ei) <=
	    btrfs_root_last_snapshot(&root->root_item))
		goto out;

	iref = (struct btrfs_extent_inline_ref *)(ei + 1);
	if (btrfs_extent_inline_ref_type(leaf, iref) !=
	    BTRFS_EXTENT_DATA_REF_KEY)
		goto out;

	ref = (struct btrfs_extent_data_ref *)(&iref->offset);
	if (btrfs_extent_refs(leaf, ei) !=
	    btrfs_extent_data_ref_count(leaf, ref) ||
	    btrfs_extent_data_ref_root(leaf, ref) !=
	    root->root_key.objectid ||
	    btrfs_extent_data_ref_objectid(leaf, ref) != objectid ||
	    btrfs_extent_data_ref_offset(leaf, ref) != offset)
		goto out;

	ret = 0;
out:
	return ret;
}

int btrfs_cross_ref_exist(struct btrfs_trans_handle *trans,
			  struct btrfs_root *root,
			  u64 objectid, u64 offset, u64 bytenr)
{
	struct btrfs_path *path;
	int ret;
	int ret2;

	path = btrfs_alloc_path();
	if (!path)
		return -ENOENT;

	do {
		ret = check_committed_ref(trans, root, path, objectid,
					  offset, bytenr);
		if (ret && ret != -ENOENT)
			goto out;

		ret2 = check_delayed_ref(trans, root, path, objectid,
					 offset, bytenr);
	} while (ret2 == -EAGAIN);

	if (ret2 && ret2 != -ENOENT) {
		ret = ret2;
		goto out;
	}

	if (ret != -ENOENT || ret2 != -ENOENT)
		ret = 0;
out:
	btrfs_free_path(path);
	if (root->root_key.objectid == BTRFS_DATA_RELOC_TREE_OBJECTID)
		WARN_ON(ret > 0);
	return ret;
}

static int __btrfs_mod_ref(struct btrfs_trans_handle *trans,
			   struct btrfs_root *root,
			   struct extent_buffer *buf,
			   int full_backref, int inc)
{
	u64 bytenr;
	u64 num_bytes;
	u64 parent;
	u64 ref_root;
	u32 nritems;
	struct btrfs_key key;
	struct btrfs_file_extent_item *fi;
	int i;
	int level;
	int ret = 0;
	int (*process_func)(struct btrfs_trans_handle *, struct btrfs_root *,
			    u64, u64, u64, u64, u64, u64);

	ref_root = btrfs_header_owner(buf);
	nritems = btrfs_header_nritems(buf);
	level = btrfs_header_level(buf);

	if (!root->ref_cows && level == 0)
		return 0;

	if (inc)
		process_func = btrfs_inc_extent_ref;
	else
		process_func = btrfs_free_extent;

	if (full_backref)
		parent = buf->start;
	else
		parent = 0;

	for (i = 0; i < nritems; i++) {
		if (level == 0) {
			btrfs_item_key_to_cpu(buf, &key, i);
			if (btrfs_key_type(&key) != BTRFS_EXTENT_DATA_KEY)
				continue;
			fi = btrfs_item_ptr(buf, i,
					    struct btrfs_file_extent_item);
			if (btrfs_file_extent_type(buf, fi) ==
			    BTRFS_FILE_EXTENT_INLINE)
				continue;
			bytenr = btrfs_file_extent_disk_bytenr(buf, fi);
			if (bytenr == 0)
				continue;

			num_bytes = btrfs_file_extent_disk_num_bytes(buf, fi);
			key.offset -= btrfs_file_extent_offset(buf, fi);
			ret = process_func(trans, root, bytenr, num_bytes,
					   parent, ref_root, key.objectid,
					   key.offset);
			if (ret)
				goto fail;
		} else {
			bytenr = btrfs_node_blockptr(buf, i);
			num_bytes = btrfs_level_size(root, level - 1);
			ret = process_func(trans, root, bytenr, num_bytes,
					   parent, ref_root, level - 1, 0);
			if (ret)
				goto fail;
		}
	}
	return 0;
fail:
	BUG();
	return ret;
}

int btrfs_inc_ref(struct btrfs_trans_handle *trans, struct btrfs_root *root,
		  struct extent_buffer *buf, int full_backref)
{
	return __btrfs_mod_ref(trans, root, buf, full_backref, 1);
}

int btrfs_dec_ref(struct btrfs_trans_handle *trans, struct btrfs_root *root,
		  struct extent_buffer *buf, int full_backref)
{
	return __btrfs_mod_ref(trans, root, buf, full_backref, 0);
}

static int write_one_cache_group(struct btrfs_trans_handle *trans,
				 struct btrfs_root *root,
				 struct btrfs_path *path,
				 struct btrfs_block_group_cache *cache)
{
	int ret;
	struct btrfs_root *extent_root = root->fs_info->extent_root;
	unsigned long bi;
	struct extent_buffer *leaf;

	ret = btrfs_search_slot(trans, extent_root, &cache->key, path, 0, 1);
	if (ret < 0)
		goto fail;
	BUG_ON(ret);

	leaf = path->nodes[0];
	bi = btrfs_item_ptr_offset(leaf, path->slots[0]);
	write_extent_buffer(leaf, &cache->item, bi, sizeof(cache->item));
	btrfs_mark_buffer_dirty(leaf);
	btrfs_release_path(path);
fail:
	if (ret)
		return ret;
	return 0;

}

static struct btrfs_block_group_cache *
next_block_group(struct btrfs_root *root,
		 struct btrfs_block_group_cache *cache)
{
	struct rb_node *node;
	spin_lock(&root->fs_info->block_group_cache_lock);
	node = rb_next(&cache->cache_node);
	btrfs_put_block_group(cache);
	if (node) {
		cache = rb_entry(node, struct btrfs_block_group_cache,
				 cache_node);
		btrfs_get_block_group(cache);
	} else
		cache = NULL;
	spin_unlock(&root->fs_info->block_group_cache_lock);
	return cache;
}

static int cache_save_setup(struct btrfs_block_group_cache *block_group,
			    struct btrfs_trans_handle *trans,
			    struct btrfs_path *path)
{
	struct btrfs_root *root = block_group->fs_info->tree_root;
	struct inode *inode = NULL;
	u64 alloc_hint = 0;
	int dcs = BTRFS_DC_ERROR;
	int num_pages = 0;
	int retries = 0;
	int ret = 0;

	/*
	 * If this block group is smaller than 100 megs don't bother caching the
	 * block group.
	 */
	if (block_group->key.offset < (100 * 1024 * 1024)) {
		spin_lock(&block_group->lock);
		block_group->disk_cache_state = BTRFS_DC_WRITTEN;
		spin_unlock(&block_group->lock);
		return 0;
	}

again:
	inode = lookup_free_space_inode(root, block_group, path);
	if (IS_ERR(inode) && PTR_ERR(inode) != -ENOENT) {
		ret = PTR_ERR(inode);
		btrfs_release_path(path);
		goto out;
	}

	if (IS_ERR(inode)) {
		BUG_ON(retries);
		retries++;

		if (block_group->ro)
			goto out_free;

		ret = create_free_space_inode(root, trans, block_group, path);
		if (ret)
			goto out_free;
		goto again;
	}

	/*
	 * We want to set the generation to 0, that way if anything goes wrong
	 * from here on out we know not to trust this cache when we load up next
	 * time.
	 */
	BTRFS_I(inode)->generation = 0;
	ret = btrfs_update_inode(trans, root, inode);
	WARN_ON(ret);

	if (i_size_read(inode) > 0) {
		ret = btrfs_truncate_free_space_cache(root, trans, path,
						      inode);
		if (ret)
			goto out_put;
	}

	spin_lock(&block_group->lock);
	if (block_group->cached != BTRFS_CACHE_FINISHED) {
		/* We're not cached, don't bother trying to write stuff out */
		dcs = BTRFS_DC_WRITTEN;
		spin_unlock(&block_group->lock);
		goto out_put;
	}
	spin_unlock(&block_group->lock);

	num_pages = (int)div64_u64(block_group->key.offset, 1024 * 1024 * 1024);
	if (!num_pages)
		num_pages = 1;

	/*
	 * Just to make absolutely sure we have enough space, we're going to
	 * preallocate 12 pages worth of space for each block group.  In
	 * practice we ought to use at most 8, but we need extra space so we can
	 * add our header and have a terminator between the extents and the
	 * bitmaps.
	 */
	num_pages *= 16;
	num_pages *= PAGE_CACHE_SIZE;

	ret = btrfs_check_data_free_space(inode, num_pages);
	if (ret)
		goto out_put;

	ret = btrfs_prealloc_file_range_trans(inode, trans, 0, 0, num_pages,
					      num_pages, num_pages,
					      &alloc_hint);
	if (!ret)
		dcs = BTRFS_DC_SETUP;
	btrfs_free_reserved_data_space(inode, num_pages);
out_put:
	iput(inode);
out_free:
	btrfs_release_path(path);
out:
	spin_lock(&block_group->lock);
	block_group->disk_cache_state = dcs;
	spin_unlock(&block_group->lock);

	return ret;
}

int btrfs_write_dirty_block_groups(struct btrfs_trans_handle *trans,
				   struct btrfs_root *root)
{
	struct btrfs_block_group_cache *cache;
	int err = 0;
	struct btrfs_path *path;
	u64 last = 0;

	path = btrfs_alloc_path();
	if (!path)
		return -ENOMEM;

again:
	while (1) {
		cache = btrfs_lookup_first_block_group(root->fs_info, last);
		while (cache) {
			if (cache->disk_cache_state == BTRFS_DC_CLEAR)
				break;
			cache = next_block_group(root, cache);
		}
		if (!cache) {
			if (last == 0)
				break;
			last = 0;
			continue;
		}
		err = cache_save_setup(cache, trans, path);
		last = cache->key.objectid + cache->key.offset;
		btrfs_put_block_group(cache);
	}

	while (1) {
		if (last == 0) {
			err = btrfs_run_delayed_refs(trans, root,
						     (unsigned long)-1);
			BUG_ON(err);
		}

		cache = btrfs_lookup_first_block_group(root->fs_info, last);
		while (cache) {
			if (cache->disk_cache_state == BTRFS_DC_CLEAR) {
				btrfs_put_block_group(cache);
				goto again;
			}

			if (cache->dirty)
				break;
			cache = next_block_group(root, cache);
		}
		if (!cache) {
			if (last == 0)
				break;
			last = 0;
			continue;
		}

		if (cache->disk_cache_state == BTRFS_DC_SETUP)
			cache->disk_cache_state = BTRFS_DC_NEED_WRITE;
		cache->dirty = 0;
		last = cache->key.objectid + cache->key.offset;

		err = write_one_cache_group(trans, root, path, cache);
		BUG_ON(err);
		btrfs_put_block_group(cache);
	}

	while (1) {
		/*
		 * I don't think this is needed since we're just marking our
		 * preallocated extent as written, but just in case it can't
		 * hurt.
		 */
		if (last == 0) {
			err = btrfs_run_delayed_refs(trans, root,
						     (unsigned long)-1);
			BUG_ON(err);
		}

		cache = btrfs_lookup_first_block_group(root->fs_info, last);
		while (cache) {
			/*
			 * Really this shouldn't happen, but it could if we
			 * couldn't write the entire preallocated extent and
			 * splitting the extent resulted in a new block.
			 */
			if (cache->dirty) {
				btrfs_put_block_group(cache);
				goto again;
			}
			if (cache->disk_cache_state == BTRFS_DC_NEED_WRITE)
				break;
			cache = next_block_group(root, cache);
		}
		if (!cache) {
			if (last == 0)
				break;
			last = 0;
			continue;
		}

		btrfs_write_out_cache(root, trans, cache, path);

		/*
		 * If we didn't have an error then the cache state is still
		 * NEED_WRITE, so we can set it to WRITTEN.
		 */
		if (cache->disk_cache_state == BTRFS_DC_NEED_WRITE)
			cache->disk_cache_state = BTRFS_DC_WRITTEN;
		last = cache->key.objectid + cache->key.offset;
		btrfs_put_block_group(cache);
	}

	btrfs_free_path(path);
	return 0;
}

int btrfs_extent_readonly(struct btrfs_root *root, u64 bytenr)
{
	struct btrfs_block_group_cache *block_group;
	int readonly = 0;

	block_group = btrfs_lookup_block_group(root->fs_info, bytenr);
	if (!block_group || block_group->ro)
		readonly = 1;
	if (block_group)
		btrfs_put_block_group(block_group);
	return readonly;
}

static int update_space_info(struct btrfs_fs_info *info, u64 flags,
			     u64 total_bytes, u64 bytes_used,
			     struct btrfs_space_info **space_info)
{
	struct btrfs_space_info *found;
	int i;
	int factor;

	if (flags & (BTRFS_BLOCK_GROUP_DUP | BTRFS_BLOCK_GROUP_RAID1 |
		     BTRFS_BLOCK_GROUP_RAID10))
		factor = 2;
	else
		factor = 1;

	found = __find_space_info(info, flags);
	if (found) {
		spin_lock(&found->lock);
		found->total_bytes += total_bytes;
		found->disk_total += total_bytes * factor;
		found->bytes_used += bytes_used;
		found->disk_used += bytes_used * factor;
		found->full = 0;
		spin_unlock(&found->lock);
		*space_info = found;
		return 0;
	}
	found = kzalloc(sizeof(*found), GFP_NOFS);
	if (!found)
		return -ENOMEM;

	for (i = 0; i < BTRFS_NR_RAID_TYPES; i++)
		INIT_LIST_HEAD(&found->block_groups[i]);
	init_rwsem(&found->groups_sem);
	spin_lock_init(&found->lock);
	found->flags = flags & (BTRFS_BLOCK_GROUP_DATA |
				BTRFS_BLOCK_GROUP_SYSTEM |
				BTRFS_BLOCK_GROUP_METADATA);
	found->total_bytes = total_bytes;
	found->disk_total = total_bytes * factor;
	found->bytes_used = bytes_used;
	found->disk_used = bytes_used * factor;
	found->bytes_pinned = 0;
	found->bytes_reserved = 0;
	found->bytes_readonly = 0;
	found->bytes_may_use = 0;
	found->full = 0;
	found->force_alloc = CHUNK_ALLOC_NO_FORCE;
	found->chunk_alloc = 0;
	*space_info = found;
	list_add_rcu(&found->list, &info->space_info);
	atomic_set(&found->caching_threads, 0);
	return 0;
}

static void set_avail_alloc_bits(struct btrfs_fs_info *fs_info, u64 flags)
{
	u64 extra_flags = flags & (BTRFS_BLOCK_GROUP_RAID0 |
				   BTRFS_BLOCK_GROUP_RAID1 |
				   BTRFS_BLOCK_GROUP_RAID10 |
				   BTRFS_BLOCK_GROUP_DUP);
	if (extra_flags) {
		if (flags & BTRFS_BLOCK_GROUP_DATA)
			fs_info->avail_data_alloc_bits |= extra_flags;
		if (flags & BTRFS_BLOCK_GROUP_METADATA)
			fs_info->avail_metadata_alloc_bits |= extra_flags;
		if (flags & BTRFS_BLOCK_GROUP_SYSTEM)
			fs_info->avail_system_alloc_bits |= extra_flags;
	}
}

u64 btrfs_reduce_alloc_profile(struct btrfs_root *root, u64 flags)
{
	/*
	 * we add in the count of missing devices because we want
	 * to make sure that any RAID levels on a degraded FS
	 * continue to be honored.
	 */
	u64 num_devices = root->fs_info->fs_devices->rw_devices +
		root->fs_info->fs_devices->missing_devices;

	if (num_devices == 1)
		flags &= ~(BTRFS_BLOCK_GROUP_RAID1 | BTRFS_BLOCK_GROUP_RAID0);
	if (num_devices < 4)
		flags &= ~BTRFS_BLOCK_GROUP_RAID10;

	if ((flags & BTRFS_BLOCK_GROUP_DUP) &&
	    (flags & (BTRFS_BLOCK_GROUP_RAID1 |
		      BTRFS_BLOCK_GROUP_RAID10))) {
		flags &= ~BTRFS_BLOCK_GROUP_DUP;
	}

	if ((flags & BTRFS_BLOCK_GROUP_RAID1) &&
	    (flags & BTRFS_BLOCK_GROUP_RAID10)) {
		flags &= ~BTRFS_BLOCK_GROUP_RAID1;
	}

	if ((flags & BTRFS_BLOCK_GROUP_RAID0) &&
	    ((flags & BTRFS_BLOCK_GROUP_RAID1) |
	     (flags & BTRFS_BLOCK_GROUP_RAID10) |
	     (flags & BTRFS_BLOCK_GROUP_DUP)))
		flags &= ~BTRFS_BLOCK_GROUP_RAID0;
	return flags;
}

static u64 get_alloc_profile(struct btrfs_root *root, u64 flags)
{
	if (flags & BTRFS_BLOCK_GROUP_DATA)
		flags |= root->fs_info->avail_data_alloc_bits &
			 root->fs_info->data_alloc_profile;
	else if (flags & BTRFS_BLOCK_GROUP_SYSTEM)
		flags |= root->fs_info->avail_system_alloc_bits &
			 root->fs_info->system_alloc_profile;
	else if (flags & BTRFS_BLOCK_GROUP_METADATA)
		flags |= root->fs_info->avail_metadata_alloc_bits &
			 root->fs_info->metadata_alloc_profile;
	return btrfs_reduce_alloc_profile(root, flags);
}

u64 btrfs_get_alloc_profile(struct btrfs_root *root, int data)
{
	u64 flags;

	if (data)
		flags = BTRFS_BLOCK_GROUP_DATA;
	else if (root == root->fs_info->chunk_root)
		flags = BTRFS_BLOCK_GROUP_SYSTEM;
	else
		flags = BTRFS_BLOCK_GROUP_METADATA;

	return get_alloc_profile(root, flags);
}

void btrfs_set_inode_space_info(struct btrfs_root *root, struct inode *inode)
{
	BTRFS_I(inode)->space_info = __find_space_info(root->fs_info,
						       BTRFS_BLOCK_GROUP_DATA);
}

/*
 * This will check the space that the inode allocates from to make sure we have
 * enough space for bytes.
 */
int btrfs_check_data_free_space(struct inode *inode, u64 bytes)
{
	struct btrfs_space_info *data_sinfo;
	struct btrfs_root *root = BTRFS_I(inode)->root;
	u64 used;
	int ret = 0, committed = 0, alloc_chunk = 1;

	/* make sure bytes are sectorsize aligned */
	bytes = (bytes + root->sectorsize - 1) & ~((u64)root->sectorsize - 1);

	if (root == root->fs_info->tree_root ||
	    BTRFS_I(inode)->location.objectid == BTRFS_FREE_INO_OBJECTID) {
		alloc_chunk = 0;
		committed = 1;
	}

	data_sinfo = BTRFS_I(inode)->space_info;
	if (!data_sinfo)
		goto alloc;

again:
	/* make sure we have enough space to handle the data first */
	spin_lock(&data_sinfo->lock);
	used = data_sinfo->bytes_used + data_sinfo->bytes_reserved +
		data_sinfo->bytes_pinned + data_sinfo->bytes_readonly +
		data_sinfo->bytes_may_use;

	if (used + bytes > data_sinfo->total_bytes) {
		struct btrfs_trans_handle *trans;

		/*
		 * if we don't have enough free bytes in this space then we need
		 * to alloc a new chunk.
		 */
		if (!data_sinfo->full && alloc_chunk) {
			u64 alloc_target;

			data_sinfo->force_alloc = CHUNK_ALLOC_FORCE;
			spin_unlock(&data_sinfo->lock);
alloc:
			alloc_target = btrfs_get_alloc_profile(root, 1);
			trans = btrfs_join_transaction(root);
			if (IS_ERR(trans))
				return PTR_ERR(trans);

			ret = do_chunk_alloc(trans, root->fs_info->extent_root,
					     bytes + 2 * 1024 * 1024,
					     alloc_target,
					     CHUNK_ALLOC_NO_FORCE);
			btrfs_end_transaction(trans, root);
			if (ret < 0) {
				if (ret != -ENOSPC)
					return ret;
				else
					goto commit_trans;
			}

			if (!data_sinfo) {
				btrfs_set_inode_space_info(root, inode);
				data_sinfo = BTRFS_I(inode)->space_info;
			}
			goto again;
		}
		spin_unlock(&data_sinfo->lock);

		/* commit the current transaction and try again */
commit_trans:
		if (!committed &&
		    !atomic_read(&root->fs_info->open_ioctl_trans)) {
			committed = 1;
			trans = btrfs_join_transaction(root);
			if (IS_ERR(trans))
				return PTR_ERR(trans);
			ret = btrfs_commit_transaction(trans, root);
			if (ret)
				return ret;
			goto again;
		}

		return -ENOSPC;
	}
	data_sinfo->bytes_may_use += bytes;
	BTRFS_I(inode)->reserved_bytes += bytes;
	spin_unlock(&data_sinfo->lock);

	return 0;
}

/*
 * called when we are clearing an delalloc extent from the
 * inode's io_tree or there was an error for whatever reason
 * after calling btrfs_check_data_free_space
 */
void btrfs_free_reserved_data_space(struct inode *inode, u64 bytes)
{
	struct btrfs_root *root = BTRFS_I(inode)->root;
	struct btrfs_space_info *data_sinfo;

	/* make sure bytes are sectorsize aligned */
	bytes = (bytes + root->sectorsize - 1) & ~((u64)root->sectorsize - 1);

	data_sinfo = BTRFS_I(inode)->space_info;
	spin_lock(&data_sinfo->lock);
	data_sinfo->bytes_may_use -= bytes;
	BTRFS_I(inode)->reserved_bytes -= bytes;
	spin_unlock(&data_sinfo->lock);
}

static void force_metadata_allocation(struct btrfs_fs_info *info)
{
	struct list_head *head = &info->space_info;
	struct btrfs_space_info *found;

	rcu_read_lock();
	list_for_each_entry_rcu(found, head, list) {
		if (found->flags & BTRFS_BLOCK_GROUP_METADATA)
			found->force_alloc = CHUNK_ALLOC_FORCE;
	}
	rcu_read_unlock();
}

static int should_alloc_chunk(struct btrfs_root *root,
			      struct btrfs_space_info *sinfo, u64 alloc_bytes,
			      int force)
{
	u64 num_bytes = sinfo->total_bytes - sinfo->bytes_readonly;
	u64 num_allocated = sinfo->bytes_used + sinfo->bytes_reserved;
	u64 thresh;

	if (force == CHUNK_ALLOC_FORCE)
		return 1;

	/*
	 * in limited mode, we want to have some free space up to
	 * about 1% of the FS size.
	 */
	if (force == CHUNK_ALLOC_LIMITED) {
		thresh = btrfs_super_total_bytes(&root->fs_info->super_copy);
		thresh = max_t(u64, 64 * 1024 * 1024,
			       div_factor_fine(thresh, 1));

		if (num_bytes - num_allocated < thresh)
			return 1;
	}

	/*
	 * we have two similar checks here, one based on percentage
	 * and once based on a hard number of 256MB.  The idea
	 * is that if we have a good amount of free
	 * room, don't allocate a chunk.  A good mount is
	 * less than 80% utilized of the chunks we have allocated,
	 * or more than 256MB free
	 */
	if (num_allocated + alloc_bytes + 256 * 1024 * 1024 < num_bytes)
		return 0;

	if (num_allocated + alloc_bytes < div_factor(num_bytes, 8))
		return 0;

	thresh = btrfs_super_total_bytes(&root->fs_info->super_copy);

	/* 256MB or 5% of the FS */
	thresh = max_t(u64, 256 * 1024 * 1024, div_factor_fine(thresh, 5));

	if (num_bytes > thresh && sinfo->bytes_used < div_factor(num_bytes, 3))
		return 0;
	return 1;
}

static int do_chunk_alloc(struct btrfs_trans_handle *trans,
			  struct btrfs_root *extent_root, u64 alloc_bytes,
			  u64 flags, int force)
{
	struct btrfs_space_info *space_info;
	struct btrfs_fs_info *fs_info = extent_root->fs_info;
	int wait_for_alloc = 0;
	int ret = 0;

	flags = btrfs_reduce_alloc_profile(extent_root, flags);

	space_info = __find_space_info(extent_root->fs_info, flags);
	if (!space_info) {
		ret = update_space_info(extent_root->fs_info, flags,
					0, 0, &space_info);
		BUG_ON(ret);
	}
	BUG_ON(!space_info);

again:
	spin_lock(&space_info->lock);
	if (space_info->force_alloc)
		force = space_info->force_alloc;
	if (space_info->full) {
		spin_unlock(&space_info->lock);
		return 0;
	}

	if (!should_alloc_chunk(extent_root, space_info, alloc_bytes, force)) {
		spin_unlock(&space_info->lock);
		return 0;
	} else if (space_info->chunk_alloc) {
		wait_for_alloc = 1;
	} else {
		space_info->chunk_alloc = 1;
	}

	spin_unlock(&space_info->lock);

	mutex_lock(&fs_info->chunk_mutex);

	/*
	 * The chunk_mutex is held throughout the entirety of a chunk
	 * allocation, so once we've acquired the chunk_mutex we know that the
	 * other guy is done and we need to recheck and see if we should
	 * allocate.
	 */
	if (wait_for_alloc) {
		mutex_unlock(&fs_info->chunk_mutex);
		wait_for_alloc = 0;
		goto again;
	}

	/*
	 * If we have mixed data/metadata chunks we want to make sure we keep
	 * allocating mixed chunks instead of individual chunks.
	 */
	if (btrfs_mixed_space_info(space_info))
		flags |= (BTRFS_BLOCK_GROUP_DATA | BTRFS_BLOCK_GROUP_METADATA);

	/*
	 * if we're doing a data chunk, go ahead and make sure that
	 * we keep a reasonable number of metadata chunks allocated in the
	 * FS as well.
	 */
	if (flags & BTRFS_BLOCK_GROUP_DATA && fs_info->metadata_ratio) {
		fs_info->data_chunk_allocations++;
		if (!(fs_info->data_chunk_allocations %
		      fs_info->metadata_ratio))
			force_metadata_allocation(fs_info);
	}

	ret = btrfs_alloc_chunk(trans, extent_root, flags);
	spin_lock(&space_info->lock);
	if (ret)
		space_info->full = 1;
	else
		ret = 1;

	space_info->force_alloc = CHUNK_ALLOC_NO_FORCE;
	space_info->chunk_alloc = 0;
	spin_unlock(&space_info->lock);
	mutex_unlock(&extent_root->fs_info->chunk_mutex);
	return ret;
}

/*
 * shrink metadata reservation for delalloc
 */
static int shrink_delalloc(struct btrfs_trans_handle *trans,
			   struct btrfs_root *root, u64 to_reclaim, int sync)
{
	struct btrfs_block_rsv *block_rsv;
	struct btrfs_space_info *space_info;
	u64 reserved;
	u64 max_reclaim;
	u64 reclaimed = 0;
	long time_left;
	int nr_pages = (2 * 1024 * 1024) >> PAGE_CACHE_SHIFT;
	int loops = 0;
	unsigned long progress;

	block_rsv = &root->fs_info->delalloc_block_rsv;
	space_info = block_rsv->space_info;

	smp_mb();
	reserved = space_info->bytes_reserved;
	progress = space_info->reservation_progress;

	if (reserved == 0)
		return 0;

	/* nothing to shrink - nothing to reclaim */
	if (root->fs_info->delalloc_bytes == 0)
		return 0;

	max_reclaim = min(reserved, to_reclaim);

	while (loops < 1024) {
		/* have the flusher threads jump in and do some IO */
		smp_mb();
		nr_pages = min_t(unsigned long, nr_pages,
		       root->fs_info->delalloc_bytes >> PAGE_CACHE_SHIFT);
		writeback_inodes_sb_nr_if_idle(root->fs_info->sb, nr_pages);

		spin_lock(&space_info->lock);
		if (reserved > space_info->bytes_reserved)
			reclaimed += reserved - space_info->bytes_reserved;
		reserved = space_info->bytes_reserved;
		spin_unlock(&space_info->lock);

		loops++;

		if (reserved == 0 || reclaimed >= max_reclaim)
			break;

		if (trans && trans->transaction->blocked)
			return -EAGAIN;

		time_left = schedule_timeout_interruptible(1);

		/* We were interrupted, exit */
		if (time_left)
			break;

		/* we've kicked the IO a few times, if anything has been freed,
		 * exit.  There is no sense in looping here for a long time
		 * when we really need to commit the transaction, or there are
		 * just too many writers without enough free space
		 */

		if (loops > 3) {
			smp_mb();
			if (progress != space_info->reservation_progress)
				break;
		}

	}
	return reclaimed >= to_reclaim;
}

/*
 * Retries tells us how many times we've called reserve_metadata_bytes.  The
 * idea is if this is the first call (retries == 0) then we will add to our
 * reserved count if we can't make the allocation in order to hold our place
 * while we go and try and free up space.  That way for retries > 1 we don't try
 * and add space, we just check to see if the amount of unused space is >= the
 * total space, meaning that our reservation is valid.
 *
 * However if we don't intend to retry this reservation, pass -1 as retries so
 * that it short circuits this logic.
 */
static int reserve_metadata_bytes(struct btrfs_trans_handle *trans,
				  struct btrfs_root *root,
				  struct btrfs_block_rsv *block_rsv,
				  u64 orig_bytes, int flush)
{
	struct btrfs_space_info *space_info = block_rsv->space_info;
	u64 unused;
	u64 num_bytes = orig_bytes;
	int retries = 0;
	int ret = 0;
	bool reserved = false;
	bool committed = false;

again:
	ret = -ENOSPC;
	if (reserved)
		num_bytes = 0;

	spin_lock(&space_info->lock);
	unused = space_info->bytes_used + space_info->bytes_reserved +
		 space_info->bytes_pinned + space_info->bytes_readonly +
		 space_info->bytes_may_use;

	/*
	 * The idea here is that we've not already over-reserved the block group
	 * then we can go ahead and save our reservation first and then start
	 * flushing if we need to.  Otherwise if we've already overcommitted
	 * lets start flushing stuff first and then come back and try to make
	 * our reservation.
	 */
	if (unused <= space_info->total_bytes) {
		unused = space_info->total_bytes - unused;
		if (unused >= num_bytes) {
			if (!reserved)
				space_info->bytes_reserved += orig_bytes;
			ret = 0;
		} else {
			/*
			 * Ok set num_bytes to orig_bytes since we aren't
			 * overocmmitted, this way we only try and reclaim what
			 * we need.
			 */
			num_bytes = orig_bytes;
		}
	} else {
		/*
		 * Ok we're over committed, set num_bytes to the overcommitted
		 * amount plus the amount of bytes that we need for this
		 * reservation.
		 */
		num_bytes = unused - space_info->total_bytes +
			(orig_bytes * (retries + 1));
	}

	/*
	 * Couldn't make our reservation, save our place so while we're trying
	 * to reclaim space we can actually use it instead of somebody else
	 * stealing it from us.
	 */
	if (ret && !reserved) {
		space_info->bytes_reserved += orig_bytes;
		reserved = true;
	}

	spin_unlock(&space_info->lock);

	if (!ret)
		return 0;

	if (!flush)
		goto out;

	/*
	 * We do synchronous shrinking since we don't actually unreserve
	 * metadata until after the IO is completed.
	 */
	ret = shrink_delalloc(trans, root, num_bytes, 1);
	if (ret > 0)
		return 0;
	else if (ret < 0)
		goto out;

	/*
	 * So if we were overcommitted it's possible that somebody else flushed
	 * out enough space and we simply didn't have enough space to reclaim,
	 * so go back around and try again.
	 */
	if (retries < 2) {
		retries++;
		goto again;
	}

	spin_lock(&space_info->lock);
	/*
	 * Not enough space to be reclaimed, don't bother committing the
	 * transaction.
	 */
	if (space_info->bytes_pinned < orig_bytes)
		ret = -ENOSPC;
	spin_unlock(&space_info->lock);
	if (ret)
		goto out;

	ret = -EAGAIN;
	if (trans || committed)
		goto out;

	ret = -ENOSPC;
	trans = btrfs_join_transaction(root);
	if (IS_ERR(trans))
		goto out;
	ret = btrfs_commit_transaction(trans, root);
	if (!ret) {
		trans = NULL;
		committed = true;
		goto again;
	}

out:
	if (reserved) {
		spin_lock(&space_info->lock);
		space_info->bytes_reserved -= orig_bytes;
		spin_unlock(&space_info->lock);
	}

	return ret;
}

static struct btrfs_block_rsv *get_block_rsv(struct btrfs_trans_handle *trans,
					     struct btrfs_root *root)
{
	struct btrfs_block_rsv *block_rsv;
	if (root->ref_cows)
		block_rsv = trans->block_rsv;
	else
		block_rsv = root->block_rsv;

	if (!block_rsv)
		block_rsv = &root->fs_info->empty_block_rsv;

	return block_rsv;
}

static int block_rsv_use_bytes(struct btrfs_block_rsv *block_rsv,
			       u64 num_bytes)
{
	int ret = -ENOSPC;
	spin_lock(&block_rsv->lock);
	if (block_rsv->reserved >= num_bytes) {
		block_rsv->reserved -= num_bytes;
		if (block_rsv->reserved < block_rsv->size)
			block_rsv->full = 0;
		ret = 0;
	}
	spin_unlock(&block_rsv->lock);
	return ret;
}

static void block_rsv_add_bytes(struct btrfs_block_rsv *block_rsv,
				u64 num_bytes, int update_size)
{
	spin_lock(&block_rsv->lock);
	block_rsv->reserved += num_bytes;
	if (update_size)
		block_rsv->size += num_bytes;
	else if (block_rsv->reserved >= block_rsv->size)
		block_rsv->full = 1;
	spin_unlock(&block_rsv->lock);
}

static void block_rsv_release_bytes(struct btrfs_block_rsv *block_rsv,
				    struct btrfs_block_rsv *dest, u64 num_bytes)
{
	struct btrfs_space_info *space_info = block_rsv->space_info;

	spin_lock(&block_rsv->lock);
	if (num_bytes == (u64)-1)
		num_bytes = block_rsv->size;
	block_rsv->size -= num_bytes;
	if (block_rsv->reserved >= block_rsv->size) {
		num_bytes = block_rsv->reserved - block_rsv->size;
		block_rsv->reserved = block_rsv->size;
		block_rsv->full = 1;
	} else {
		num_bytes = 0;
	}
	spin_unlock(&block_rsv->lock);

	if (num_bytes > 0) {
		if (dest) {
			spin_lock(&dest->lock);
			if (!dest->full) {
				u64 bytes_to_add;

				bytes_to_add = dest->size - dest->reserved;
				bytes_to_add = min(num_bytes, bytes_to_add);
				dest->reserved += bytes_to_add;
				if (dest->reserved >= dest->size)
					dest->full = 1;
				num_bytes -= bytes_to_add;
			}
			spin_unlock(&dest->lock);
		}
		if (num_bytes) {
			spin_lock(&space_info->lock);
			space_info->bytes_reserved -= num_bytes;
			space_info->reservation_progress++;
			spin_unlock(&space_info->lock);
		}
	}
}

static int block_rsv_migrate_bytes(struct btrfs_block_rsv *src,
				   struct btrfs_block_rsv *dst, u64 num_bytes)
{
	int ret;

	ret = block_rsv_use_bytes(src, num_bytes);
	if (ret)
		return ret;

	block_rsv_add_bytes(dst, num_bytes, 1);
	return 0;
}

void btrfs_init_block_rsv(struct btrfs_block_rsv *rsv)
{
	memset(rsv, 0, sizeof(*rsv));
	spin_lock_init(&rsv->lock);
	atomic_set(&rsv->usage, 1);
	rsv->priority = 6;
	INIT_LIST_HEAD(&rsv->list);
}

struct btrfs_block_rsv *btrfs_alloc_block_rsv(struct btrfs_root *root)
{
	struct btrfs_block_rsv *block_rsv;
	struct btrfs_fs_info *fs_info = root->fs_info;

	block_rsv = kmalloc(sizeof(*block_rsv), GFP_NOFS);
	if (!block_rsv)
		return NULL;

	btrfs_init_block_rsv(block_rsv);
	block_rsv->space_info = __find_space_info(fs_info,
						  BTRFS_BLOCK_GROUP_METADATA);
	return block_rsv;
}

void btrfs_free_block_rsv(struct btrfs_root *root,
			  struct btrfs_block_rsv *rsv)
{
	if (rsv && atomic_dec_and_test(&rsv->usage)) {
		btrfs_block_rsv_release(root, rsv, (u64)-1);
		if (!rsv->durable)
			kfree(rsv);
	}
}

/*
 * make the block_rsv struct be able to capture freed space.
 * the captured space will re-add to the the block_rsv struct
 * after transaction commit
 */
void btrfs_add_durable_block_rsv(struct btrfs_fs_info *fs_info,
				 struct btrfs_block_rsv *block_rsv)
{
	block_rsv->durable = 1;
	mutex_lock(&fs_info->durable_block_rsv_mutex);
	list_add_tail(&block_rsv->list, &fs_info->durable_block_rsv_list);
	mutex_unlock(&fs_info->durable_block_rsv_mutex);
}

int btrfs_block_rsv_add(struct btrfs_trans_handle *trans,
			struct btrfs_root *root,
			struct btrfs_block_rsv *block_rsv,
			u64 num_bytes)
{
	int ret;

	if (num_bytes == 0)
		return 0;

	ret = reserve_metadata_bytes(trans, root, block_rsv, num_bytes, 1);
	if (!ret) {
		block_rsv_add_bytes(block_rsv, num_bytes, 1);
		return 0;
	}

	return ret;
}

int btrfs_block_rsv_check(struct btrfs_trans_handle *trans,
			  struct btrfs_root *root,
			  struct btrfs_block_rsv *block_rsv,
			  u64 min_reserved, int min_factor)
{
	u64 num_bytes = 0;
	int commit_trans = 0;
	int ret = -ENOSPC;

	if (!block_rsv)
		return 0;

	spin_lock(&block_rsv->lock);
	if (min_factor > 0)
		num_bytes = div_factor(block_rsv->size, min_factor);
	if (min_reserved > num_bytes)
		num_bytes = min_reserved;

	if (block_rsv->reserved >= num_bytes) {
		ret = 0;
	} else {
		num_bytes -= block_rsv->reserved;
		if (block_rsv->durable &&
		    block_rsv->freed[0] + block_rsv->freed[1] >= num_bytes)
			commit_trans = 1;
	}
	spin_unlock(&block_rsv->lock);
	if (!ret)
		return 0;

	if (block_rsv->refill_used) {
		ret = reserve_metadata_bytes(trans, root, block_rsv,
					     num_bytes, 0);
		if (!ret) {
			block_rsv_add_bytes(block_rsv, num_bytes, 0);
			return 0;
		}
	}

	if (commit_trans) {
		if (trans)
			return -EAGAIN;

		trans = btrfs_join_transaction(root);
		BUG_ON(IS_ERR(trans));
		ret = btrfs_commit_transaction(trans, root);
		return 0;
	}

	return -ENOSPC;
}

int btrfs_block_rsv_migrate(struct btrfs_block_rsv *src_rsv,
			    struct btrfs_block_rsv *dst_rsv,
			    u64 num_bytes)
{
	return block_rsv_migrate_bytes(src_rsv, dst_rsv, num_bytes);
}

void btrfs_block_rsv_release(struct btrfs_root *root,
			     struct btrfs_block_rsv *block_rsv,
			     u64 num_bytes)
{
	struct btrfs_block_rsv *global_rsv = &root->fs_info->global_block_rsv;
	if (global_rsv->full || global_rsv == block_rsv ||
	    block_rsv->space_info != global_rsv->space_info)
		global_rsv = NULL;
	block_rsv_release_bytes(block_rsv, global_rsv, num_bytes);
}

/*
 * helper to calculate size of global block reservation.
 * the desired value is sum of space used by extent tree,
 * checksum tree and root tree
 */
static u64 calc_global_metadata_size(struct btrfs_fs_info *fs_info)
{
	struct btrfs_space_info *sinfo;
	u64 num_bytes;
	u64 meta_used;
	u64 data_used;
	int csum_size = btrfs_super_csum_size(&fs_info->super_copy);

	sinfo = __find_space_info(fs_info, BTRFS_BLOCK_GROUP_DATA);
	spin_lock(&sinfo->lock);
	data_used = sinfo->bytes_used;
	spin_unlock(&sinfo->lock);

	sinfo = __find_space_info(fs_info, BTRFS_BLOCK_GROUP_METADATA);
	spin_lock(&sinfo->lock);
	if (sinfo->flags & BTRFS_BLOCK_GROUP_DATA)
		data_used = 0;
	meta_used = sinfo->bytes_used;
	spin_unlock(&sinfo->lock);

	num_bytes = (data_used >> fs_info->sb->s_blocksize_bits) *
		    csum_size * 2;
	num_bytes += div64_u64(data_used + meta_used, 50);

	if (num_bytes * 3 > meta_used)
		num_bytes = div64_u64(meta_used, 3);

	return ALIGN(num_bytes, fs_info->extent_root->leafsize << 10);
}

static void update_global_block_rsv(struct btrfs_fs_info *fs_info)
{
	struct btrfs_block_rsv *block_rsv = &fs_info->global_block_rsv;
	struct btrfs_space_info *sinfo = block_rsv->space_info;
	u64 num_bytes;

	num_bytes = calc_global_metadata_size(fs_info);

	spin_lock(&block_rsv->lock);
	spin_lock(&sinfo->lock);

	block_rsv->size = num_bytes;

	num_bytes = sinfo->bytes_used + sinfo->bytes_pinned +
		    sinfo->bytes_reserved + sinfo->bytes_readonly +
		    sinfo->bytes_may_use;

	if (sinfo->total_bytes > num_bytes) {
		num_bytes = sinfo->total_bytes - num_bytes;
		block_rsv->reserved += num_bytes;
		sinfo->bytes_reserved += num_bytes;
	}

	if (block_rsv->reserved >= block_rsv->size) {
		num_bytes = block_rsv->reserved - block_rsv->size;
		sinfo->bytes_reserved -= num_bytes;
		sinfo->reservation_progress++;
		block_rsv->reserved = block_rsv->size;
		block_rsv->full = 1;
	}

	spin_unlock(&sinfo->lock);
	spin_unlock(&block_rsv->lock);
}

static void init_global_block_rsv(struct btrfs_fs_info *fs_info)
{
	struct btrfs_space_info *space_info;

	space_info = __find_space_info(fs_info, BTRFS_BLOCK_GROUP_SYSTEM);
	fs_info->chunk_block_rsv.space_info = space_info;
	fs_info->chunk_block_rsv.priority = 10;

	space_info = __find_space_info(fs_info, BTRFS_BLOCK_GROUP_METADATA);
	fs_info->global_block_rsv.space_info = space_info;
	fs_info->global_block_rsv.priority = 10;
	fs_info->global_block_rsv.refill_used = 1;
	fs_info->delalloc_block_rsv.space_info = space_info;
	fs_info->trans_block_rsv.space_info = space_info;
	fs_info->empty_block_rsv.space_info = space_info;
	fs_info->empty_block_rsv.priority = 10;

	fs_info->extent_root->block_rsv = &fs_info->global_block_rsv;
	fs_info->csum_root->block_rsv = &fs_info->global_block_rsv;
	fs_info->dev_root->block_rsv = &fs_info->global_block_rsv;
	fs_info->tree_root->block_rsv = &fs_info->global_block_rsv;
	fs_info->chunk_root->block_rsv = &fs_info->chunk_block_rsv;

	btrfs_add_durable_block_rsv(fs_info, &fs_info->global_block_rsv);

	btrfs_add_durable_block_rsv(fs_info, &fs_info->delalloc_block_rsv);

	update_global_block_rsv(fs_info);
}

static void release_global_block_rsv(struct btrfs_fs_info *fs_info)
{
	block_rsv_release_bytes(&fs_info->global_block_rsv, NULL, (u64)-1);
	WARN_ON(fs_info->delalloc_block_rsv.size > 0);
	WARN_ON(fs_info->delalloc_block_rsv.reserved > 0);
	WARN_ON(fs_info->trans_block_rsv.size > 0);
	WARN_ON(fs_info->trans_block_rsv.reserved > 0);
	WARN_ON(fs_info->chunk_block_rsv.size > 0);
	WARN_ON(fs_info->chunk_block_rsv.reserved > 0);
}

<<<<<<< HEAD
=======
int btrfs_truncate_reserve_metadata(struct btrfs_trans_handle *trans,
				    struct btrfs_root *root,
				    struct btrfs_block_rsv *rsv)
{
	struct btrfs_block_rsv *trans_rsv = &root->fs_info->trans_block_rsv;
	u64 num_bytes;
	int ret;

	/*
	 * Truncate should be freeing data, but give us 2 items just in case it
	 * needs to use some space.  We may want to be smarter about this in the
	 * future.
	 */
	num_bytes = btrfs_calc_trans_metadata_size(root, 2);

	/* We already have enough bytes, just return */
	if (rsv->reserved >= num_bytes)
		return 0;

	num_bytes -= rsv->reserved;

	/*
	 * You should have reserved enough space before hand to do this, so this
	 * should not fail.
	 */
	ret = block_rsv_migrate_bytes(trans_rsv, rsv, num_bytes);
	BUG_ON(ret);

	return 0;
}

>>>>>>> 59c5f46f
int btrfs_trans_reserve_metadata(struct btrfs_trans_handle *trans,
				 struct btrfs_root *root,
				 int num_items)
{
	u64 num_bytes;
	int ret;

	if (num_items == 0 || root->fs_info->chunk_root == root)
		return 0;

	num_bytes = btrfs_calc_trans_metadata_size(root, num_items);
	ret = btrfs_block_rsv_add(trans, root, &root->fs_info->trans_block_rsv,
				  num_bytes);
	if (!ret) {
		trans->bytes_reserved += num_bytes;
		trans->block_rsv = &root->fs_info->trans_block_rsv;
	}
	return ret;
}

void btrfs_trans_release_metadata(struct btrfs_trans_handle *trans,
				  struct btrfs_root *root)
{
	if (!trans->bytes_reserved)
		return;

	BUG_ON(trans->block_rsv != &root->fs_info->trans_block_rsv);
	btrfs_block_rsv_release(root, trans->block_rsv,
				trans->bytes_reserved);
	trans->bytes_reserved = 0;
}

int btrfs_orphan_reserve_metadata(struct btrfs_trans_handle *trans,
				  struct inode *inode)
{
	struct btrfs_root *root = BTRFS_I(inode)->root;
	struct btrfs_block_rsv *src_rsv = get_block_rsv(trans, root);
	struct btrfs_block_rsv *dst_rsv = root->orphan_block_rsv;

	/*
	 * We need to hold space in order to delete our orphan item once we've
	 * added it, so this takes the reservation so we can release it later
	 * when we are truly done with the orphan item.
	 */
<<<<<<< HEAD
	u64 num_bytes = btrfs_calc_trans_metadata_size(root, 4);
=======
	u64 num_bytes = btrfs_calc_trans_metadata_size(root, 1);
>>>>>>> 59c5f46f
	return block_rsv_migrate_bytes(src_rsv, dst_rsv, num_bytes);
}

void btrfs_orphan_release_metadata(struct inode *inode)
{
	struct btrfs_root *root = BTRFS_I(inode)->root;
<<<<<<< HEAD
	u64 num_bytes = btrfs_calc_trans_metadata_size(root, 4);
=======
	u64 num_bytes = btrfs_calc_trans_metadata_size(root, 1);
>>>>>>> 59c5f46f
	btrfs_block_rsv_release(root, root->orphan_block_rsv, num_bytes);
}

int btrfs_snap_reserve_metadata(struct btrfs_trans_handle *trans,
				struct btrfs_pending_snapshot *pending)
{
	struct btrfs_root *root = pending->root;
	struct btrfs_block_rsv *src_rsv = get_block_rsv(trans, root);
	struct btrfs_block_rsv *dst_rsv = &pending->block_rsv;
	/*
	 * two for root back/forward refs, two for directory entries
	 * and one for root of the snapshot.
	 */
	u64 num_bytes = btrfs_calc_trans_metadata_size(root, 5);
	dst_rsv->space_info = src_rsv->space_info;
	return block_rsv_migrate_bytes(src_rsv, dst_rsv, num_bytes);
}

static u64 calc_csum_metadata_size(struct inode *inode, u64 num_bytes)
{
	return num_bytes >>= 3;
}

int btrfs_delalloc_reserve_metadata(struct inode *inode, u64 num_bytes)
{
	struct btrfs_root *root = BTRFS_I(inode)->root;
	struct btrfs_block_rsv *block_rsv = &root->fs_info->delalloc_block_rsv;
	u64 to_reserve;
	int nr_extents;
	int reserved_extents;
	int ret;

	if (btrfs_transaction_in_commit(root->fs_info))
		schedule_timeout(1);

	num_bytes = ALIGN(num_bytes, root->sectorsize);

	nr_extents = atomic_read(&BTRFS_I(inode)->outstanding_extents) + 1;
	reserved_extents = atomic_read(&BTRFS_I(inode)->reserved_extents);

	if (nr_extents > reserved_extents) {
		nr_extents -= reserved_extents;
		to_reserve = btrfs_calc_trans_metadata_size(root, nr_extents);
	} else {
		nr_extents = 0;
		to_reserve = 0;
	}

	to_reserve += calc_csum_metadata_size(inode, num_bytes);
	ret = reserve_metadata_bytes(NULL, root, block_rsv, to_reserve, 1);
	if (ret)
		return ret;

	atomic_add(nr_extents, &BTRFS_I(inode)->reserved_extents);
	atomic_inc(&BTRFS_I(inode)->outstanding_extents);

	block_rsv_add_bytes(block_rsv, to_reserve, 1);

	if (block_rsv->size > 512 * 1024 * 1024)
		shrink_delalloc(NULL, root, to_reserve, 0);

	return 0;
}

void btrfs_delalloc_release_metadata(struct inode *inode, u64 num_bytes)
{
	struct btrfs_root *root = BTRFS_I(inode)->root;
	u64 to_free;
	int nr_extents;
	int reserved_extents;

	num_bytes = ALIGN(num_bytes, root->sectorsize);
	atomic_dec(&BTRFS_I(inode)->outstanding_extents);
	WARN_ON(atomic_read(&BTRFS_I(inode)->outstanding_extents) < 0);

	reserved_extents = atomic_read(&BTRFS_I(inode)->reserved_extents);
	do {
		int old, new;

		nr_extents = atomic_read(&BTRFS_I(inode)->outstanding_extents);
		if (nr_extents >= reserved_extents) {
			nr_extents = 0;
			break;
		}
		old = reserved_extents;
		nr_extents = reserved_extents - nr_extents;
		new = reserved_extents - nr_extents;
		old = atomic_cmpxchg(&BTRFS_I(inode)->reserved_extents,
				     reserved_extents, new);
		if (likely(old == reserved_extents))
			break;
		reserved_extents = old;
	} while (1);

	to_free = calc_csum_metadata_size(inode, num_bytes);
	if (nr_extents > 0)
		to_free += btrfs_calc_trans_metadata_size(root, nr_extents);

	btrfs_block_rsv_release(root, &root->fs_info->delalloc_block_rsv,
				to_free);
}

int btrfs_delalloc_reserve_space(struct inode *inode, u64 num_bytes)
{
	int ret;

	ret = btrfs_check_data_free_space(inode, num_bytes);
	if (ret)
		return ret;

	ret = btrfs_delalloc_reserve_metadata(inode, num_bytes);
	if (ret) {
		btrfs_free_reserved_data_space(inode, num_bytes);
		return ret;
	}

	return 0;
}

void btrfs_delalloc_release_space(struct inode *inode, u64 num_bytes)
{
	btrfs_delalloc_release_metadata(inode, num_bytes);
	btrfs_free_reserved_data_space(inode, num_bytes);
}

static int update_block_group(struct btrfs_trans_handle *trans,
			      struct btrfs_root *root,
			      u64 bytenr, u64 num_bytes, int alloc)
{
	struct btrfs_block_group_cache *cache = NULL;
	struct btrfs_fs_info *info = root->fs_info;
	u64 total = num_bytes;
	u64 old_val;
	u64 byte_in_group;
	int factor;

	/* block accounting for super block */
	spin_lock(&info->delalloc_lock);
	old_val = btrfs_super_bytes_used(&info->super_copy);
	if (alloc)
		old_val += num_bytes;
	else
		old_val -= num_bytes;
	btrfs_set_super_bytes_used(&info->super_copy, old_val);
	spin_unlock(&info->delalloc_lock);

	while (total) {
		cache = btrfs_lookup_block_group(info, bytenr);
		if (!cache)
			return -1;
		if (cache->flags & (BTRFS_BLOCK_GROUP_DUP |
				    BTRFS_BLOCK_GROUP_RAID1 |
				    BTRFS_BLOCK_GROUP_RAID10))
			factor = 2;
		else
			factor = 1;
		/*
		 * If this block group has free space cache written out, we
		 * need to make sure to load it if we are removing space.  This
		 * is because we need the unpinning stage to actually add the
		 * space back to the block group, otherwise we will leak space.
		 */
		if (!alloc && cache->cached == BTRFS_CACHE_NO)
			cache_block_group(cache, trans, NULL, 1);

		byte_in_group = bytenr - cache->key.objectid;
		WARN_ON(byte_in_group > cache->key.offset);

		spin_lock(&cache->space_info->lock);
		spin_lock(&cache->lock);

		if (btrfs_super_cache_generation(&info->super_copy) != 0 &&
		    cache->disk_cache_state < BTRFS_DC_CLEAR)
			cache->disk_cache_state = BTRFS_DC_CLEAR;

		cache->dirty = 1;
		old_val = btrfs_block_group_used(&cache->item);
		num_bytes = min(total, cache->key.offset - byte_in_group);
		if (alloc) {
			old_val += num_bytes;
			btrfs_set_block_group_used(&cache->item, old_val);
			cache->reserved -= num_bytes;
			cache->space_info->bytes_reserved -= num_bytes;
			cache->space_info->reservation_progress++;
			cache->space_info->bytes_used += num_bytes;
			cache->space_info->disk_used += num_bytes * factor;
			spin_unlock(&cache->lock);
			spin_unlock(&cache->space_info->lock);
		} else {
			old_val -= num_bytes;
			btrfs_set_block_group_used(&cache->item, old_val);
			cache->pinned += num_bytes;
			cache->space_info->bytes_pinned += num_bytes;
			cache->space_info->bytes_used -= num_bytes;
			cache->space_info->disk_used -= num_bytes * factor;
			spin_unlock(&cache->lock);
			spin_unlock(&cache->space_info->lock);

			set_extent_dirty(info->pinned_extents,
					 bytenr, bytenr + num_bytes - 1,
					 GFP_NOFS | __GFP_NOFAIL);
		}
		btrfs_put_block_group(cache);
		total -= num_bytes;
		bytenr += num_bytes;
	}
	return 0;
}

static u64 first_logical_byte(struct btrfs_root *root, u64 search_start)
{
	struct btrfs_block_group_cache *cache;
	u64 bytenr;

	cache = btrfs_lookup_first_block_group(root->fs_info, search_start);
	if (!cache)
		return 0;

	bytenr = cache->key.objectid;
	btrfs_put_block_group(cache);

	return bytenr;
}

static int pin_down_extent(struct btrfs_root *root,
			   struct btrfs_block_group_cache *cache,
			   u64 bytenr, u64 num_bytes, int reserved)
{
	spin_lock(&cache->space_info->lock);
	spin_lock(&cache->lock);
	cache->pinned += num_bytes;
	cache->space_info->bytes_pinned += num_bytes;
	if (reserved) {
		cache->reserved -= num_bytes;
		cache->space_info->bytes_reserved -= num_bytes;
		cache->space_info->reservation_progress++;
	}
	spin_unlock(&cache->lock);
	spin_unlock(&cache->space_info->lock);

	set_extent_dirty(root->fs_info->pinned_extents, bytenr,
			 bytenr + num_bytes - 1, GFP_NOFS | __GFP_NOFAIL);
	return 0;
}

/*
 * this function must be called within transaction
 */
int btrfs_pin_extent(struct btrfs_root *root,
		     u64 bytenr, u64 num_bytes, int reserved)
{
	struct btrfs_block_group_cache *cache;

	cache = btrfs_lookup_block_group(root->fs_info, bytenr);
	BUG_ON(!cache);

	pin_down_extent(root, cache, bytenr, num_bytes, reserved);

	btrfs_put_block_group(cache);
	return 0;
}

/*
 * update size of reserved extents. this function may return -EAGAIN
 * if 'reserve' is true or 'sinfo' is false.
 */
int btrfs_update_reserved_bytes(struct btrfs_block_group_cache *cache,
				u64 num_bytes, int reserve, int sinfo)
{
	int ret = 0;
	if (sinfo) {
		struct btrfs_space_info *space_info = cache->space_info;
		spin_lock(&space_info->lock);
		spin_lock(&cache->lock);
		if (reserve) {
			if (cache->ro) {
				ret = -EAGAIN;
			} else {
				cache->reserved += num_bytes;
				space_info->bytes_reserved += num_bytes;
			}
		} else {
			if (cache->ro)
				space_info->bytes_readonly += num_bytes;
			cache->reserved -= num_bytes;
			space_info->bytes_reserved -= num_bytes;
			space_info->reservation_progress++;
		}
		spin_unlock(&cache->lock);
		spin_unlock(&space_info->lock);
	} else {
		spin_lock(&cache->lock);
		if (cache->ro) {
			ret = -EAGAIN;
		} else {
			if (reserve)
				cache->reserved += num_bytes;
			else
				cache->reserved -= num_bytes;
		}
		spin_unlock(&cache->lock);
	}
	return ret;
}

int btrfs_prepare_extent_commit(struct btrfs_trans_handle *trans,
				struct btrfs_root *root)
{
	struct btrfs_fs_info *fs_info = root->fs_info;
	struct btrfs_caching_control *next;
	struct btrfs_caching_control *caching_ctl;
	struct btrfs_block_group_cache *cache;

	down_write(&fs_info->extent_commit_sem);

	list_for_each_entry_safe(caching_ctl, next,
				 &fs_info->caching_block_groups, list) {
		cache = caching_ctl->block_group;
		if (block_group_cache_done(cache)) {
			cache->last_byte_to_unpin = (u64)-1;
			list_del_init(&caching_ctl->list);
			put_caching_control(caching_ctl);
		} else {
			cache->last_byte_to_unpin = caching_ctl->progress;
		}
	}

	if (fs_info->pinned_extents == &fs_info->freed_extents[0])
		fs_info->pinned_extents = &fs_info->freed_extents[1];
	else
		fs_info->pinned_extents = &fs_info->freed_extents[0];

	up_write(&fs_info->extent_commit_sem);

	update_global_block_rsv(fs_info);
	return 0;
}

static int unpin_extent_range(struct btrfs_root *root, u64 start, u64 end)
{
	struct btrfs_fs_info *fs_info = root->fs_info;
	struct btrfs_block_group_cache *cache = NULL;
	u64 len;

	while (start <= end) {
		if (!cache ||
		    start >= cache->key.objectid + cache->key.offset) {
			if (cache)
				btrfs_put_block_group(cache);
			cache = btrfs_lookup_block_group(fs_info, start);
			BUG_ON(!cache);
		}

		len = cache->key.objectid + cache->key.offset - start;
		len = min(len, end + 1 - start);

		if (start < cache->last_byte_to_unpin) {
			len = min(len, cache->last_byte_to_unpin - start);
			btrfs_add_free_space(cache, start, len);
		}

		start += len;

		spin_lock(&cache->space_info->lock);
		spin_lock(&cache->lock);
		cache->pinned -= len;
		cache->space_info->bytes_pinned -= len;
		if (cache->ro) {
			cache->space_info->bytes_readonly += len;
		} else if (cache->reserved_pinned > 0) {
			len = min(len, cache->reserved_pinned);
			cache->reserved_pinned -= len;
			cache->space_info->bytes_reserved += len;
		}
		spin_unlock(&cache->lock);
		spin_unlock(&cache->space_info->lock);
	}

	if (cache)
		btrfs_put_block_group(cache);
	return 0;
}

int btrfs_finish_extent_commit(struct btrfs_trans_handle *trans,
			       struct btrfs_root *root)
{
	struct btrfs_fs_info *fs_info = root->fs_info;
	struct extent_io_tree *unpin;
	struct btrfs_block_rsv *block_rsv;
	struct btrfs_block_rsv *next_rsv;
	u64 start;
	u64 end;
	int idx;
	int ret;

	if (fs_info->pinned_extents == &fs_info->freed_extents[0])
		unpin = &fs_info->freed_extents[1];
	else
		unpin = &fs_info->freed_extents[0];

	while (1) {
		ret = find_first_extent_bit(unpin, 0, &start, &end,
					    EXTENT_DIRTY);
		if (ret)
			break;

		if (btrfs_test_opt(root, DISCARD))
			ret = btrfs_discard_extent(root, start,
						   end + 1 - start, NULL);

		clear_extent_dirty(unpin, start, end, GFP_NOFS);
		unpin_extent_range(root, start, end);
		cond_resched();
	}

	mutex_lock(&fs_info->durable_block_rsv_mutex);
	list_for_each_entry_safe(block_rsv, next_rsv,
				 &fs_info->durable_block_rsv_list, list) {

		idx = trans->transid & 0x1;
		if (block_rsv->freed[idx] > 0) {
			block_rsv_add_bytes(block_rsv,
					    block_rsv->freed[idx], 0);
			block_rsv->freed[idx] = 0;
		}
		if (atomic_read(&block_rsv->usage) == 0) {
			btrfs_block_rsv_release(root, block_rsv, (u64)-1);

			if (block_rsv->freed[0] == 0 &&
			    block_rsv->freed[1] == 0) {
				list_del_init(&block_rsv->list);
				kfree(block_rsv);
			}
		} else {
			btrfs_block_rsv_release(root, block_rsv, 0);
		}
	}
	mutex_unlock(&fs_info->durable_block_rsv_mutex);

	return 0;
}

static int __btrfs_free_extent(struct btrfs_trans_handle *trans,
				struct btrfs_root *root,
				u64 bytenr, u64 num_bytes, u64 parent,
				u64 root_objectid, u64 owner_objectid,
				u64 owner_offset, int refs_to_drop,
				struct btrfs_delayed_extent_op *extent_op)
{
	struct btrfs_key key;
	struct btrfs_path *path;
	struct btrfs_fs_info *info = root->fs_info;
	struct btrfs_root *extent_root = info->extent_root;
	struct extent_buffer *leaf;
	struct btrfs_extent_item *ei;
	struct btrfs_extent_inline_ref *iref;
	int ret;
	int is_data;
	int extent_slot = 0;
	int found_extent = 0;
	int num_to_del = 1;
	u32 item_size;
	u64 refs;

	path = btrfs_alloc_path();
	if (!path)
		return -ENOMEM;

	path->reada = 1;
	path->leave_spinning = 1;

	is_data = owner_objectid >= BTRFS_FIRST_FREE_OBJECTID;
	BUG_ON(!is_data && refs_to_drop != 1);

	ret = lookup_extent_backref(trans, extent_root, path, &iref,
				    bytenr, num_bytes, parent,
				    root_objectid, owner_objectid,
				    owner_offset);
	if (ret == 0) {
		extent_slot = path->slots[0];
		while (extent_slot >= 0) {
			btrfs_item_key_to_cpu(path->nodes[0], &key,
					      extent_slot);
			if (key.objectid != bytenr)
				break;
			if (key.type == BTRFS_EXTENT_ITEM_KEY &&
			    key.offset == num_bytes) {
				found_extent = 1;
				break;
			}
			if (path->slots[0] - extent_slot > 5)
				break;
			extent_slot--;
		}
#ifdef BTRFS_COMPAT_EXTENT_TREE_V0
		item_size = btrfs_item_size_nr(path->nodes[0], extent_slot);
		if (found_extent && item_size < sizeof(*ei))
			found_extent = 0;
#endif
		if (!found_extent) {
			BUG_ON(iref);
			ret = remove_extent_backref(trans, extent_root, path,
						    NULL, refs_to_drop,
						    is_data);
			BUG_ON(ret);
			btrfs_release_path(path);
			path->leave_spinning = 1;

			key.objectid = bytenr;
			key.type = BTRFS_EXTENT_ITEM_KEY;
			key.offset = num_bytes;

			ret = btrfs_search_slot(trans, extent_root,
						&key, path, -1, 1);
			if (ret) {
				printk(KERN_ERR "umm, got %d back from search"
				       ", was looking for %llu\n", ret,
				       (unsigned long long)bytenr);
				btrfs_print_leaf(extent_root, path->nodes[0]);
			}
			BUG_ON(ret);
			extent_slot = path->slots[0];
		}
	} else {
		btrfs_print_leaf(extent_root, path->nodes[0]);
		WARN_ON(1);
		printk(KERN_ERR "btrfs unable to find ref byte nr %llu "
		       "parent %llu root %llu  owner %llu offset %llu\n",
		       (unsigned long long)bytenr,
		       (unsigned long long)parent,
		       (unsigned long long)root_objectid,
		       (unsigned long long)owner_objectid,
		       (unsigned long long)owner_offset);
	}

	leaf = path->nodes[0];
	item_size = btrfs_item_size_nr(leaf, extent_slot);
#ifdef BTRFS_COMPAT_EXTENT_TREE_V0
	if (item_size < sizeof(*ei)) {
		BUG_ON(found_extent || extent_slot != path->slots[0]);
		ret = convert_extent_item_v0(trans, extent_root, path,
					     owner_objectid, 0);
		BUG_ON(ret < 0);

		btrfs_release_path(path);
		path->leave_spinning = 1;

		key.objectid = bytenr;
		key.type = BTRFS_EXTENT_ITEM_KEY;
		key.offset = num_bytes;

		ret = btrfs_search_slot(trans, extent_root, &key, path,
					-1, 1);
		if (ret) {
			printk(KERN_ERR "umm, got %d back from search"
			       ", was looking for %llu\n", ret,
			       (unsigned long long)bytenr);
			btrfs_print_leaf(extent_root, path->nodes[0]);
		}
		BUG_ON(ret);
		extent_slot = path->slots[0];
		leaf = path->nodes[0];
		item_size = btrfs_item_size_nr(leaf, extent_slot);
	}
#endif
	BUG_ON(item_size < sizeof(*ei));
	ei = btrfs_item_ptr(leaf, extent_slot,
			    struct btrfs_extent_item);
	if (owner_objectid < BTRFS_FIRST_FREE_OBJECTID) {
		struct btrfs_tree_block_info *bi;
		BUG_ON(item_size < sizeof(*ei) + sizeof(*bi));
		bi = (struct btrfs_tree_block_info *)(ei + 1);
		WARN_ON(owner_objectid != btrfs_tree_block_level(leaf, bi));
	}

	refs = btrfs_extent_refs(leaf, ei);
	BUG_ON(refs < refs_to_drop);
	refs -= refs_to_drop;

	if (refs > 0) {
		if (extent_op)
			__run_delayed_extent_op(extent_op, leaf, ei);
		/*
		 * In the case of inline back ref, reference count will
		 * be updated by remove_extent_backref
		 */
		if (iref) {
			BUG_ON(!found_extent);
		} else {
			btrfs_set_extent_refs(leaf, ei, refs);
			btrfs_mark_buffer_dirty(leaf);
		}
		if (found_extent) {
			ret = remove_extent_backref(trans, extent_root, path,
						    iref, refs_to_drop,
						    is_data);
			BUG_ON(ret);
		}
	} else {
		if (found_extent) {
			BUG_ON(is_data && refs_to_drop !=
			       extent_data_ref_count(root, path, iref));
			if (iref) {
				BUG_ON(path->slots[0] != extent_slot);
			} else {
				BUG_ON(path->slots[0] != extent_slot + 1);
				path->slots[0] = extent_slot;
				num_to_del = 2;
			}
		}

		ret = btrfs_del_items(trans, extent_root, path, path->slots[0],
				      num_to_del);
		BUG_ON(ret);
		btrfs_release_path(path);

		if (is_data) {
			ret = btrfs_del_csums(trans, root, bytenr, num_bytes);
			BUG_ON(ret);
		} else {
			invalidate_mapping_pages(info->btree_inode->i_mapping,
			     bytenr >> PAGE_CACHE_SHIFT,
			     (bytenr + num_bytes - 1) >> PAGE_CACHE_SHIFT);
		}

		ret = update_block_group(trans, root, bytenr, num_bytes, 0);
		BUG_ON(ret);
	}
	btrfs_free_path(path);
	return ret;
}

/*
 * when we free an block, it is possible (and likely) that we free the last
 * delayed ref for that extent as well.  This searches the delayed ref tree for
 * a given extent, and if there are no other delayed refs to be processed, it
 * removes it from the tree.
 */
static noinline int check_ref_cleanup(struct btrfs_trans_handle *trans,
				      struct btrfs_root *root, u64 bytenr)
{
	struct btrfs_delayed_ref_head *head;
	struct btrfs_delayed_ref_root *delayed_refs;
	struct btrfs_delayed_ref_node *ref;
	struct rb_node *node;
	int ret = 0;

	delayed_refs = &trans->transaction->delayed_refs;
	spin_lock(&delayed_refs->lock);
	head = btrfs_find_delayed_ref_head(trans, bytenr);
	if (!head)
		goto out;

	node = rb_prev(&head->node.rb_node);
	if (!node)
		goto out;

	ref = rb_entry(node, struct btrfs_delayed_ref_node, rb_node);

	/* there are still entries for this ref, we can't drop it */
	if (ref->bytenr == bytenr)
		goto out;

	if (head->extent_op) {
		if (!head->must_insert_reserved)
			goto out;
		kfree(head->extent_op);
		head->extent_op = NULL;
	}

	/*
	 * waiting for the lock here would deadlock.  If someone else has it
	 * locked they are already in the process of dropping it anyway
	 */
	if (!mutex_trylock(&head->mutex))
		goto out;

	/*
	 * at this point we have a head with no other entries.  Go
	 * ahead and process it.
	 */
	head->node.in_tree = 0;
	rb_erase(&head->node.rb_node, &delayed_refs->root);

	delayed_refs->num_entries--;

	/*
	 * we don't take a ref on the node because we're removing it from the
	 * tree, so we just steal the ref the tree was holding.
	 */
	delayed_refs->num_heads--;
	if (list_empty(&head->cluster))
		delayed_refs->num_heads_ready--;

	list_del_init(&head->cluster);
	spin_unlock(&delayed_refs->lock);

	BUG_ON(head->extent_op);
	if (head->must_insert_reserved)
		ret = 1;

	mutex_unlock(&head->mutex);
	btrfs_put_delayed_ref(&head->node);
	return ret;
out:
	spin_unlock(&delayed_refs->lock);
	return 0;
}

void btrfs_free_tree_block(struct btrfs_trans_handle *trans,
			   struct btrfs_root *root,
			   struct extent_buffer *buf,
			   u64 parent, int last_ref)
{
	struct btrfs_block_rsv *block_rsv;
	struct btrfs_block_group_cache *cache = NULL;
	int ret;

	if (root->root_key.objectid != BTRFS_TREE_LOG_OBJECTID) {
		ret = btrfs_add_delayed_tree_ref(trans, buf->start, buf->len,
						parent, root->root_key.objectid,
						btrfs_header_level(buf),
						BTRFS_DROP_DELAYED_REF, NULL);
		BUG_ON(ret);
	}

	if (!last_ref)
		return;

	block_rsv = get_block_rsv(trans, root);
	cache = btrfs_lookup_block_group(root->fs_info, buf->start);
	if (block_rsv->space_info != cache->space_info)
		goto out;

	if (btrfs_header_generation(buf) == trans->transid) {
		if (root->root_key.objectid != BTRFS_TREE_LOG_OBJECTID) {
			ret = check_ref_cleanup(trans, root, buf->start);
			if (!ret)
				goto pin;
		}

		if (btrfs_header_flag(buf, BTRFS_HEADER_FLAG_WRITTEN)) {
			pin_down_extent(root, cache, buf->start, buf->len, 1);
			goto pin;
		}

		WARN_ON(test_bit(EXTENT_BUFFER_DIRTY, &buf->bflags));

		btrfs_add_free_space(cache, buf->start, buf->len);
		ret = btrfs_update_reserved_bytes(cache, buf->len, 0, 0);
		if (ret == -EAGAIN) {
			/* block group became read-only */
			btrfs_update_reserved_bytes(cache, buf->len, 0, 1);
			goto out;
		}

		ret = 1;
		spin_lock(&block_rsv->lock);
		if (block_rsv->reserved < block_rsv->size) {
			block_rsv->reserved += buf->len;
			ret = 0;
		}
		spin_unlock(&block_rsv->lock);

		if (ret) {
			spin_lock(&cache->space_info->lock);
			cache->space_info->bytes_reserved -= buf->len;
			cache->space_info->reservation_progress++;
			spin_unlock(&cache->space_info->lock);
		}
		goto out;
	}
pin:
	if (block_rsv->durable && !cache->ro) {
		ret = 0;
		spin_lock(&cache->lock);
		if (!cache->ro) {
			cache->reserved_pinned += buf->len;
			ret = 1;
		}
		spin_unlock(&cache->lock);

		if (ret) {
			spin_lock(&block_rsv->lock);
			block_rsv->freed[trans->transid & 0x1] += buf->len;
			spin_unlock(&block_rsv->lock);
		}
	}
out:
	/*
	 * Deleting the buffer, clear the corrupt flag since it doesn't matter
	 * anymore.
	 */
	clear_bit(EXTENT_BUFFER_CORRUPT, &buf->bflags);
	btrfs_put_block_group(cache);
}

int btrfs_free_extent(struct btrfs_trans_handle *trans,
		      struct btrfs_root *root,
		      u64 bytenr, u64 num_bytes, u64 parent,
		      u64 root_objectid, u64 owner, u64 offset)
{
	int ret;

	/*
	 * tree log blocks never actually go into the extent allocation
	 * tree, just update pinning info and exit early.
	 */
	if (root_objectid == BTRFS_TREE_LOG_OBJECTID) {
		WARN_ON(owner >= BTRFS_FIRST_FREE_OBJECTID);
		/* unlocks the pinned mutex */
		btrfs_pin_extent(root, bytenr, num_bytes, 1);
		ret = 0;
	} else if (owner < BTRFS_FIRST_FREE_OBJECTID) {
		ret = btrfs_add_delayed_tree_ref(trans, bytenr, num_bytes,
					parent, root_objectid, (int)owner,
					BTRFS_DROP_DELAYED_REF, NULL);
		BUG_ON(ret);
	} else {
		ret = btrfs_add_delayed_data_ref(trans, bytenr, num_bytes,
					parent, root_objectid, owner,
					offset, BTRFS_DROP_DELAYED_REF, NULL);
		BUG_ON(ret);
	}
	return ret;
}

static u64 stripe_align(struct btrfs_root *root, u64 val)
{
	u64 mask = ((u64)root->stripesize - 1);
	u64 ret = (val + mask) & ~mask;
	return ret;
}

/*
 * when we wait for progress in the block group caching, its because
 * our allocation attempt failed at least once.  So, we must sleep
 * and let some progress happen before we try again.
 *
 * This function will sleep at least once waiting for new free space to
 * show up, and then it will check the block group free space numbers
 * for our min num_bytes.  Another option is to have it go ahead
 * and look in the rbtree for a free extent of a given size, but this
 * is a good start.
 */
static noinline int
wait_block_group_cache_progress(struct btrfs_block_group_cache *cache,
				u64 num_bytes)
{
	struct btrfs_caching_control *caching_ctl;
	DEFINE_WAIT(wait);

	caching_ctl = get_caching_control(cache);
	if (!caching_ctl)
		return 0;

	wait_event(caching_ctl->wait, block_group_cache_done(cache) ||
		   (cache->free_space_ctl->free_space >= num_bytes));

	put_caching_control(caching_ctl);
	return 0;
}

static noinline int
wait_block_group_cache_done(struct btrfs_block_group_cache *cache)
{
	struct btrfs_caching_control *caching_ctl;
	DEFINE_WAIT(wait);

	caching_ctl = get_caching_control(cache);
	if (!caching_ctl)
		return 0;

	wait_event(caching_ctl->wait, block_group_cache_done(cache));

	put_caching_control(caching_ctl);
	return 0;
}

static int get_block_group_index(struct btrfs_block_group_cache *cache)
{
	int index;
	if (cache->flags & BTRFS_BLOCK_GROUP_RAID10)
		index = 0;
	else if (cache->flags & BTRFS_BLOCK_GROUP_RAID1)
		index = 1;
	else if (cache->flags & BTRFS_BLOCK_GROUP_DUP)
		index = 2;
	else if (cache->flags & BTRFS_BLOCK_GROUP_RAID0)
		index = 3;
	else
		index = 4;
	return index;
}

enum btrfs_loop_type {
	LOOP_FIND_IDEAL = 0,
	LOOP_CACHING_NOWAIT = 1,
	LOOP_CACHING_WAIT = 2,
	LOOP_ALLOC_CHUNK = 3,
	LOOP_NO_EMPTY_SIZE = 4,
};

/*
 * walks the btree of allocated extents and find a hole of a given size.
 * The key ins is changed to record the hole:
 * ins->objectid == block start
 * ins->flags = BTRFS_EXTENT_ITEM_KEY
 * ins->offset == number of blocks
 * Any available blocks before search_start are skipped.
 */
static noinline int find_free_extent(struct btrfs_trans_handle *trans,
				     struct btrfs_root *orig_root,
				     u64 num_bytes, u64 empty_size,
				     u64 search_start, u64 search_end,
				     u64 hint_byte, struct btrfs_key *ins,
				     int data)
{
	int ret = 0;
	struct btrfs_root *root = orig_root->fs_info->extent_root;
	struct btrfs_free_cluster *last_ptr = NULL;
	struct btrfs_block_group_cache *block_group = NULL;
	int empty_cluster = 2 * 1024 * 1024;
	int allowed_chunk_alloc = 0;
	int done_chunk_alloc = 0;
	struct btrfs_space_info *space_info;
	int last_ptr_loop = 0;
	int loop = 0;
	int index = 0;
	bool found_uncached_bg = false;
	bool failed_cluster_refill = false;
	bool failed_alloc = false;
	bool use_cluster = true;
	u64 ideal_cache_percent = 0;
	u64 ideal_cache_offset = 0;

	WARN_ON(num_bytes < root->sectorsize);
	btrfs_set_key_type(ins, BTRFS_EXTENT_ITEM_KEY);
	ins->objectid = 0;
	ins->offset = 0;

	space_info = __find_space_info(root->fs_info, data);
	if (!space_info) {
		printk(KERN_ERR "No space info for %d\n", data);
		return -ENOSPC;
	}

	/*
	 * If the space info is for both data and metadata it means we have a
	 * small filesystem and we can't use the clustering stuff.
	 */
	if (btrfs_mixed_space_info(space_info))
		use_cluster = false;

	if (orig_root->ref_cows || empty_size)
		allowed_chunk_alloc = 1;

	if (data & BTRFS_BLOCK_GROUP_METADATA && use_cluster) {
		last_ptr = &root->fs_info->meta_alloc_cluster;
		if (!btrfs_test_opt(root, SSD))
			empty_cluster = 64 * 1024;
	}

	if ((data & BTRFS_BLOCK_GROUP_DATA) && use_cluster &&
	    btrfs_test_opt(root, SSD)) {
		last_ptr = &root->fs_info->data_alloc_cluster;
	}

	if (last_ptr) {
		spin_lock(&last_ptr->lock);
		if (last_ptr->block_group)
			hint_byte = last_ptr->window_start;
		spin_unlock(&last_ptr->lock);
	}

	search_start = max(search_start, first_logical_byte(root, 0));
	search_start = max(search_start, hint_byte);

	if (!last_ptr)
		empty_cluster = 0;

	if (search_start == hint_byte) {
ideal_cache:
		block_group = btrfs_lookup_block_group(root->fs_info,
						       search_start);
		/*
		 * we don't want to use the block group if it doesn't match our
		 * allocation bits, or if its not cached.
		 *
		 * However if we are re-searching with an ideal block group
		 * picked out then we don't care that the block group is cached.
		 */
		if (block_group && block_group_bits(block_group, data) &&
		    (block_group->cached != BTRFS_CACHE_NO ||
		     search_start == ideal_cache_offset)) {
			down_read(&space_info->groups_sem);
			if (list_empty(&block_group->list) ||
			    block_group->ro) {
				/*
				 * someone is removing this block group,
				 * we can't jump into the have_block_group
				 * target because our list pointers are not
				 * valid
				 */
				btrfs_put_block_group(block_group);
				up_read(&space_info->groups_sem);
			} else {
				index = get_block_group_index(block_group);
				goto have_block_group;
			}
		} else if (block_group) {
			btrfs_put_block_group(block_group);
		}
	}
search:
	down_read(&space_info->groups_sem);
	list_for_each_entry(block_group, &space_info->block_groups[index],
			    list) {
		u64 offset;
		int cached;

		btrfs_get_block_group(block_group);
		search_start = block_group->key.objectid;

		/*
		 * this can happen if we end up cycling through all the
		 * raid types, but we want to make sure we only allocate
		 * for the proper type.
		 */
		if (!block_group_bits(block_group, data)) {
		    u64 extra = BTRFS_BLOCK_GROUP_DUP |
				BTRFS_BLOCK_GROUP_RAID1 |
				BTRFS_BLOCK_GROUP_RAID10;

			/*
			 * if they asked for extra copies and this block group
			 * doesn't provide them, bail.  This does allow us to
			 * fill raid0 from raid1.
			 */
			if ((data & extra) && !(block_group->flags & extra))
				goto loop;
		}

have_block_group:
		if (unlikely(block_group->cached == BTRFS_CACHE_NO)) {
			u64 free_percent;

			ret = cache_block_group(block_group, trans,
						orig_root, 1);
			if (block_group->cached == BTRFS_CACHE_FINISHED)
				goto have_block_group;

			free_percent = btrfs_block_group_used(&block_group->item);
			free_percent *= 100;
			free_percent = div64_u64(free_percent,
						 block_group->key.offset);
			free_percent = 100 - free_percent;
			if (free_percent > ideal_cache_percent &&
			    likely(!block_group->ro)) {
				ideal_cache_offset = block_group->key.objectid;
				ideal_cache_percent = free_percent;
			}

			/*
			 * We only want to start kthread caching if we are at
			 * the point where we will wait for caching to make
			 * progress, or if our ideal search is over and we've
			 * found somebody to start caching.
			 */
			if (loop > LOOP_CACHING_NOWAIT ||
			    (loop > LOOP_FIND_IDEAL &&
			     atomic_read(&space_info->caching_threads) < 2)) {
				ret = cache_block_group(block_group, trans,
							orig_root, 0);
				BUG_ON(ret);
			}
			found_uncached_bg = true;

			/*
			 * If loop is set for cached only, try the next block
			 * group.
			 */
			if (loop == LOOP_FIND_IDEAL)
				goto loop;
		}

		cached = block_group_cache_done(block_group);
		if (unlikely(!cached))
			found_uncached_bg = true;

		if (unlikely(block_group->ro))
			goto loop;

		spin_lock(&block_group->free_space_ctl->tree_lock);
		if (cached &&
		    block_group->free_space_ctl->free_space <
		    num_bytes + empty_size) {
			spin_unlock(&block_group->free_space_ctl->tree_lock);
			goto loop;
		}
		spin_unlock(&block_group->free_space_ctl->tree_lock);

		/*
		 * Ok we want to try and use the cluster allocator, so lets look
		 * there, unless we are on LOOP_NO_EMPTY_SIZE, since we will
		 * have tried the cluster allocator plenty of times at this
		 * point and not have found anything, so we are likely way too
		 * fragmented for the clustering stuff to find anything, so lets
		 * just skip it and let the allocator find whatever block it can
		 * find
		 */
		if (last_ptr && loop < LOOP_NO_EMPTY_SIZE) {
			/*
			 * the refill lock keeps out other
			 * people trying to start a new cluster
			 */
			spin_lock(&last_ptr->refill_lock);
			if (last_ptr->block_group &&
			    (last_ptr->block_group->ro ||
			    !block_group_bits(last_ptr->block_group, data))) {
				offset = 0;
				goto refill_cluster;
			}

			offset = btrfs_alloc_from_cluster(block_group, last_ptr,
						 num_bytes, search_start);
			if (offset) {
				/* we have a block, we're done */
				spin_unlock(&last_ptr->refill_lock);
				goto checks;
			}

			spin_lock(&last_ptr->lock);
			/*
			 * whoops, this cluster doesn't actually point to
			 * this block group.  Get a ref on the block
			 * group is does point to and try again
			 */
			if (!last_ptr_loop && last_ptr->block_group &&
			    last_ptr->block_group != block_group) {

				btrfs_put_block_group(block_group);
				block_group = last_ptr->block_group;
				btrfs_get_block_group(block_group);
				spin_unlock(&last_ptr->lock);
				spin_unlock(&last_ptr->refill_lock);

				last_ptr_loop = 1;
				search_start = block_group->key.objectid;
				/*
				 * we know this block group is properly
				 * in the list because
				 * btrfs_remove_block_group, drops the
				 * cluster before it removes the block
				 * group from the list
				 */
				goto have_block_group;
			}
			spin_unlock(&last_ptr->lock);
refill_cluster:
			/*
			 * this cluster didn't work out, free it and
			 * start over
			 */
			btrfs_return_cluster_to_free_space(NULL, last_ptr);

			last_ptr_loop = 0;

			/* allocate a cluster in this block group */
			ret = btrfs_find_space_cluster(trans, root,
					       block_group, last_ptr,
					       offset, num_bytes,
					       empty_cluster + empty_size);
			if (ret == 0) {
				/*
				 * now pull our allocation out of this
				 * cluster
				 */
				offset = btrfs_alloc_from_cluster(block_group,
						  last_ptr, num_bytes,
						  search_start);
				if (offset) {
					/* we found one, proceed */
					spin_unlock(&last_ptr->refill_lock);
					goto checks;
				}
			} else if (!cached && loop > LOOP_CACHING_NOWAIT
				   && !failed_cluster_refill) {
				spin_unlock(&last_ptr->refill_lock);

				failed_cluster_refill = true;
				wait_block_group_cache_progress(block_group,
				       num_bytes + empty_cluster + empty_size);
				goto have_block_group;
			}

			/*
			 * at this point we either didn't find a cluster
			 * or we weren't able to allocate a block from our
			 * cluster.  Free the cluster we've been trying
			 * to use, and go to the next block group
			 */
			btrfs_return_cluster_to_free_space(NULL, last_ptr);
			spin_unlock(&last_ptr->refill_lock);
			goto loop;
		}

		offset = btrfs_find_space_for_alloc(block_group, search_start,
						    num_bytes, empty_size);
		/*
		 * If we didn't find a chunk, and we haven't failed on this
		 * block group before, and this block group is in the middle of
		 * caching and we are ok with waiting, then go ahead and wait
		 * for progress to be made, and set failed_alloc to true.
		 *
		 * If failed_alloc is true then we've already waited on this
		 * block group once and should move on to the next block group.
		 */
		if (!offset && !failed_alloc && !cached &&
		    loop > LOOP_CACHING_NOWAIT) {
			wait_block_group_cache_progress(block_group,
						num_bytes + empty_size);
			failed_alloc = true;
			goto have_block_group;
		} else if (!offset) {
			goto loop;
		}
checks:
		search_start = stripe_align(root, offset);
		/* move on to the next group */
		if (search_start + num_bytes >= search_end) {
			btrfs_add_free_space(block_group, offset, num_bytes);
			goto loop;
		}

		/* move on to the next group */
		if (search_start + num_bytes >
		    block_group->key.objectid + block_group->key.offset) {
			btrfs_add_free_space(block_group, offset, num_bytes);
			goto loop;
		}

		ins->objectid = search_start;
		ins->offset = num_bytes;

		if (offset < search_start)
			btrfs_add_free_space(block_group, offset,
					     search_start - offset);
		BUG_ON(offset > search_start);

		ret = btrfs_update_reserved_bytes(block_group, num_bytes, 1,
					    (data & BTRFS_BLOCK_GROUP_DATA));
		if (ret == -EAGAIN) {
			btrfs_add_free_space(block_group, offset, num_bytes);
			goto loop;
		}

		/* we are all good, lets return */
		ins->objectid = search_start;
		ins->offset = num_bytes;

		if (offset < search_start)
			btrfs_add_free_space(block_group, offset,
					     search_start - offset);
		BUG_ON(offset > search_start);
		btrfs_put_block_group(block_group);
		break;
loop:
		failed_cluster_refill = false;
		failed_alloc = false;
		BUG_ON(index != get_block_group_index(block_group));
		btrfs_put_block_group(block_group);
	}
	up_read(&space_info->groups_sem);

	if (!ins->objectid && ++index < BTRFS_NR_RAID_TYPES)
		goto search;

	/* LOOP_FIND_IDEAL, only search caching/cached bg's, and don't wait for
	 *			for them to make caching progress.  Also
	 *			determine the best possible bg to cache
	 * LOOP_CACHING_NOWAIT, search partially cached block groups, kicking
	 *			caching kthreads as we move along
	 * LOOP_CACHING_WAIT, search everything, and wait if our bg is caching
	 * LOOP_ALLOC_CHUNK, force a chunk allocation and try again
	 * LOOP_NO_EMPTY_SIZE, set empty_size and empty_cluster to 0 and try
	 *			again
	 */
	if (!ins->objectid && loop < LOOP_NO_EMPTY_SIZE &&
	    (found_uncached_bg || empty_size || empty_cluster ||
	     allowed_chunk_alloc)) {
		index = 0;
		if (loop == LOOP_FIND_IDEAL && found_uncached_bg) {
			found_uncached_bg = false;
			loop++;
			if (!ideal_cache_percent &&
			    atomic_read(&space_info->caching_threads))
				goto search;

			/*
			 * 1 of the following 2 things have happened so far
			 *
			 * 1) We found an ideal block group for caching that
			 * is mostly full and will cache quickly, so we might
			 * as well wait for it.
			 *
			 * 2) We searched for cached only and we didn't find
			 * anything, and we didn't start any caching kthreads
			 * either, so chances are we will loop through and
			 * start a couple caching kthreads, and then come back
			 * around and just wait for them.  This will be slower
			 * because we will have 2 caching kthreads reading at
			 * the same time when we could have just started one
			 * and waited for it to get far enough to give us an
			 * allocation, so go ahead and go to the wait caching
			 * loop.
			 */
			loop = LOOP_CACHING_WAIT;
			search_start = ideal_cache_offset;
			ideal_cache_percent = 0;
			goto ideal_cache;
		} else if (loop == LOOP_FIND_IDEAL) {
			/*
			 * Didn't find a uncached bg, wait on anything we find
			 * next.
			 */
			loop = LOOP_CACHING_WAIT;
			goto search;
		}

		if (loop < LOOP_CACHING_WAIT) {
			loop++;
			goto search;
		}

		if (loop == LOOP_ALLOC_CHUNK) {
			empty_size = 0;
			empty_cluster = 0;
		}

		if (allowed_chunk_alloc) {
			ret = do_chunk_alloc(trans, root, num_bytes +
					     2 * 1024 * 1024, data,
					     CHUNK_ALLOC_LIMITED);
			allowed_chunk_alloc = 0;
			done_chunk_alloc = 1;
		} else if (!done_chunk_alloc &&
			   space_info->force_alloc == CHUNK_ALLOC_NO_FORCE) {
			space_info->force_alloc = CHUNK_ALLOC_LIMITED;
		}

		if (loop < LOOP_NO_EMPTY_SIZE) {
			loop++;
			goto search;
		}
		ret = -ENOSPC;
	} else if (!ins->objectid) {
		ret = -ENOSPC;
	} else if (ins->objectid) {
		ret = 0;
	}

	return ret;
}

static void dump_space_info(struct btrfs_space_info *info, u64 bytes,
			    int dump_block_groups)
{
	struct btrfs_block_group_cache *cache;
	int index = 0;

	spin_lock(&info->lock);
	printk(KERN_INFO "space_info has %llu free, is %sfull\n",
	       (unsigned long long)(info->total_bytes - info->bytes_used -
				    info->bytes_pinned - info->bytes_reserved -
				    info->bytes_readonly),
	       (info->full) ? "" : "not ");
	printk(KERN_INFO "space_info total=%llu, used=%llu, pinned=%llu, "
	       "reserved=%llu, may_use=%llu, readonly=%llu\n",
	       (unsigned long long)info->total_bytes,
	       (unsigned long long)info->bytes_used,
	       (unsigned long long)info->bytes_pinned,
	       (unsigned long long)info->bytes_reserved,
	       (unsigned long long)info->bytes_may_use,
	       (unsigned long long)info->bytes_readonly);
	spin_unlock(&info->lock);

	if (!dump_block_groups)
		return;

	down_read(&info->groups_sem);
again:
	list_for_each_entry(cache, &info->block_groups[index], list) {
		spin_lock(&cache->lock);
		printk(KERN_INFO "block group %llu has %llu bytes, %llu used "
		       "%llu pinned %llu reserved\n",
		       (unsigned long long)cache->key.objectid,
		       (unsigned long long)cache->key.offset,
		       (unsigned long long)btrfs_block_group_used(&cache->item),
		       (unsigned long long)cache->pinned,
		       (unsigned long long)cache->reserved);
		btrfs_dump_free_space(cache, bytes);
		spin_unlock(&cache->lock);
	}
	if (++index < BTRFS_NR_RAID_TYPES)
		goto again;
	up_read(&info->groups_sem);
}

int btrfs_reserve_extent(struct btrfs_trans_handle *trans,
			 struct btrfs_root *root,
			 u64 num_bytes, u64 min_alloc_size,
			 u64 empty_size, u64 hint_byte,
			 u64 search_end, struct btrfs_key *ins,
			 u64 data)
{
	int ret;
	u64 search_start = 0;

	data = btrfs_get_alloc_profile(root, data);
again:
	/*
	 * the only place that sets empty_size is btrfs_realloc_node, which
	 * is not called recursively on allocations
	 */
	if (empty_size || root->ref_cows)
		ret = do_chunk_alloc(trans, root->fs_info->extent_root,
				     num_bytes + 2 * 1024 * 1024, data,
				     CHUNK_ALLOC_NO_FORCE);

	WARN_ON(num_bytes < root->sectorsize);
	ret = find_free_extent(trans, root, num_bytes, empty_size,
			       search_start, search_end, hint_byte,
			       ins, data);

	if (ret == -ENOSPC && num_bytes > min_alloc_size) {
		num_bytes = num_bytes >> 1;
		num_bytes = num_bytes & ~(root->sectorsize - 1);
		num_bytes = max(num_bytes, min_alloc_size);
		do_chunk_alloc(trans, root->fs_info->extent_root,
			       num_bytes, data, CHUNK_ALLOC_FORCE);
		goto again;
	}
	if (ret == -ENOSPC && btrfs_test_opt(root, ENOSPC_DEBUG)) {
		struct btrfs_space_info *sinfo;

		sinfo = __find_space_info(root->fs_info, data);
		printk(KERN_ERR "btrfs allocation failed flags %llu, "
		       "wanted %llu\n", (unsigned long long)data,
		       (unsigned long long)num_bytes);
		dump_space_info(sinfo, num_bytes, 1);
	}

	trace_btrfs_reserved_extent_alloc(root, ins->objectid, ins->offset);

	return ret;
}

int btrfs_free_reserved_extent(struct btrfs_root *root, u64 start, u64 len)
{
	struct btrfs_block_group_cache *cache;
	int ret = 0;

	cache = btrfs_lookup_block_group(root->fs_info, start);
	if (!cache) {
		printk(KERN_ERR "Unable to find block group for %llu\n",
		       (unsigned long long)start);
		return -ENOSPC;
	}

	if (btrfs_test_opt(root, DISCARD))
		ret = btrfs_discard_extent(root, start, len, NULL);

	btrfs_add_free_space(cache, start, len);
	btrfs_update_reserved_bytes(cache, len, 0, 1);
	btrfs_put_block_group(cache);

	trace_btrfs_reserved_extent_free(root, start, len);

	return ret;
}

static int alloc_reserved_file_extent(struct btrfs_trans_handle *trans,
				      struct btrfs_root *root,
				      u64 parent, u64 root_objectid,
				      u64 flags, u64 owner, u64 offset,
				      struct btrfs_key *ins, int ref_mod)
{
	int ret;
	struct btrfs_fs_info *fs_info = root->fs_info;
	struct btrfs_extent_item *extent_item;
	struct btrfs_extent_inline_ref *iref;
	struct btrfs_path *path;
	struct extent_buffer *leaf;
	int type;
	u32 size;

	if (parent > 0)
		type = BTRFS_SHARED_DATA_REF_KEY;
	else
		type = BTRFS_EXTENT_DATA_REF_KEY;

	size = sizeof(*extent_item) + btrfs_extent_inline_ref_size(type);

	path = btrfs_alloc_path();
	if (!path)
		return -ENOMEM;

	path->leave_spinning = 1;
	ret = btrfs_insert_empty_item(trans, fs_info->extent_root, path,
				      ins, size);
	BUG_ON(ret);

	leaf = path->nodes[0];
	extent_item = btrfs_item_ptr(leaf, path->slots[0],
				     struct btrfs_extent_item);
	btrfs_set_extent_refs(leaf, extent_item, ref_mod);
	btrfs_set_extent_generation(leaf, extent_item, trans->transid);
	btrfs_set_extent_flags(leaf, extent_item,
			       flags | BTRFS_EXTENT_FLAG_DATA);

	iref = (struct btrfs_extent_inline_ref *)(extent_item + 1);
	btrfs_set_extent_inline_ref_type(leaf, iref, type);
	if (parent > 0) {
		struct btrfs_shared_data_ref *ref;
		ref = (struct btrfs_shared_data_ref *)(iref + 1);
		btrfs_set_extent_inline_ref_offset(leaf, iref, parent);
		btrfs_set_shared_data_ref_count(leaf, ref, ref_mod);
	} else {
		struct btrfs_extent_data_ref *ref;
		ref = (struct btrfs_extent_data_ref *)(&iref->offset);
		btrfs_set_extent_data_ref_root(leaf, ref, root_objectid);
		btrfs_set_extent_data_ref_objectid(leaf, ref, owner);
		btrfs_set_extent_data_ref_offset(leaf, ref, offset);
		btrfs_set_extent_data_ref_count(leaf, ref, ref_mod);
	}

	btrfs_mark_buffer_dirty(path->nodes[0]);
	btrfs_free_path(path);

	ret = update_block_group(trans, root, ins->objectid, ins->offset, 1);
	if (ret) {
		printk(KERN_ERR "btrfs update block group failed for %llu "
		       "%llu\n", (unsigned long long)ins->objectid,
		       (unsigned long long)ins->offset);
		BUG();
	}
	return ret;
}

static int alloc_reserved_tree_block(struct btrfs_trans_handle *trans,
				     struct btrfs_root *root,
				     u64 parent, u64 root_objectid,
				     u64 flags, struct btrfs_disk_key *key,
				     int level, struct btrfs_key *ins)
{
	int ret;
	struct btrfs_fs_info *fs_info = root->fs_info;
	struct btrfs_extent_item *extent_item;
	struct btrfs_tree_block_info *block_info;
	struct btrfs_extent_inline_ref *iref;
	struct btrfs_path *path;
	struct extent_buffer *leaf;
	u32 size = sizeof(*extent_item) + sizeof(*block_info) + sizeof(*iref);

	path = btrfs_alloc_path();
	BUG_ON(!path);

	path->leave_spinning = 1;
	ret = btrfs_insert_empty_item(trans, fs_info->extent_root, path,
				      ins, size);
	BUG_ON(ret);

	leaf = path->nodes[0];
	extent_item = btrfs_item_ptr(leaf, path->slots[0],
				     struct btrfs_extent_item);
	btrfs_set_extent_refs(leaf, extent_item, 1);
	btrfs_set_extent_generation(leaf, extent_item, trans->transid);
	btrfs_set_extent_flags(leaf, extent_item,
			       flags | BTRFS_EXTENT_FLAG_TREE_BLOCK);
	block_info = (struct btrfs_tree_block_info *)(extent_item + 1);

	btrfs_set_tree_block_key(leaf, block_info, key);
	btrfs_set_tree_block_level(leaf, block_info, level);

	iref = (struct btrfs_extent_inline_ref *)(block_info + 1);
	if (parent > 0) {
		BUG_ON(!(flags & BTRFS_BLOCK_FLAG_FULL_BACKREF));
		btrfs_set_extent_inline_ref_type(leaf, iref,
						 BTRFS_SHARED_BLOCK_REF_KEY);
		btrfs_set_extent_inline_ref_offset(leaf, iref, parent);
	} else {
		btrfs_set_extent_inline_ref_type(leaf, iref,
						 BTRFS_TREE_BLOCK_REF_KEY);
		btrfs_set_extent_inline_ref_offset(leaf, iref, root_objectid);
	}

	btrfs_mark_buffer_dirty(leaf);
	btrfs_free_path(path);

	ret = update_block_group(trans, root, ins->objectid, ins->offset, 1);
	if (ret) {
		printk(KERN_ERR "btrfs update block group failed for %llu "
		       "%llu\n", (unsigned long long)ins->objectid,
		       (unsigned long long)ins->offset);
		BUG();
	}
	return ret;
}

int btrfs_alloc_reserved_file_extent(struct btrfs_trans_handle *trans,
				     struct btrfs_root *root,
				     u64 root_objectid, u64 owner,
				     u64 offset, struct btrfs_key *ins)
{
	int ret;

	BUG_ON(root_objectid == BTRFS_TREE_LOG_OBJECTID);

	ret = btrfs_add_delayed_data_ref(trans, ins->objectid, ins->offset,
					 0, root_objectid, owner, offset,
					 BTRFS_ADD_DELAYED_EXTENT, NULL);
	return ret;
}

/*
 * this is used by the tree logging recovery code.  It records that
 * an extent has been allocated and makes sure to clear the free
 * space cache bits as well
 */
int btrfs_alloc_logged_file_extent(struct btrfs_trans_handle *trans,
				   struct btrfs_root *root,
				   u64 root_objectid, u64 owner, u64 offset,
				   struct btrfs_key *ins)
{
	int ret;
	struct btrfs_block_group_cache *block_group;
	struct btrfs_caching_control *caching_ctl;
	u64 start = ins->objectid;
	u64 num_bytes = ins->offset;

	block_group = btrfs_lookup_block_group(root->fs_info, ins->objectid);
	cache_block_group(block_group, trans, NULL, 0);
	caching_ctl = get_caching_control(block_group);

	if (!caching_ctl) {
		BUG_ON(!block_group_cache_done(block_group));
		ret = btrfs_remove_free_space(block_group, start, num_bytes);
		BUG_ON(ret);
	} else {
		mutex_lock(&caching_ctl->mutex);

		if (start >= caching_ctl->progress) {
			ret = add_excluded_extent(root, start, num_bytes);
			BUG_ON(ret);
		} else if (start + num_bytes <= caching_ctl->progress) {
			ret = btrfs_remove_free_space(block_group,
						      start, num_bytes);
			BUG_ON(ret);
		} else {
			num_bytes = caching_ctl->progress - start;
			ret = btrfs_remove_free_space(block_group,
						      start, num_bytes);
			BUG_ON(ret);

			start = caching_ctl->progress;
			num_bytes = ins->objectid + ins->offset -
				    caching_ctl->progress;
			ret = add_excluded_extent(root, start, num_bytes);
			BUG_ON(ret);
		}

		mutex_unlock(&caching_ctl->mutex);
		put_caching_control(caching_ctl);
	}

	ret = btrfs_update_reserved_bytes(block_group, ins->offset, 1, 1);
	BUG_ON(ret);
	btrfs_put_block_group(block_group);
	ret = alloc_reserved_file_extent(trans, root, 0, root_objectid,
					 0, owner, offset, ins, 1);
	return ret;
}

struct extent_buffer *btrfs_init_new_buffer(struct btrfs_trans_handle *trans,
					    struct btrfs_root *root,
					    u64 bytenr, u32 blocksize,
					    int level)
{
	struct extent_buffer *buf;

	buf = btrfs_find_create_tree_block(root, bytenr, blocksize);
	if (!buf)
		return ERR_PTR(-ENOMEM);
	btrfs_set_header_generation(buf, trans->transid);
	btrfs_set_buffer_lockdep_class(buf, level);
	btrfs_tree_lock(buf);
	clean_tree_block(trans, root, buf);

	btrfs_set_lock_blocking(buf);
	btrfs_set_buffer_uptodate(buf);

	if (root->root_key.objectid == BTRFS_TREE_LOG_OBJECTID) {
		/*
		 * we allow two log transactions at a time, use different
		 * EXENT bit to differentiate dirty pages.
		 */
		if (root->log_transid % 2 == 0)
			set_extent_dirty(&root->dirty_log_pages, buf->start,
					buf->start + buf->len - 1, GFP_NOFS);
		else
			set_extent_new(&root->dirty_log_pages, buf->start,
					buf->start + buf->len - 1, GFP_NOFS);
	} else {
		set_extent_dirty(&trans->transaction->dirty_pages, buf->start,
			 buf->start + buf->len - 1, GFP_NOFS);
	}
	trans->blocks_used++;
	/* this returns a buffer locked for blocking */
	return buf;
}

static struct btrfs_block_rsv *
use_block_rsv(struct btrfs_trans_handle *trans,
	      struct btrfs_root *root, u32 blocksize)
{
	struct btrfs_block_rsv *block_rsv;
	struct btrfs_block_rsv *global_rsv = &root->fs_info->global_block_rsv;
	int ret;

	block_rsv = get_block_rsv(trans, root);

	if (block_rsv->size == 0) {
		ret = reserve_metadata_bytes(trans, root, block_rsv,
					     blocksize, 0);
		/*
		 * If we couldn't reserve metadata bytes try and use some from
		 * the global reserve.
		 */
		if (ret && block_rsv != global_rsv) {
			ret = block_rsv_use_bytes(global_rsv, blocksize);
			if (!ret)
				return global_rsv;
			return ERR_PTR(ret);
		} else if (ret) {
			return ERR_PTR(ret);
		}
		return block_rsv;
	}

	ret = block_rsv_use_bytes(block_rsv, blocksize);
	if (!ret)
		return block_rsv;
	if (ret) {
		WARN_ON(1);
		ret = reserve_metadata_bytes(trans, root, block_rsv, blocksize,
					     0);
		if (!ret) {
			spin_lock(&block_rsv->lock);
			block_rsv->size += blocksize;
			spin_unlock(&block_rsv->lock);
			return block_rsv;
		} else if (ret && block_rsv != global_rsv) {
			ret = block_rsv_use_bytes(global_rsv, blocksize);
			if (!ret)
				return global_rsv;
		}
	}

	return ERR_PTR(-ENOSPC);
}

static void unuse_block_rsv(struct btrfs_block_rsv *block_rsv, u32 blocksize)
{
	block_rsv_add_bytes(block_rsv, blocksize, 0);
	block_rsv_release_bytes(block_rsv, NULL, 0);
}

/*
 * finds a free extent and does all the dirty work required for allocation
 * returns the key for the extent through ins, and a tree buffer for
 * the first block of the extent through buf.
 *
 * returns the tree buffer or NULL.
 */
struct extent_buffer *btrfs_alloc_free_block(struct btrfs_trans_handle *trans,
					struct btrfs_root *root, u32 blocksize,
					u64 parent, u64 root_objectid,
					struct btrfs_disk_key *key, int level,
					u64 hint, u64 empty_size)
{
	struct btrfs_key ins;
	struct btrfs_block_rsv *block_rsv;
	struct extent_buffer *buf;
	u64 flags = 0;
	int ret;


	block_rsv = use_block_rsv(trans, root, blocksize);
	if (IS_ERR(block_rsv))
		return ERR_CAST(block_rsv);

	ret = btrfs_reserve_extent(trans, root, blocksize, blocksize,
				   empty_size, hint, (u64)-1, &ins, 0);
	if (ret) {
		unuse_block_rsv(block_rsv, blocksize);
		return ERR_PTR(ret);
	}

	buf = btrfs_init_new_buffer(trans, root, ins.objectid,
				    blocksize, level);
	BUG_ON(IS_ERR(buf));

	if (root_objectid == BTRFS_TREE_RELOC_OBJECTID) {
		if (parent == 0)
			parent = ins.objectid;
		flags |= BTRFS_BLOCK_FLAG_FULL_BACKREF;
	} else
		BUG_ON(parent > 0);

	if (root_objectid != BTRFS_TREE_LOG_OBJECTID) {
		struct btrfs_delayed_extent_op *extent_op;
		extent_op = kmalloc(sizeof(*extent_op), GFP_NOFS);
		BUG_ON(!extent_op);
		if (key)
			memcpy(&extent_op->key, key, sizeof(extent_op->key));
		else
			memset(&extent_op->key, 0, sizeof(extent_op->key));
		extent_op->flags_to_set = flags;
		extent_op->update_key = 1;
		extent_op->update_flags = 1;
		extent_op->is_data = 0;

		ret = btrfs_add_delayed_tree_ref(trans, ins.objectid,
					ins.offset, parent, root_objectid,
					level, BTRFS_ADD_DELAYED_EXTENT,
					extent_op);
		BUG_ON(ret);
	}
	return buf;
}

struct walk_control {
	u64 refs[BTRFS_MAX_LEVEL];
	u64 flags[BTRFS_MAX_LEVEL];
	struct btrfs_key update_progress;
	int stage;
	int level;
	int shared_level;
	int update_ref;
	int keep_locks;
	int reada_slot;
	int reada_count;
};

#define DROP_REFERENCE	1
#define UPDATE_BACKREF	2

static noinline void reada_walk_down(struct btrfs_trans_handle *trans,
				     struct btrfs_root *root,
				     struct walk_control *wc,
				     struct btrfs_path *path)
{
	u64 bytenr;
	u64 generation;
	u64 refs;
	u64 flags;
	u32 nritems;
	u32 blocksize;
	struct btrfs_key key;
	struct extent_buffer *eb;
	int ret;
	int slot;
	int nread = 0;

	if (path->slots[wc->level] < wc->reada_slot) {
		wc->reada_count = wc->reada_count * 2 / 3;
		wc->reada_count = max(wc->reada_count, 2);
	} else {
		wc->reada_count = wc->reada_count * 3 / 2;
		wc->reada_count = min_t(int, wc->reada_count,
					BTRFS_NODEPTRS_PER_BLOCK(root));
	}

	eb = path->nodes[wc->level];
	nritems = btrfs_header_nritems(eb);
	blocksize = btrfs_level_size(root, wc->level - 1);

	for (slot = path->slots[wc->level]; slot < nritems; slot++) {
		if (nread >= wc->reada_count)
			break;

		cond_resched();
		bytenr = btrfs_node_blockptr(eb, slot);
		generation = btrfs_node_ptr_generation(eb, slot);

		if (slot == path->slots[wc->level])
			goto reada;

		if (wc->stage == UPDATE_BACKREF &&
		    generation <= root->root_key.offset)
			continue;

		/* We don't lock the tree block, it's OK to be racy here */
		ret = btrfs_lookup_extent_info(trans, root, bytenr, blocksize,
					       &refs, &flags);
		BUG_ON(ret);
		BUG_ON(refs == 0);

		if (wc->stage == DROP_REFERENCE) {
			if (refs == 1)
				goto reada;

			if (wc->level == 1 &&
			    (flags & BTRFS_BLOCK_FLAG_FULL_BACKREF))
				continue;
			if (!wc->update_ref ||
			    generation <= root->root_key.offset)
				continue;
			btrfs_node_key_to_cpu(eb, &key, slot);
			ret = btrfs_comp_cpu_keys(&key,
						  &wc->update_progress);
			if (ret < 0)
				continue;
		} else {
			if (wc->level == 1 &&
			    (flags & BTRFS_BLOCK_FLAG_FULL_BACKREF))
				continue;
		}
reada:
		ret = readahead_tree_block(root, bytenr, blocksize,
					   generation);
		if (ret)
			break;
		nread++;
	}
	wc->reada_slot = slot;
}

/*
 * hepler to process tree block while walking down the tree.
 *
 * when wc->stage == UPDATE_BACKREF, this function updates
 * back refs for pointers in the block.
 *
 * NOTE: return value 1 means we should stop walking down.
 */
static noinline int walk_down_proc(struct btrfs_trans_handle *trans,
				   struct btrfs_root *root,
				   struct btrfs_path *path,
				   struct walk_control *wc, int lookup_info)
{
	int level = wc->level;
	struct extent_buffer *eb = path->nodes[level];
	u64 flag = BTRFS_BLOCK_FLAG_FULL_BACKREF;
	int ret;

	if (wc->stage == UPDATE_BACKREF &&
	    btrfs_header_owner(eb) != root->root_key.objectid)
		return 1;

	/*
	 * when reference count of tree block is 1, it won't increase
	 * again. once full backref flag is set, we never clear it.
	 */
	if (lookup_info &&
	    ((wc->stage == DROP_REFERENCE && wc->refs[level] != 1) ||
	     (wc->stage == UPDATE_BACKREF && !(wc->flags[level] & flag)))) {
		BUG_ON(!path->locks[level]);
		ret = btrfs_lookup_extent_info(trans, root,
					       eb->start, eb->len,
					       &wc->refs[level],
					       &wc->flags[level]);
		BUG_ON(ret);
		BUG_ON(wc->refs[level] == 0);
	}

	if (wc->stage == DROP_REFERENCE) {
		if (wc->refs[level] > 1)
			return 1;

		if (path->locks[level] && !wc->keep_locks) {
			btrfs_tree_unlock(eb);
			path->locks[level] = 0;
		}
		return 0;
	}

	/* wc->stage == UPDATE_BACKREF */
	if (!(wc->flags[level] & flag)) {
		BUG_ON(!path->locks[level]);
		ret = btrfs_inc_ref(trans, root, eb, 1);
		BUG_ON(ret);
		ret = btrfs_dec_ref(trans, root, eb, 0);
		BUG_ON(ret);
		ret = btrfs_set_disk_extent_flags(trans, root, eb->start,
						  eb->len, flag, 0);
		BUG_ON(ret);
		wc->flags[level] |= flag;
	}

	/*
	 * the block is shared by multiple trees, so it's not good to
	 * keep the tree lock
	 */
	if (path->locks[level] && level > 0) {
		btrfs_tree_unlock(eb);
		path->locks[level] = 0;
	}
	return 0;
}

/*
 * hepler to process tree block pointer.
 *
 * when wc->stage == DROP_REFERENCE, this function checks
 * reference count of the block pointed to. if the block
 * is shared and we need update back refs for the subtree
 * rooted at the block, this function changes wc->stage to
 * UPDATE_BACKREF. if the block is shared and there is no
 * need to update back, this function drops the reference
 * to the block.
 *
 * NOTE: return value 1 means we should stop walking down.
 */
static noinline int do_walk_down(struct btrfs_trans_handle *trans,
				 struct btrfs_root *root,
				 struct btrfs_path *path,
				 struct walk_control *wc, int *lookup_info)
{
	u64 bytenr;
	u64 generation;
	u64 parent;
	u32 blocksize;
	struct btrfs_key key;
	struct extent_buffer *next;
	int level = wc->level;
	int reada = 0;
	int ret = 0;

	generation = btrfs_node_ptr_generation(path->nodes[level],
					       path->slots[level]);
	/*
	 * if the lower level block was created before the snapshot
	 * was created, we know there is no need to update back refs
	 * for the subtree
	 */
	if (wc->stage == UPDATE_BACKREF &&
	    generation <= root->root_key.offset) {
		*lookup_info = 1;
		return 1;
	}

	bytenr = btrfs_node_blockptr(path->nodes[level], path->slots[level]);
	blocksize = btrfs_level_size(root, level - 1);

	next = btrfs_find_tree_block(root, bytenr, blocksize);
	if (!next) {
		next = btrfs_find_create_tree_block(root, bytenr, blocksize);
		if (!next)
			return -ENOMEM;
		reada = 1;
	}
	btrfs_tree_lock(next);
	btrfs_set_lock_blocking(next);

	ret = btrfs_lookup_extent_info(trans, root, bytenr, blocksize,
				       &wc->refs[level - 1],
				       &wc->flags[level - 1]);
	BUG_ON(ret);
	BUG_ON(wc->refs[level - 1] == 0);
	*lookup_info = 0;

	if (wc->stage == DROP_REFERENCE) {
		if (wc->refs[level - 1] > 1) {
			if (level == 1 &&
			    (wc->flags[0] & BTRFS_BLOCK_FLAG_FULL_BACKREF))
				goto skip;

			if (!wc->update_ref ||
			    generation <= root->root_key.offset)
				goto skip;

			btrfs_node_key_to_cpu(path->nodes[level], &key,
					      path->slots[level]);
			ret = btrfs_comp_cpu_keys(&key, &wc->update_progress);
			if (ret < 0)
				goto skip;

			wc->stage = UPDATE_BACKREF;
			wc->shared_level = level - 1;
		}
	} else {
		if (level == 1 &&
		    (wc->flags[0] & BTRFS_BLOCK_FLAG_FULL_BACKREF))
			goto skip;
	}

	if (!btrfs_buffer_uptodate(next, generation)) {
		btrfs_tree_unlock(next);
		free_extent_buffer(next);
		next = NULL;
		*lookup_info = 1;
	}

	if (!next) {
		if (reada && level == 1)
			reada_walk_down(trans, root, wc, path);
		next = read_tree_block(root, bytenr, blocksize, generation);
		if (!next)
			return -EIO;
		btrfs_tree_lock(next);
		btrfs_set_lock_blocking(next);
	}

	level--;
	BUG_ON(level != btrfs_header_level(next));
	path->nodes[level] = next;
	path->slots[level] = 0;
	path->locks[level] = 1;
	wc->level = level;
	if (wc->level == 1)
		wc->reada_slot = 0;
	return 0;
skip:
	wc->refs[level - 1] = 0;
	wc->flags[level - 1] = 0;
	if (wc->stage == DROP_REFERENCE) {
		if (wc->flags[level] & BTRFS_BLOCK_FLAG_FULL_BACKREF) {
			parent = path->nodes[level]->start;
		} else {
			BUG_ON(root->root_key.objectid !=
			       btrfs_header_owner(path->nodes[level]));
			parent = 0;
		}

		ret = btrfs_free_extent(trans, root, bytenr, blocksize, parent,
					root->root_key.objectid, level - 1, 0);
		BUG_ON(ret);
	}
	btrfs_tree_unlock(next);
	free_extent_buffer(next);
	*lookup_info = 1;
	return 1;
}

/*
 * hepler to process tree block while walking up the tree.
 *
 * when wc->stage == DROP_REFERENCE, this function drops
 * reference count on the block.
 *
 * when wc->stage == UPDATE_BACKREF, this function changes
 * wc->stage back to DROP_REFERENCE if we changed wc->stage
 * to UPDATE_BACKREF previously while processing the block.
 *
 * NOTE: return value 1 means we should stop walking up.
 */
static noinline int walk_up_proc(struct btrfs_trans_handle *trans,
				 struct btrfs_root *root,
				 struct btrfs_path *path,
				 struct walk_control *wc)
{
	int ret;
	int level = wc->level;
	struct extent_buffer *eb = path->nodes[level];
	u64 parent = 0;

	if (wc->stage == UPDATE_BACKREF) {
		BUG_ON(wc->shared_level < level);
		if (level < wc->shared_level)
			goto out;

		ret = find_next_key(path, level + 1, &wc->update_progress);
		if (ret > 0)
			wc->update_ref = 0;

		wc->stage = DROP_REFERENCE;
		wc->shared_level = -1;
		path->slots[level] = 0;

		/*
		 * check reference count again if the block isn't locked.
		 * we should start walking down the tree again if reference
		 * count is one.
		 */
		if (!path->locks[level]) {
			BUG_ON(level == 0);
			btrfs_tree_lock(eb);
			btrfs_set_lock_blocking(eb);
			path->locks[level] = 1;

			ret = btrfs_lookup_extent_info(trans, root,
						       eb->start, eb->len,
						       &wc->refs[level],
						       &wc->flags[level]);
			BUG_ON(ret);
			BUG_ON(wc->refs[level] == 0);
			if (wc->refs[level] == 1) {
				btrfs_tree_unlock(eb);
				path->locks[level] = 0;
				return 1;
			}
		}
	}

	/* wc->stage == DROP_REFERENCE */
	BUG_ON(wc->refs[level] > 1 && !path->locks[level]);

	if (wc->refs[level] == 1) {
		if (level == 0) {
			if (wc->flags[level] & BTRFS_BLOCK_FLAG_FULL_BACKREF)
				ret = btrfs_dec_ref(trans, root, eb, 1);
			else
				ret = btrfs_dec_ref(trans, root, eb, 0);
			BUG_ON(ret);
		}
		/* make block locked assertion in clean_tree_block happy */
		if (!path->locks[level] &&
		    btrfs_header_generation(eb) == trans->transid) {
			btrfs_tree_lock(eb);
			btrfs_set_lock_blocking(eb);
			path->locks[level] = 1;
		}
		clean_tree_block(trans, root, eb);
	}

	if (eb == root->node) {
		if (wc->flags[level] & BTRFS_BLOCK_FLAG_FULL_BACKREF)
			parent = eb->start;
		else
			BUG_ON(root->root_key.objectid !=
			       btrfs_header_owner(eb));
	} else {
		if (wc->flags[level + 1] & BTRFS_BLOCK_FLAG_FULL_BACKREF)
			parent = path->nodes[level + 1]->start;
		else
			BUG_ON(root->root_key.objectid !=
			       btrfs_header_owner(path->nodes[level + 1]));
	}

	btrfs_free_tree_block(trans, root, eb, parent, wc->refs[level] == 1);
out:
	wc->refs[level] = 0;
	wc->flags[level] = 0;
	return 0;
}

static noinline int walk_down_tree(struct btrfs_trans_handle *trans,
				   struct btrfs_root *root,
				   struct btrfs_path *path,
				   struct walk_control *wc)
{
	int level = wc->level;
	int lookup_info = 1;
	int ret;

	while (level >= 0) {
		ret = walk_down_proc(trans, root, path, wc, lookup_info);
		if (ret > 0)
			break;

		if (level == 0)
			break;

		if (path->slots[level] >=
		    btrfs_header_nritems(path->nodes[level]))
			break;

		ret = do_walk_down(trans, root, path, wc, &lookup_info);
		if (ret > 0) {
			path->slots[level]++;
			continue;
		} else if (ret < 0)
			return ret;
		level = wc->level;
	}
	return 0;
}

static noinline int walk_up_tree(struct btrfs_trans_handle *trans,
				 struct btrfs_root *root,
				 struct btrfs_path *path,
				 struct walk_control *wc, int max_level)
{
	int level = wc->level;
	int ret;

	path->slots[level] = btrfs_header_nritems(path->nodes[level]);
	while (level < max_level && path->nodes[level]) {
		wc->level = level;
		if (path->slots[level] + 1 <
		    btrfs_header_nritems(path->nodes[level])) {
			path->slots[level]++;
			return 0;
		} else {
			ret = walk_up_proc(trans, root, path, wc);
			if (ret > 0)
				return 0;

			if (path->locks[level]) {
				btrfs_tree_unlock(path->nodes[level]);
				path->locks[level] = 0;
			}
			free_extent_buffer(path->nodes[level]);
			path->nodes[level] = NULL;
			level++;
		}
	}
	return 1;
}

/*
 * drop a subvolume tree.
 *
 * this function traverses the tree freeing any blocks that only
 * referenced by the tree.
 *
 * when a shared tree block is found. this function decreases its
 * reference count by one. if update_ref is true, this function
 * also make sure backrefs for the shared block and all lower level
 * blocks are properly updated.
 */
int btrfs_drop_snapshot(struct btrfs_root *root,
			struct btrfs_block_rsv *block_rsv, int update_ref)
{
	struct btrfs_path *path;
	struct btrfs_trans_handle *trans;
	struct btrfs_root *tree_root = root->fs_info->tree_root;
	struct btrfs_root_item *root_item = &root->root_item;
	struct walk_control *wc;
	struct btrfs_key key;
	int err = 0;
	int ret;
	int level;

	path = btrfs_alloc_path();
	BUG_ON(!path);

	wc = kzalloc(sizeof(*wc), GFP_NOFS);
	BUG_ON(!wc);

	trans = btrfs_start_transaction(tree_root, 0);
	BUG_ON(IS_ERR(trans));

	if (block_rsv)
		trans->block_rsv = block_rsv;

	if (btrfs_disk_key_objectid(&root_item->drop_progress) == 0) {
		level = btrfs_header_level(root->node);
		path->nodes[level] = btrfs_lock_root_node(root);
		btrfs_set_lock_blocking(path->nodes[level]);
		path->slots[level] = 0;
		path->locks[level] = 1;
		memset(&wc->update_progress, 0,
		       sizeof(wc->update_progress));
	} else {
		btrfs_disk_key_to_cpu(&key, &root_item->drop_progress);
		memcpy(&wc->update_progress, &key,
		       sizeof(wc->update_progress));

		level = root_item->drop_level;
		BUG_ON(level == 0);
		path->lowest_level = level;
		ret = btrfs_search_slot(NULL, root, &key, path, 0, 0);
		path->lowest_level = 0;
		if (ret < 0) {
			err = ret;
			goto out;
		}
		WARN_ON(ret > 0);

		/*
		 * unlock our path, this is safe because only this
		 * function is allowed to delete this snapshot
		 */
		btrfs_unlock_up_safe(path, 0);

		level = btrfs_header_level(root->node);
		while (1) {
			btrfs_tree_lock(path->nodes[level]);
			btrfs_set_lock_blocking(path->nodes[level]);

			ret = btrfs_lookup_extent_info(trans, root,
						path->nodes[level]->start,
						path->nodes[level]->len,
						&wc->refs[level],
						&wc->flags[level]);
			BUG_ON(ret);
			BUG_ON(wc->refs[level] == 0);

			if (level == root_item->drop_level)
				break;

			btrfs_tree_unlock(path->nodes[level]);
			WARN_ON(wc->refs[level] != 1);
			level--;
		}
	}

	wc->level = level;
	wc->shared_level = -1;
	wc->stage = DROP_REFERENCE;
	wc->update_ref = update_ref;
	wc->keep_locks = 0;
	wc->reada_count = BTRFS_NODEPTRS_PER_BLOCK(root);

	while (1) {
		ret = walk_down_tree(trans, root, path, wc);
		if (ret < 0) {
			err = ret;
			break;
		}

		ret = walk_up_tree(trans, root, path, wc, BTRFS_MAX_LEVEL);
		if (ret < 0) {
			err = ret;
			break;
		}

		if (ret > 0) {
			BUG_ON(wc->stage != DROP_REFERENCE);
			break;
		}

		if (wc->stage == DROP_REFERENCE) {
			level = wc->level;
			btrfs_node_key(path->nodes[level],
				       &root_item->drop_progress,
				       path->slots[level]);
			root_item->drop_level = level;
		}

		BUG_ON(wc->level == 0);
		if (btrfs_should_end_transaction(trans, tree_root)) {
			ret = btrfs_update_root(trans, tree_root,
						&root->root_key,
						root_item);
			BUG_ON(ret);

			btrfs_end_transaction_throttle(trans, tree_root);
			trans = btrfs_start_transaction(tree_root, 0);
			BUG_ON(IS_ERR(trans));
			if (block_rsv)
				trans->block_rsv = block_rsv;
		}
	}
	btrfs_release_path(path);
	BUG_ON(err);

	ret = btrfs_del_root(trans, tree_root, &root->root_key);
	BUG_ON(ret);

	if (root->root_key.objectid != BTRFS_TREE_RELOC_OBJECTID) {
		ret = btrfs_find_last_root(tree_root, root->root_key.objectid,
					   NULL, NULL);
		BUG_ON(ret < 0);
		if (ret > 0) {
			/* if we fail to delete the orphan item this time
			 * around, it'll get picked up the next time.
			 *
			 * The most common failure here is just -ENOENT.
			 */
			btrfs_del_orphan_item(trans, tree_root,
					      root->root_key.objectid);
		}
	}

	if (root->in_radix) {
		btrfs_free_fs_root(tree_root->fs_info, root);
	} else {
		free_extent_buffer(root->node);
		free_extent_buffer(root->commit_root);
		kfree(root);
	}
out:
	btrfs_end_transaction_throttle(trans, tree_root);
	kfree(wc);
	btrfs_free_path(path);
	return err;
}

/*
 * drop subtree rooted at tree block 'node'.
 *
 * NOTE: this function will unlock and release tree block 'node'
 */
int btrfs_drop_subtree(struct btrfs_trans_handle *trans,
			struct btrfs_root *root,
			struct extent_buffer *node,
			struct extent_buffer *parent)
{
	struct btrfs_path *path;
	struct walk_control *wc;
	int level;
	int parent_level;
	int ret = 0;
	int wret;

	BUG_ON(root->root_key.objectid != BTRFS_TREE_RELOC_OBJECTID);

	path = btrfs_alloc_path();
	if (!path)
		return -ENOMEM;

	wc = kzalloc(sizeof(*wc), GFP_NOFS);
	if (!wc) {
		btrfs_free_path(path);
		return -ENOMEM;
	}

	btrfs_assert_tree_locked(parent);
	parent_level = btrfs_header_level(parent);
	extent_buffer_get(parent);
	path->nodes[parent_level] = parent;
	path->slots[parent_level] = btrfs_header_nritems(parent);

	btrfs_assert_tree_locked(node);
	level = btrfs_header_level(node);
	path->nodes[level] = node;
	path->slots[level] = 0;
	path->locks[level] = 1;

	wc->refs[parent_level] = 1;
	wc->flags[parent_level] = BTRFS_BLOCK_FLAG_FULL_BACKREF;
	wc->level = level;
	wc->shared_level = -1;
	wc->stage = DROP_REFERENCE;
	wc->update_ref = 0;
	wc->keep_locks = 1;
	wc->reada_count = BTRFS_NODEPTRS_PER_BLOCK(root);

	while (1) {
		wret = walk_down_tree(trans, root, path, wc);
		if (wret < 0) {
			ret = wret;
			break;
		}

		wret = walk_up_tree(trans, root, path, wc, parent_level);
		if (wret < 0)
			ret = wret;
		if (wret != 0)
			break;
	}

	kfree(wc);
	btrfs_free_path(path);
	return ret;
}

static u64 update_block_group_flags(struct btrfs_root *root, u64 flags)
{
	u64 num_devices;
	u64 stripped = BTRFS_BLOCK_GROUP_RAID0 |
		BTRFS_BLOCK_GROUP_RAID1 | BTRFS_BLOCK_GROUP_RAID10;

	/*
	 * we add in the count of missing devices because we want
	 * to make sure that any RAID levels on a degraded FS
	 * continue to be honored.
	 */
	num_devices = root->fs_info->fs_devices->rw_devices +
		root->fs_info->fs_devices->missing_devices;

	if (num_devices == 1) {
		stripped |= BTRFS_BLOCK_GROUP_DUP;
		stripped = flags & ~stripped;

		/* turn raid0 into single device chunks */
		if (flags & BTRFS_BLOCK_GROUP_RAID0)
			return stripped;

		/* turn mirroring into duplication */
		if (flags & (BTRFS_BLOCK_GROUP_RAID1 |
			     BTRFS_BLOCK_GROUP_RAID10))
			return stripped | BTRFS_BLOCK_GROUP_DUP;
		return flags;
	} else {
		/* they already had raid on here, just return */
		if (flags & stripped)
			return flags;

		stripped |= BTRFS_BLOCK_GROUP_DUP;
		stripped = flags & ~stripped;

		/* switch duplicated blocks with raid1 */
		if (flags & BTRFS_BLOCK_GROUP_DUP)
			return stripped | BTRFS_BLOCK_GROUP_RAID1;

		/* turn single device chunks into raid0 */
		return stripped | BTRFS_BLOCK_GROUP_RAID0;
	}
	return flags;
}

static int set_block_group_ro(struct btrfs_block_group_cache *cache)
{
	struct btrfs_space_info *sinfo = cache->space_info;
	u64 num_bytes;
	int ret = -ENOSPC;

	if (cache->ro)
		return 0;

	spin_lock(&sinfo->lock);
	spin_lock(&cache->lock);
	num_bytes = cache->key.offset - cache->reserved - cache->pinned -
		    cache->bytes_super - btrfs_block_group_used(&cache->item);

	if (sinfo->bytes_used + sinfo->bytes_reserved + sinfo->bytes_pinned +
	    sinfo->bytes_may_use + sinfo->bytes_readonly +
	    cache->reserved_pinned + num_bytes <= sinfo->total_bytes) {
		sinfo->bytes_readonly += num_bytes;
		sinfo->bytes_reserved += cache->reserved_pinned;
		cache->reserved_pinned = 0;
		cache->ro = 1;
		ret = 0;
	}

	spin_unlock(&cache->lock);
	spin_unlock(&sinfo->lock);
	return ret;
}

int btrfs_set_block_group_ro(struct btrfs_root *root,
			     struct btrfs_block_group_cache *cache)
<<<<<<< HEAD

{
	struct btrfs_trans_handle *trans;
	u64 alloc_flags;
	int ret;

	BUG_ON(cache->ro);

	trans = btrfs_join_transaction(root, 1);
	BUG_ON(IS_ERR(trans));

	alloc_flags = update_block_group_flags(root, cache->flags);
	if (alloc_flags != cache->flags)
		do_chunk_alloc(trans, root, 2 * 1024 * 1024, alloc_flags,
			       CHUNK_ALLOC_FORCE);

	ret = set_block_group_ro(cache);
	if (!ret)
		goto out;
	alloc_flags = get_alloc_profile(root, cache->space_info->flags);
	ret = do_chunk_alloc(trans, root, 2 * 1024 * 1024, alloc_flags,
			     CHUNK_ALLOC_FORCE);
	if (ret < 0)
		goto out;
	ret = set_block_group_ro(cache);
out:
	btrfs_end_transaction(trans, root);
	return ret;
}

int btrfs_force_chunk_alloc(struct btrfs_trans_handle *trans,
			    struct btrfs_root *root, u64 type)
{
	u64 alloc_flags = get_alloc_profile(root, type);
	return do_chunk_alloc(trans, root, 2 * 1024 * 1024, alloc_flags,
			      CHUNK_ALLOC_FORCE);
}

/*
 * helper to account the unused space of all the readonly block group in the
 * list. takes mirrors into account.
 */
static u64 __btrfs_get_ro_block_group_free_space(struct list_head *groups_list)
{
	struct btrfs_block_group_cache *block_group;
	u64 free_bytes = 0;
	int factor;

	list_for_each_entry(block_group, groups_list, list) {
		spin_lock(&block_group->lock);

		if (!block_group->ro) {
			spin_unlock(&block_group->lock);
			continue;
		}

=======

{
	struct btrfs_trans_handle *trans;
	u64 alloc_flags;
	int ret;

	BUG_ON(cache->ro);

	trans = btrfs_join_transaction(root);
	BUG_ON(IS_ERR(trans));

	alloc_flags = update_block_group_flags(root, cache->flags);
	if (alloc_flags != cache->flags)
		do_chunk_alloc(trans, root, 2 * 1024 * 1024, alloc_flags,
			       CHUNK_ALLOC_FORCE);

	ret = set_block_group_ro(cache);
	if (!ret)
		goto out;
	alloc_flags = get_alloc_profile(root, cache->space_info->flags);
	ret = do_chunk_alloc(trans, root, 2 * 1024 * 1024, alloc_flags,
			     CHUNK_ALLOC_FORCE);
	if (ret < 0)
		goto out;
	ret = set_block_group_ro(cache);
out:
	btrfs_end_transaction(trans, root);
	return ret;
}

int btrfs_force_chunk_alloc(struct btrfs_trans_handle *trans,
			    struct btrfs_root *root, u64 type)
{
	u64 alloc_flags = get_alloc_profile(root, type);
	return do_chunk_alloc(trans, root, 2 * 1024 * 1024, alloc_flags,
			      CHUNK_ALLOC_FORCE);
}

/*
 * helper to account the unused space of all the readonly block group in the
 * list. takes mirrors into account.
 */
static u64 __btrfs_get_ro_block_group_free_space(struct list_head *groups_list)
{
	struct btrfs_block_group_cache *block_group;
	u64 free_bytes = 0;
	int factor;

	list_for_each_entry(block_group, groups_list, list) {
		spin_lock(&block_group->lock);

		if (!block_group->ro) {
			spin_unlock(&block_group->lock);
			continue;
		}

>>>>>>> 59c5f46f
		if (block_group->flags & (BTRFS_BLOCK_GROUP_RAID1 |
					  BTRFS_BLOCK_GROUP_RAID10 |
					  BTRFS_BLOCK_GROUP_DUP))
			factor = 2;
		else
			factor = 1;

		free_bytes += (block_group->key.offset -
			       btrfs_block_group_used(&block_group->item)) *
			       factor;

		spin_unlock(&block_group->lock);
	}

	return free_bytes;
}

/*
 * helper to account the unused space of all the readonly block group in the
 * space_info. takes mirrors into account.
 */
u64 btrfs_account_ro_block_groups_free_space(struct btrfs_space_info *sinfo)
{
	int i;
	u64 free_bytes = 0;

	spin_lock(&sinfo->lock);

	for(i = 0; i < BTRFS_NR_RAID_TYPES; i++)
		if (!list_empty(&sinfo->block_groups[i]))
			free_bytes += __btrfs_get_ro_block_group_free_space(
						&sinfo->block_groups[i]);

	spin_unlock(&sinfo->lock);

	return free_bytes;
}

int btrfs_set_block_group_rw(struct btrfs_root *root,
			      struct btrfs_block_group_cache *cache)
{
	struct btrfs_space_info *sinfo = cache->space_info;
	u64 num_bytes;

	BUG_ON(!cache->ro);

	spin_lock(&sinfo->lock);
	spin_lock(&cache->lock);
	num_bytes = cache->key.offset - cache->reserved - cache->pinned -
		    cache->bytes_super - btrfs_block_group_used(&cache->item);
	sinfo->bytes_readonly -= num_bytes;
	cache->ro = 0;
	spin_unlock(&cache->lock);
	spin_unlock(&sinfo->lock);
	return 0;
}

/*
 * checks to see if its even possible to relocate this block group.
 *
 * @return - -1 if it's not a good idea to relocate this block group, 0 if its
 * ok to go ahead and try.
 */
int btrfs_can_relocate(struct btrfs_root *root, u64 bytenr)
{
	struct btrfs_block_group_cache *block_group;
	struct btrfs_space_info *space_info;
	struct btrfs_fs_devices *fs_devices = root->fs_info->fs_devices;
	struct btrfs_device *device;
	int full = 0;
	int ret = 0;

	block_group = btrfs_lookup_block_group(root->fs_info, bytenr);

	/* odd, couldn't find the block group, leave it alone */
	if (!block_group)
		return -1;

	/* no bytes used, we're good */
	if (!btrfs_block_group_used(&block_group->item))
		goto out;

	space_info = block_group->space_info;
	spin_lock(&space_info->lock);

	full = space_info->full;

	/*
	 * if this is the last block group we have in this space, we can't
	 * relocate it unless we're able to allocate a new chunk below.
	 *
	 * Otherwise, we need to make sure we have room in the space to handle
	 * all of the extents from this block group.  If we can, we're good
	 */
	if ((space_info->total_bytes != block_group->key.offset) &&
	   (space_info->bytes_used + space_info->bytes_reserved +
	    space_info->bytes_pinned + space_info->bytes_readonly +
	    btrfs_block_group_used(&block_group->item) <
	    space_info->total_bytes)) {
		spin_unlock(&space_info->lock);
		goto out;
	}
	spin_unlock(&space_info->lock);

	/*
	 * ok we don't have enough space, but maybe we have free space on our
	 * devices to allocate new chunks for relocation, so loop through our
	 * alloc devices and guess if we have enough space.  However, if we
	 * were marked as full, then we know there aren't enough chunks, and we
	 * can just return.
	 */
	ret = -1;
	if (full)
		goto out;

	mutex_lock(&root->fs_info->chunk_mutex);
	list_for_each_entry(device, &fs_devices->alloc_list, dev_alloc_list) {
		u64 min_free = btrfs_block_group_used(&block_group->item);
		u64 dev_offset;

		/*
		 * check to make sure we can actually find a chunk with enough
		 * space to fit our block group in.
		 */
		if (device->total_bytes > device->bytes_used + min_free) {
			ret = find_free_dev_extent(NULL, device, min_free,
						   &dev_offset, NULL);
			if (!ret)
				break;
			ret = -1;
		}
	}
	mutex_unlock(&root->fs_info->chunk_mutex);
out:
	btrfs_put_block_group(block_group);
	return ret;
}

static int find_first_block_group(struct btrfs_root *root,
		struct btrfs_path *path, struct btrfs_key *key)
{
	int ret = 0;
	struct btrfs_key found_key;
	struct extent_buffer *leaf;
	int slot;

	ret = btrfs_search_slot(NULL, root, key, path, 0, 0);
	if (ret < 0)
		goto out;

	while (1) {
		slot = path->slots[0];
		leaf = path->nodes[0];
		if (slot >= btrfs_header_nritems(leaf)) {
			ret = btrfs_next_leaf(root, path);
			if (ret == 0)
				continue;
			if (ret < 0)
				goto out;
			break;
		}
		btrfs_item_key_to_cpu(leaf, &found_key, slot);

		if (found_key.objectid >= key->objectid &&
		    found_key.type == BTRFS_BLOCK_GROUP_ITEM_KEY) {
			ret = 0;
			goto out;
		}
		path->slots[0]++;
	}
out:
	return ret;
}

void btrfs_put_block_group_cache(struct btrfs_fs_info *info)
{
	struct btrfs_block_group_cache *block_group;
	u64 last = 0;

	while (1) {
		struct inode *inode;

		block_group = btrfs_lookup_first_block_group(info, last);
		while (block_group) {
			spin_lock(&block_group->lock);
			if (block_group->iref)
				break;
			spin_unlock(&block_group->lock);
			block_group = next_block_group(info->tree_root,
						       block_group);
		}
		if (!block_group) {
			if (last == 0)
				break;
			last = 0;
			continue;
		}

		inode = block_group->inode;
		block_group->iref = 0;
		block_group->inode = NULL;
		spin_unlock(&block_group->lock);
		iput(inode);
		last = block_group->key.objectid + block_group->key.offset;
		btrfs_put_block_group(block_group);
	}
}

int btrfs_free_block_groups(struct btrfs_fs_info *info)
{
	struct btrfs_block_group_cache *block_group;
	struct btrfs_space_info *space_info;
	struct btrfs_caching_control *caching_ctl;
	struct rb_node *n;

	down_write(&info->extent_commit_sem);
	while (!list_empty(&info->caching_block_groups)) {
		caching_ctl = list_entry(info->caching_block_groups.next,
					 struct btrfs_caching_control, list);
		list_del(&caching_ctl->list);
		put_caching_control(caching_ctl);
	}
	up_write(&info->extent_commit_sem);

	spin_lock(&info->block_group_cache_lock);
	while ((n = rb_last(&info->block_group_cache_tree)) != NULL) {
		block_group = rb_entry(n, struct btrfs_block_group_cache,
				       cache_node);
		rb_erase(&block_group->cache_node,
			 &info->block_group_cache_tree);
		spin_unlock(&info->block_group_cache_lock);

		down_write(&block_group->space_info->groups_sem);
		list_del(&block_group->list);
		up_write(&block_group->space_info->groups_sem);

		if (block_group->cached == BTRFS_CACHE_STARTED)
			wait_block_group_cache_done(block_group);

		/*
		 * We haven't cached this block group, which means we could
		 * possibly have excluded extents on this block group.
		 */
		if (block_group->cached == BTRFS_CACHE_NO)
			free_excluded_extents(info->extent_root, block_group);

		btrfs_remove_free_space_cache(block_group);
		btrfs_put_block_group(block_group);

		spin_lock(&info->block_group_cache_lock);
	}
	spin_unlock(&info->block_group_cache_lock);

	/* now that all the block groups are freed, go through and
	 * free all the space_info structs.  This is only called during
	 * the final stages of unmount, and so we know nobody is
	 * using them.  We call synchronize_rcu() once before we start,
	 * just to be on the safe side.
	 */
	synchronize_rcu();

	release_global_block_rsv(info);

	while(!list_empty(&info->space_info)) {
		space_info = list_entry(info->space_info.next,
					struct btrfs_space_info,
					list);
		if (space_info->bytes_pinned > 0 ||
		    space_info->bytes_reserved > 0) {
			WARN_ON(1);
			dump_space_info(space_info, 0, 0);
		}
		list_del(&space_info->list);
		kfree(space_info);
	}
	return 0;
}

static void __link_block_group(struct btrfs_space_info *space_info,
			       struct btrfs_block_group_cache *cache)
{
	int index = get_block_group_index(cache);

	down_write(&space_info->groups_sem);
	list_add_tail(&cache->list, &space_info->block_groups[index]);
	up_write(&space_info->groups_sem);
}

int btrfs_read_block_groups(struct btrfs_root *root)
{
	struct btrfs_path *path;
	int ret;
	struct btrfs_block_group_cache *cache;
	struct btrfs_fs_info *info = root->fs_info;
	struct btrfs_space_info *space_info;
	struct btrfs_key key;
	struct btrfs_key found_key;
	struct extent_buffer *leaf;
	int need_clear = 0;
	u64 cache_gen;

	root = info->extent_root;
	key.objectid = 0;
	key.offset = 0;
	btrfs_set_key_type(&key, BTRFS_BLOCK_GROUP_ITEM_KEY);
	path = btrfs_alloc_path();
	if (!path)
		return -ENOMEM;
	path->reada = 1;

	cache_gen = btrfs_super_cache_generation(&root->fs_info->super_copy);
	if (cache_gen != 0 &&
	    btrfs_super_generation(&root->fs_info->super_copy) != cache_gen)
		need_clear = 1;
	if (btrfs_test_opt(root, CLEAR_CACHE))
		need_clear = 1;
	if (!btrfs_test_opt(root, SPACE_CACHE) && cache_gen)
		printk(KERN_INFO "btrfs: disk space caching is enabled\n");

	while (1) {
		ret = find_first_block_group(root, path, &key);
		if (ret > 0)
			break;
		if (ret != 0)
			goto error;
		leaf = path->nodes[0];
		btrfs_item_key_to_cpu(leaf, &found_key, path->slots[0]);
		cache = kzalloc(sizeof(*cache), GFP_NOFS);
		if (!cache) {
			ret = -ENOMEM;
			goto error;
		}
		cache->free_space_ctl = kzalloc(sizeof(*cache->free_space_ctl),
						GFP_NOFS);
		if (!cache->free_space_ctl) {
			kfree(cache);
			ret = -ENOMEM;
			goto error;
		}

		atomic_set(&cache->count, 1);
		spin_lock_init(&cache->lock);
		cache->fs_info = info;
		INIT_LIST_HEAD(&cache->list);
		INIT_LIST_HEAD(&cache->cluster_list);

		if (need_clear)
			cache->disk_cache_state = BTRFS_DC_CLEAR;

		read_extent_buffer(leaf, &cache->item,
				   btrfs_item_ptr_offset(leaf, path->slots[0]),
				   sizeof(cache->item));
		memcpy(&cache->key, &found_key, sizeof(found_key));

		key.objectid = found_key.objectid + found_key.offset;
		btrfs_release_path(path);
		cache->flags = btrfs_block_group_flags(&cache->item);
		cache->sectorsize = root->sectorsize;

		btrfs_init_free_space_ctl(cache);

		/*
		 * We need to exclude the super stripes now so that the space
		 * info has super bytes accounted for, otherwise we'll think
		 * we have more space than we actually do.
		 */
		exclude_super_stripes(root, cache);

		/*
		 * check for two cases, either we are full, and therefore
		 * don't need to bother with the caching work since we won't
		 * find any space, or we are empty, and we can just add all
		 * the space in and be done with it.  This saves us _alot_ of
		 * time, particularly in the full case.
		 */
		if (found_key.offset == btrfs_block_group_used(&cache->item)) {
			cache->last_byte_to_unpin = (u64)-1;
			cache->cached = BTRFS_CACHE_FINISHED;
			free_excluded_extents(root, cache);
		} else if (btrfs_block_group_used(&cache->item) == 0) {
			cache->last_byte_to_unpin = (u64)-1;
			cache->cached = BTRFS_CACHE_FINISHED;
			add_new_free_space(cache, root->fs_info,
					   found_key.objectid,
					   found_key.objectid +
					   found_key.offset);
			free_excluded_extents(root, cache);
		}

		ret = update_space_info(info, cache->flags, found_key.offset,
					btrfs_block_group_used(&cache->item),
					&space_info);
		BUG_ON(ret);
		cache->space_info = space_info;
		spin_lock(&cache->space_info->lock);
		cache->space_info->bytes_readonly += cache->bytes_super;
		spin_unlock(&cache->space_info->lock);

		__link_block_group(space_info, cache);

		ret = btrfs_add_block_group_cache(root->fs_info, cache);
		BUG_ON(ret);

		set_avail_alloc_bits(root->fs_info, cache->flags);
		if (btrfs_chunk_readonly(root, cache->key.objectid))
			set_block_group_ro(cache);
	}

	list_for_each_entry_rcu(space_info, &root->fs_info->space_info, list) {
		if (!(get_alloc_profile(root, space_info->flags) &
		      (BTRFS_BLOCK_GROUP_RAID10 |
		       BTRFS_BLOCK_GROUP_RAID1 |
		       BTRFS_BLOCK_GROUP_DUP)))
			continue;
		/*
		 * avoid allocating from un-mirrored block group if there are
		 * mirrored block groups.
		 */
		list_for_each_entry(cache, &space_info->block_groups[3], list)
			set_block_group_ro(cache);
		list_for_each_entry(cache, &space_info->block_groups[4], list)
			set_block_group_ro(cache);
	}

	init_global_block_rsv(info);
	ret = 0;
error:
	btrfs_free_path(path);
	return ret;
}

int btrfs_make_block_group(struct btrfs_trans_handle *trans,
			   struct btrfs_root *root, u64 bytes_used,
			   u64 type, u64 chunk_objectid, u64 chunk_offset,
			   u64 size)
{
	int ret;
	struct btrfs_root *extent_root;
	struct btrfs_block_group_cache *cache;

	extent_root = root->fs_info->extent_root;

	root->fs_info->last_trans_log_full_commit = trans->transid;

	cache = kzalloc(sizeof(*cache), GFP_NOFS);
	if (!cache)
		return -ENOMEM;
	cache->free_space_ctl = kzalloc(sizeof(*cache->free_space_ctl),
					GFP_NOFS);
	if (!cache->free_space_ctl) {
		kfree(cache);
		return -ENOMEM;
	}

	cache->key.objectid = chunk_offset;
	cache->key.offset = size;
	cache->key.type = BTRFS_BLOCK_GROUP_ITEM_KEY;
	cache->sectorsize = root->sectorsize;
	cache->fs_info = root->fs_info;

	atomic_set(&cache->count, 1);
	spin_lock_init(&cache->lock);
	INIT_LIST_HEAD(&cache->list);
	INIT_LIST_HEAD(&cache->cluster_list);

	btrfs_init_free_space_ctl(cache);

	btrfs_set_block_group_used(&cache->item, bytes_used);
	btrfs_set_block_group_chunk_objectid(&cache->item, chunk_objectid);
	cache->flags = type;
	btrfs_set_block_group_flags(&cache->item, type);

	cache->last_byte_to_unpin = (u64)-1;
	cache->cached = BTRFS_CACHE_FINISHED;
	exclude_super_stripes(root, cache);

	add_new_free_space(cache, root->fs_info, chunk_offset,
			   chunk_offset + size);

	free_excluded_extents(root, cache);

	ret = update_space_info(root->fs_info, cache->flags, size, bytes_used,
				&cache->space_info);
	BUG_ON(ret);

	spin_lock(&cache->space_info->lock);
	cache->space_info->bytes_readonly += cache->bytes_super;
	spin_unlock(&cache->space_info->lock);

	__link_block_group(cache->space_info, cache);

	ret = btrfs_add_block_group_cache(root->fs_info, cache);
	BUG_ON(ret);

	ret = btrfs_insert_item(trans, extent_root, &cache->key, &cache->item,
				sizeof(cache->item));
	BUG_ON(ret);

	set_avail_alloc_bits(extent_root->fs_info, type);

	return 0;
}

int btrfs_remove_block_group(struct btrfs_trans_handle *trans,
			     struct btrfs_root *root, u64 group_start)
{
	struct btrfs_path *path;
	struct btrfs_block_group_cache *block_group;
	struct btrfs_free_cluster *cluster;
	struct btrfs_root *tree_root = root->fs_info->tree_root;
	struct btrfs_key key;
	struct inode *inode;
	int ret;
	int factor;

	root = root->fs_info->extent_root;

	block_group = btrfs_lookup_block_group(root->fs_info, group_start);
	BUG_ON(!block_group);
	BUG_ON(!block_group->ro);

	/*
	 * Free the reserved super bytes from this block group before
	 * remove it.
	 */
	free_excluded_extents(root, block_group);

	memcpy(&key, &block_group->key, sizeof(key));
	if (block_group->flags & (BTRFS_BLOCK_GROUP_DUP |
				  BTRFS_BLOCK_GROUP_RAID1 |
				  BTRFS_BLOCK_GROUP_RAID10))
		factor = 2;
	else
		factor = 1;

	/* make sure this block group isn't part of an allocation cluster */
	cluster = &root->fs_info->data_alloc_cluster;
	spin_lock(&cluster->refill_lock);
	btrfs_return_cluster_to_free_space(block_group, cluster);
	spin_unlock(&cluster->refill_lock);

	/*
	 * make sure this block group isn't part of a metadata
	 * allocation cluster
	 */
	cluster = &root->fs_info->meta_alloc_cluster;
	spin_lock(&cluster->refill_lock);
	btrfs_return_cluster_to_free_space(block_group, cluster);
	spin_unlock(&cluster->refill_lock);

	path = btrfs_alloc_path();
	BUG_ON(!path);

	inode = lookup_free_space_inode(root, block_group, path);
	if (!IS_ERR(inode)) {
		btrfs_orphan_add(trans, inode);
		clear_nlink(inode);
		/* One for the block groups ref */
		spin_lock(&block_group->lock);
		if (block_group->iref) {
			block_group->iref = 0;
			block_group->inode = NULL;
			spin_unlock(&block_group->lock);
			iput(inode);
		} else {
			spin_unlock(&block_group->lock);
		}
		/* One for our lookup ref */
		iput(inode);
	}

	key.objectid = BTRFS_FREE_SPACE_OBJECTID;
	key.offset = block_group->key.objectid;
	key.type = 0;

	ret = btrfs_search_slot(trans, tree_root, &key, path, -1, 1);
	if (ret < 0)
		goto out;
	if (ret > 0)
		btrfs_release_path(path);
	if (ret == 0) {
		ret = btrfs_del_item(trans, tree_root, path);
		if (ret)
			goto out;
		btrfs_release_path(path);
	}

	spin_lock(&root->fs_info->block_group_cache_lock);
	rb_erase(&block_group->cache_node,
		 &root->fs_info->block_group_cache_tree);
	spin_unlock(&root->fs_info->block_group_cache_lock);

	down_write(&block_group->space_info->groups_sem);
	/*
	 * we must use list_del_init so people can check to see if they
	 * are still on the list after taking the semaphore
	 */
	list_del_init(&block_group->list);
	up_write(&block_group->space_info->groups_sem);

	if (block_group->cached == BTRFS_CACHE_STARTED)
		wait_block_group_cache_done(block_group);

	btrfs_remove_free_space_cache(block_group);

	spin_lock(&block_group->space_info->lock);
	block_group->space_info->total_bytes -= block_group->key.offset;
	block_group->space_info->bytes_readonly -= block_group->key.offset;
	block_group->space_info->disk_total -= block_group->key.offset * factor;
	spin_unlock(&block_group->space_info->lock);

	memcpy(&key, &block_group->key, sizeof(key));

	btrfs_clear_space_info_full(root->fs_info);

	btrfs_put_block_group(block_group);
	btrfs_put_block_group(block_group);

	ret = btrfs_search_slot(trans, root, &key, path, -1, 1);
	if (ret > 0)
		ret = -EIO;
	if (ret < 0)
		goto out;

	ret = btrfs_del_item(trans, root, path);
out:
	btrfs_free_path(path);
	return ret;
}

int btrfs_init_space_info(struct btrfs_fs_info *fs_info)
{
	struct btrfs_space_info *space_info;
	struct btrfs_super_block *disk_super;
	u64 features;
	u64 flags;
	int mixed = 0;
	int ret;

	disk_super = &fs_info->super_copy;
	if (!btrfs_super_root(disk_super))
		return 1;

	features = btrfs_super_incompat_flags(disk_super);
	if (features & BTRFS_FEATURE_INCOMPAT_MIXED_GROUPS)
		mixed = 1;

	flags = BTRFS_BLOCK_GROUP_SYSTEM;
	ret = update_space_info(fs_info, flags, 0, 0, &space_info);
	if (ret)
		goto out;

	if (mixed) {
		flags = BTRFS_BLOCK_GROUP_METADATA | BTRFS_BLOCK_GROUP_DATA;
		ret = update_space_info(fs_info, flags, 0, 0, &space_info);
	} else {
		flags = BTRFS_BLOCK_GROUP_METADATA;
		ret = update_space_info(fs_info, flags, 0, 0, &space_info);
		if (ret)
			goto out;

		flags = BTRFS_BLOCK_GROUP_DATA;
		ret = update_space_info(fs_info, flags, 0, 0, &space_info);
	}
out:
	return ret;
}

int btrfs_error_unpin_extent_range(struct btrfs_root *root, u64 start, u64 end)
{
	return unpin_extent_range(root, start, end);
}

int btrfs_error_discard_extent(struct btrfs_root *root, u64 bytenr,
			       u64 num_bytes, u64 *actual_bytes)
{
	return btrfs_discard_extent(root, bytenr, num_bytes, actual_bytes);
}

int btrfs_trim_fs(struct btrfs_root *root, struct fstrim_range *range)
{
	struct btrfs_fs_info *fs_info = root->fs_info;
	struct btrfs_block_group_cache *cache = NULL;
	u64 group_trimmed;
	u64 start;
	u64 end;
	u64 trimmed = 0;
	int ret = 0;

	cache = btrfs_lookup_block_group(fs_info, range->start);

	while (cache) {
		if (cache->key.objectid >= (range->start + range->len)) {
			btrfs_put_block_group(cache);
			break;
		}

		start = max(range->start, cache->key.objectid);
		end = min(range->start + range->len,
				cache->key.objectid + cache->key.offset);

		if (end - start >= range->minlen) {
			if (!block_group_cache_done(cache)) {
				ret = cache_block_group(cache, NULL, root, 0);
				if (!ret)
					wait_block_group_cache_done(cache);
			}
			ret = btrfs_trim_block_group(cache,
						     &group_trimmed,
						     start,
						     end,
						     range->minlen);

			trimmed += group_trimmed;
			if (ret) {
				btrfs_put_block_group(cache);
				break;
			}
		}

		cache = next_block_group(fs_info->tree_root, cache);
	}

	range->len = trimmed;
	return ret;
}<|MERGE_RESOLUTION|>--- conflicted
+++ resolved
@@ -378,22 +378,12 @@
 			if (ret)
 				break;
 
-<<<<<<< HEAD
-			caching_ctl->progress = last;
-			btrfs_release_path(path);
-			up_read(&fs_info->extent_commit_sem);
-			mutex_unlock(&caching_ctl->mutex);
-			if (btrfs_transaction_in_commit(fs_info))
-				schedule_timeout(1);
-			else
-=======
 			if (need_resched() ||
 			    btrfs_next_leaf(extent_root, path)) {
 				caching_ctl->progress = last;
 				btrfs_release_path(path);
 				up_read(&fs_info->extent_commit_sem);
 				mutex_unlock(&caching_ctl->mutex);
->>>>>>> 59c5f46f
 				cond_resched();
 				goto again;
 			}
@@ -3850,8 +3840,6 @@
 	WARN_ON(fs_info->chunk_block_rsv.reserved > 0);
 }
 
-<<<<<<< HEAD
-=======
 int btrfs_truncate_reserve_metadata(struct btrfs_trans_handle *trans,
 				    struct btrfs_root *root,
 				    struct btrfs_block_rsv *rsv)
@@ -3883,7 +3871,6 @@
 	return 0;
 }
 
->>>>>>> 59c5f46f
 int btrfs_trans_reserve_metadata(struct btrfs_trans_handle *trans,
 				 struct btrfs_root *root,
 				 int num_items)
@@ -3928,22 +3915,14 @@
 	 * added it, so this takes the reservation so we can release it later
 	 * when we are truly done with the orphan item.
 	 */
-<<<<<<< HEAD
-	u64 num_bytes = btrfs_calc_trans_metadata_size(root, 4);
-=======
 	u64 num_bytes = btrfs_calc_trans_metadata_size(root, 1);
->>>>>>> 59c5f46f
 	return block_rsv_migrate_bytes(src_rsv, dst_rsv, num_bytes);
 }
 
 void btrfs_orphan_release_metadata(struct inode *inode)
 {
 	struct btrfs_root *root = BTRFS_I(inode)->root;
-<<<<<<< HEAD
-	u64 num_bytes = btrfs_calc_trans_metadata_size(root, 4);
-=======
 	u64 num_bytes = btrfs_calc_trans_metadata_size(root, 1);
->>>>>>> 59c5f46f
 	btrfs_block_rsv_release(root, root->orphan_block_rsv, num_bytes);
 }
 
@@ -6571,7 +6550,6 @@
 
 int btrfs_set_block_group_ro(struct btrfs_root *root,
 			     struct btrfs_block_group_cache *cache)
-<<<<<<< HEAD
 
 {
 	struct btrfs_trans_handle *trans;
@@ -6580,7 +6558,7 @@
 
 	BUG_ON(cache->ro);
 
-	trans = btrfs_join_transaction(root, 1);
+	trans = btrfs_join_transaction(root);
 	BUG_ON(IS_ERR(trans));
 
 	alloc_flags = update_block_group_flags(root, cache->flags);
@@ -6628,64 +6606,6 @@
 			continue;
 		}
 
-=======
-
-{
-	struct btrfs_trans_handle *trans;
-	u64 alloc_flags;
-	int ret;
-
-	BUG_ON(cache->ro);
-
-	trans = btrfs_join_transaction(root);
-	BUG_ON(IS_ERR(trans));
-
-	alloc_flags = update_block_group_flags(root, cache->flags);
-	if (alloc_flags != cache->flags)
-		do_chunk_alloc(trans, root, 2 * 1024 * 1024, alloc_flags,
-			       CHUNK_ALLOC_FORCE);
-
-	ret = set_block_group_ro(cache);
-	if (!ret)
-		goto out;
-	alloc_flags = get_alloc_profile(root, cache->space_info->flags);
-	ret = do_chunk_alloc(trans, root, 2 * 1024 * 1024, alloc_flags,
-			     CHUNK_ALLOC_FORCE);
-	if (ret < 0)
-		goto out;
-	ret = set_block_group_ro(cache);
-out:
-	btrfs_end_transaction(trans, root);
-	return ret;
-}
-
-int btrfs_force_chunk_alloc(struct btrfs_trans_handle *trans,
-			    struct btrfs_root *root, u64 type)
-{
-	u64 alloc_flags = get_alloc_profile(root, type);
-	return do_chunk_alloc(trans, root, 2 * 1024 * 1024, alloc_flags,
-			      CHUNK_ALLOC_FORCE);
-}
-
-/*
- * helper to account the unused space of all the readonly block group in the
- * list. takes mirrors into account.
- */
-static u64 __btrfs_get_ro_block_group_free_space(struct list_head *groups_list)
-{
-	struct btrfs_block_group_cache *block_group;
-	u64 free_bytes = 0;
-	int factor;
-
-	list_for_each_entry(block_group, groups_list, list) {
-		spin_lock(&block_group->lock);
-
-		if (!block_group->ro) {
-			spin_unlock(&block_group->lock);
-			continue;
-		}
-
->>>>>>> 59c5f46f
 		if (block_group->flags & (BTRFS_BLOCK_GROUP_RAID1 |
 					  BTRFS_BLOCK_GROUP_RAID10 |
 					  BTRFS_BLOCK_GROUP_DUP))
