/*
 * Copyright (C) 2007 Oracle.  All rights reserved.
 *
 * This program is free software; you can redistribute it and/or
 * modify it under the terms of the GNU General Public
 * License v2 as published by the Free Software Foundation.
 *
 * This program is distributed in the hope that it will be useful,
 * but WITHOUT ANY WARRANTY; without even the implied warranty of
 * MERCHANTABILITY or FITNESS FOR A PARTICULAR PURPOSE.  See the GNU
 * General Public License for more details.
 *
 * You should have received a copy of the GNU General Public
 * License along with this program; if not, write to the
 * Free Software Foundation, Inc., 59 Temple Place - Suite 330,
 * Boston, MA 021110-1307, USA.
 */

#ifndef __BTRFS_CTREE__
#define __BTRFS_CTREE__

#include <linux/version.h>
#include <linux/mm.h>
#include <linux/highmem.h>
#include <linux/fs.h>
#include <linux/rwsem.h>
#include <linux/completion.h>
#include <linux/backing-dev.h>
#include <linux/wait.h>
#include <linux/slab.h>
#include <linux/kobject.h>
#include <trace/events/btrfs.h>
#include <asm/kmap_types.h>
#include "extent_io.h"
#include "extent_map.h"
#include "async-thread.h"
#include "ioctl.h"

struct btrfs_trans_handle;
struct btrfs_transaction;
struct btrfs_pending_snapshot;
extern struct kmem_cache *btrfs_trans_handle_cachep;
extern struct kmem_cache *btrfs_transaction_cachep;
extern struct kmem_cache *btrfs_bit_radix_cachep;
extern struct kmem_cache *btrfs_path_cachep;
extern struct kmem_cache *btrfs_free_space_cachep;
struct btrfs_ordered_sum;

#define BTRFS_MAGIC "_BHRfS_M"

#define BTRFS_MAX_LEVEL 8

#define BTRFS_COMPAT_EXTENT_TREE_V0

/*
 * files bigger than this get some pre-flushing when they are added
 * to the ordered operations list.  That way we limit the total
 * work done by the commit
 */
#define BTRFS_ORDERED_OPERATIONS_FLUSH_LIMIT (8 * 1024 * 1024)

/* holds pointers to all of the tree roots */
#define BTRFS_ROOT_TREE_OBJECTID 1ULL

/* stores information about which extents are in use, and reference counts */
#define BTRFS_EXTENT_TREE_OBJECTID 2ULL

/*
 * chunk tree stores translations from logical -> physical block numbering
 * the super block points to the chunk tree
 */
#define BTRFS_CHUNK_TREE_OBJECTID 3ULL

/*
 * stores information about which areas of a given device are in use.
 * one per device.  The tree of tree roots points to the device tree
 */
#define BTRFS_DEV_TREE_OBJECTID 4ULL

/* one per subvolume, storing files and directories */
#define BTRFS_FS_TREE_OBJECTID 5ULL

/* directory objectid inside the root tree */
#define BTRFS_ROOT_TREE_DIR_OBJECTID 6ULL

/* holds checksums of all the data extents */
#define BTRFS_CSUM_TREE_OBJECTID 7ULL

/* orhpan objectid for tracking unlinked/truncated files */
#define BTRFS_ORPHAN_OBJECTID -5ULL

/* does write ahead logging to speed up fsyncs */
#define BTRFS_TREE_LOG_OBJECTID -6ULL
#define BTRFS_TREE_LOG_FIXUP_OBJECTID -7ULL

/* for space balancing */
#define BTRFS_TREE_RELOC_OBJECTID -8ULL
#define BTRFS_DATA_RELOC_TREE_OBJECTID -9ULL

/*
 * extent checksums all have this objectid
 * this allows them to share the logging tree
 * for fsyncs
 */
#define BTRFS_EXTENT_CSUM_OBJECTID -10ULL

/* For storing free space cache */
#define BTRFS_FREE_SPACE_OBJECTID -11ULL

/*
 * The inode number assigned to the special inode for sotring
 * free ino cache
 */
#define BTRFS_FREE_INO_OBJECTID -12ULL

/* dummy objectid represents multiple objectids */
#define BTRFS_MULTIPLE_OBJECTIDS -255ULL

/*
 * All files have objectids in this range.
 */
#define BTRFS_FIRST_FREE_OBJECTID 256ULL
#define BTRFS_LAST_FREE_OBJECTID -256ULL
#define BTRFS_FIRST_CHUNK_TREE_OBJECTID 256ULL


/*
 * the device items go into the chunk tree.  The key is in the form
 * [ 1 BTRFS_DEV_ITEM_KEY device_id ]
 */
#define BTRFS_DEV_ITEMS_OBJECTID 1ULL

#define BTRFS_BTREE_INODE_OBJECTID 1

#define BTRFS_EMPTY_SUBVOL_DIR_OBJECTID 2

/*
 * we can actually store much bigger names, but lets not confuse the rest
 * of linux
 */
#define BTRFS_NAME_LEN 255

/* 32 bytes in various csum fields */
#define BTRFS_CSUM_SIZE 32

/* csum types */
#define BTRFS_CSUM_TYPE_CRC32	0

static int btrfs_csum_sizes[] = { 4, 0 };

/* four bytes for CRC32 */
#define BTRFS_EMPTY_DIR_SIZE 0

#define BTRFS_FT_UNKNOWN	0
#define BTRFS_FT_REG_FILE	1
#define BTRFS_FT_DIR		2
#define BTRFS_FT_CHRDEV		3
#define BTRFS_FT_BLKDEV		4
#define BTRFS_FT_FIFO		5
#define BTRFS_FT_SOCK		6
#define BTRFS_FT_SYMLINK	7
#define BTRFS_FT_XATTR		8
#define BTRFS_FT_MAX		9

/*
 * The key defines the order in the tree, and so it also defines (optimal)
 * block layout.
 *
 * objectid corresponds to the inode number.
 *
 * type tells us things about the object, and is a kind of stream selector.
 * so for a given inode, keys with type of 1 might refer to the inode data,
 * type of 2 may point to file data in the btree and type == 3 may point to
 * extents.
 *
 * offset is the starting byte offset for this key in the stream.
 *
 * btrfs_disk_key is in disk byte order.  struct btrfs_key is always
 * in cpu native order.  Otherwise they are identical and their sizes
 * should be the same (ie both packed)
 */
struct btrfs_disk_key {
	__le64 objectid;
	u8 type;
	__le64 offset;
} __attribute__ ((__packed__));

struct btrfs_key {
	u64 objectid;
	u8 type;
	u64 offset;
} __attribute__ ((__packed__));

struct btrfs_mapping_tree {
	struct extent_map_tree map_tree;
};

struct btrfs_dev_item {
	/* the internal btrfs device id */
	__le64 devid;

	/* size of the device */
	__le64 total_bytes;

	/* bytes used */
	__le64 bytes_used;

	/* optimal io alignment for this device */
	__le32 io_align;

	/* optimal io width for this device */
	__le32 io_width;

	/* minimal io size for this device */
	__le32 sector_size;

	/* type and info about this device */
	__le64 type;

	/* expected generation for this device */
	__le64 generation;

	/*
	 * starting byte of this partition on the device,
	 * to allow for stripe alignment in the future
	 */
	__le64 start_offset;

	/* grouping information for allocation decisions */
	__le32 dev_group;

	/* seek speed 0-100 where 100 is fastest */
	u8 seek_speed;

	/* bandwidth 0-100 where 100 is fastest */
	u8 bandwidth;

	/* btrfs generated uuid for this device */
	u8 uuid[BTRFS_UUID_SIZE];

	/* uuid of FS who owns this device */
	u8 fsid[BTRFS_UUID_SIZE];
} __attribute__ ((__packed__));

struct btrfs_stripe {
	__le64 devid;
	__le64 offset;
	u8 dev_uuid[BTRFS_UUID_SIZE];
} __attribute__ ((__packed__));

struct btrfs_chunk {
	/* size of this chunk in bytes */
	__le64 length;

	/* objectid of the root referencing this chunk */
	__le64 owner;

	__le64 stripe_len;
	__le64 type;

	/* optimal io alignment for this chunk */
	__le32 io_align;

	/* optimal io width for this chunk */
	__le32 io_width;

	/* minimal io size for this chunk */
	__le32 sector_size;

	/* 2^16 stripes is quite a lot, a second limit is the size of a single
	 * item in the btree
	 */
	__le16 num_stripes;

	/* sub stripes only matter for raid10 */
	__le16 sub_stripes;
	struct btrfs_stripe stripe;
	/* additional stripes go here */
} __attribute__ ((__packed__));

#define BTRFS_FREE_SPACE_EXTENT	1
#define BTRFS_FREE_SPACE_BITMAP	2

struct btrfs_free_space_entry {
	__le64 offset;
	__le64 bytes;
	u8 type;
} __attribute__ ((__packed__));

struct btrfs_free_space_header {
	struct btrfs_disk_key location;
	__le64 generation;
	__le64 num_entries;
	__le64 num_bitmaps;
} __attribute__ ((__packed__));

static inline unsigned long btrfs_chunk_item_size(int num_stripes)
{
	BUG_ON(num_stripes == 0);
	return sizeof(struct btrfs_chunk) +
		sizeof(struct btrfs_stripe) * (num_stripes - 1);
}

#define BTRFS_HEADER_FLAG_WRITTEN	(1ULL << 0)
#define BTRFS_HEADER_FLAG_RELOC		(1ULL << 1)

/*
 * File system states
 */

/* Errors detected */
#define BTRFS_SUPER_FLAG_ERROR		(1ULL << 2)

#define BTRFS_SUPER_FLAG_SEEDING	(1ULL << 32)
#define BTRFS_SUPER_FLAG_METADUMP	(1ULL << 33)

#define BTRFS_BACKREF_REV_MAX		256
#define BTRFS_BACKREF_REV_SHIFT		56
#define BTRFS_BACKREF_REV_MASK		(((u64)BTRFS_BACKREF_REV_MAX - 1) << \
					 BTRFS_BACKREF_REV_SHIFT)

#define BTRFS_OLD_BACKREF_REV		0
#define BTRFS_MIXED_BACKREF_REV		1

/*
 * every tree block (leaf or node) starts with this header.
 */
struct btrfs_header {
	/* these first four must match the super block */
	u8 csum[BTRFS_CSUM_SIZE];
	u8 fsid[BTRFS_FSID_SIZE]; /* FS specific uuid */
	__le64 bytenr; /* which block this node is supposed to live in */
	__le64 flags;

	/* allowed to be different from the super from here on down */
	u8 chunk_tree_uuid[BTRFS_UUID_SIZE];
	__le64 generation;
	__le64 owner;
	__le32 nritems;
	u8 level;
} __attribute__ ((__packed__));

#define BTRFS_NODEPTRS_PER_BLOCK(r) (((r)->nodesize - \
				      sizeof(struct btrfs_header)) / \
				     sizeof(struct btrfs_key_ptr))
#define __BTRFS_LEAF_DATA_SIZE(bs) ((bs) - sizeof(struct btrfs_header))
#define BTRFS_LEAF_DATA_SIZE(r) (__BTRFS_LEAF_DATA_SIZE(r->leafsize))
#define BTRFS_MAX_INLINE_DATA_SIZE(r) (BTRFS_LEAF_DATA_SIZE(r) - \
					sizeof(struct btrfs_item) - \
					sizeof(struct btrfs_file_extent_item))
#define BTRFS_MAX_XATTR_SIZE(r)	(BTRFS_LEAF_DATA_SIZE(r) - \
				 sizeof(struct btrfs_item) -\
				 sizeof(struct btrfs_dir_item))


/*
 * this is a very generous portion of the super block, giving us
 * room to translate 14 chunks with 3 stripes each.
 */
#define BTRFS_SYSTEM_CHUNK_ARRAY_SIZE 2048
#define BTRFS_LABEL_SIZE 256

/*
 * the super block basically lists the main trees of the FS
 * it currently lacks any block count etc etc
 */
struct btrfs_super_block {
	u8 csum[BTRFS_CSUM_SIZE];
	/* the first 4 fields must match struct btrfs_header */
	u8 fsid[BTRFS_FSID_SIZE];    /* FS specific uuid */
	__le64 bytenr; /* this block number */
	__le64 flags;

	/* allowed to be different from the btrfs_header from here own down */
	__le64 magic;
	__le64 generation;
	__le64 root;
	__le64 chunk_root;
	__le64 log_root;

	/* this will help find the new super based on the log root */
	__le64 log_root_transid;
	__le64 total_bytes;
	__le64 bytes_used;
	__le64 root_dir_objectid;
	__le64 num_devices;
	__le32 sectorsize;
	__le32 nodesize;
	__le32 leafsize;
	__le32 stripesize;
	__le32 sys_chunk_array_size;
	__le64 chunk_root_generation;
	__le64 compat_flags;
	__le64 compat_ro_flags;
	__le64 incompat_flags;
	__le16 csum_type;
	u8 root_level;
	u8 chunk_root_level;
	u8 log_root_level;
	struct btrfs_dev_item dev_item;

	char label[BTRFS_LABEL_SIZE];

	__le64 cache_generation;

	/* future expansion */
	__le64 reserved[31];
	u8 sys_chunk_array[BTRFS_SYSTEM_CHUNK_ARRAY_SIZE];
} __attribute__ ((__packed__));

/*
 * Compat flags that we support.  If any incompat flags are set other than the
 * ones specified below then we will fail to mount
 */
#define BTRFS_FEATURE_INCOMPAT_MIXED_BACKREF	(1ULL << 0)
#define BTRFS_FEATURE_INCOMPAT_DEFAULT_SUBVOL	(1ULL << 1)
#define BTRFS_FEATURE_INCOMPAT_MIXED_GROUPS	(1ULL << 2)
#define BTRFS_FEATURE_INCOMPAT_COMPRESS_LZO	(1ULL << 3)

#define BTRFS_FEATURE_COMPAT_SUPP		0ULL
#define BTRFS_FEATURE_COMPAT_RO_SUPP		0ULL
#define BTRFS_FEATURE_INCOMPAT_SUPP			\
	(BTRFS_FEATURE_INCOMPAT_MIXED_BACKREF |		\
	 BTRFS_FEATURE_INCOMPAT_DEFAULT_SUBVOL |	\
	 BTRFS_FEATURE_INCOMPAT_MIXED_GROUPS |		\
	 BTRFS_FEATURE_INCOMPAT_COMPRESS_LZO)

/*
 * A leaf is full of items. offset and size tell us where to find
 * the item in the leaf (relative to the start of the data area)
 */
struct btrfs_item {
	struct btrfs_disk_key key;
	__le32 offset;
	__le32 size;
} __attribute__ ((__packed__));

/*
 * leaves have an item area and a data area:
 * [item0, item1....itemN] [free space] [dataN...data1, data0]
 *
 * The data is separate from the items to get the keys closer together
 * during searches.
 */
struct btrfs_leaf {
	struct btrfs_header header;
	struct btrfs_item items[];
} __attribute__ ((__packed__));

/*
 * all non-leaf blocks are nodes, they hold only keys and pointers to
 * other blocks
 */
struct btrfs_key_ptr {
	struct btrfs_disk_key key;
	__le64 blockptr;
	__le64 generation;
} __attribute__ ((__packed__));

struct btrfs_node {
	struct btrfs_header header;
	struct btrfs_key_ptr ptrs[];
} __attribute__ ((__packed__));

/*
 * btrfs_paths remember the path taken from the root down to the leaf.
 * level 0 is always the leaf, and nodes[1...BTRFS_MAX_LEVEL] will point
 * to any other levels that are present.
 *
 * The slots array records the index of the item or block pointer
 * used while walking the tree.
 */
struct btrfs_path {
	struct extent_buffer *nodes[BTRFS_MAX_LEVEL];
	int slots[BTRFS_MAX_LEVEL];
	/* if there is real range locking, this locks field will change */
	int locks[BTRFS_MAX_LEVEL];
	int reada;
	/* keep some upper locks as we walk down */
	int lowest_level;

	/*
	 * set by btrfs_split_item, tells search_slot to keep all locks
	 * and to force calls to keep space in the nodes
	 */
	unsigned int search_for_split:1;
	unsigned int keep_locks:1;
	unsigned int skip_locking:1;
	unsigned int leave_spinning:1;
	unsigned int search_commit_root:1;
};

/*
 * items in the extent btree are used to record the objectid of the
 * owner of the block and the number of references
 */

struct btrfs_extent_item {
	__le64 refs;
	__le64 generation;
	__le64 flags;
} __attribute__ ((__packed__));

struct btrfs_extent_item_v0 {
	__le32 refs;
} __attribute__ ((__packed__));

#define BTRFS_MAX_EXTENT_ITEM_SIZE(r) ((BTRFS_LEAF_DATA_SIZE(r) >> 4) - \
					sizeof(struct btrfs_item))

#define BTRFS_EXTENT_FLAG_DATA		(1ULL << 0)
#define BTRFS_EXTENT_FLAG_TREE_BLOCK	(1ULL << 1)

/* following flags only apply to tree blocks */

/* use full backrefs for extent pointers in the block */
#define BTRFS_BLOCK_FLAG_FULL_BACKREF	(1ULL << 8)

/*
 * this flag is only used internally by scrub and may be changed at any time
 * it is only declared here to avoid collisions
 */
#define BTRFS_EXTENT_FLAG_SUPER		(1ULL << 48)

struct btrfs_tree_block_info {
	struct btrfs_disk_key key;
	u8 level;
} __attribute__ ((__packed__));

struct btrfs_extent_data_ref {
	__le64 root;
	__le64 objectid;
	__le64 offset;
	__le32 count;
} __attribute__ ((__packed__));

struct btrfs_shared_data_ref {
	__le32 count;
} __attribute__ ((__packed__));

struct btrfs_extent_inline_ref {
	u8 type;
	__le64 offset;
} __attribute__ ((__packed__));

/* old style backrefs item */
struct btrfs_extent_ref_v0 {
	__le64 root;
	__le64 generation;
	__le64 objectid;
	__le32 count;
} __attribute__ ((__packed__));


/* dev extents record free space on individual devices.  The owner
 * field points back to the chunk allocation mapping tree that allocated
 * the extent.  The chunk tree uuid field is a way to double check the owner
 */
struct btrfs_dev_extent {
	__le64 chunk_tree;
	__le64 chunk_objectid;
	__le64 chunk_offset;
	__le64 length;
	u8 chunk_tree_uuid[BTRFS_UUID_SIZE];
} __attribute__ ((__packed__));

struct btrfs_inode_ref {
	__le64 index;
	__le16 name_len;
	/* name goes here */
} __attribute__ ((__packed__));

struct btrfs_timespec {
	__le64 sec;
	__le32 nsec;
} __attribute__ ((__packed__));

enum btrfs_compression_type {
	BTRFS_COMPRESS_NONE  = 0,
	BTRFS_COMPRESS_ZLIB  = 1,
	BTRFS_COMPRESS_LZO   = 2,
	BTRFS_COMPRESS_TYPES = 2,
	BTRFS_COMPRESS_LAST  = 3,
};

struct btrfs_inode_item {
	/* nfs style generation number */
	__le64 generation;
	/* transid that last touched this inode */
	__le64 transid;
	__le64 size;
	__le64 nbytes;
	__le64 block_group;
	__le32 nlink;
	__le32 uid;
	__le32 gid;
	__le32 mode;
	__le64 rdev;
	__le64 flags;

	/* modification sequence number for NFS */
	__le64 sequence;

	/*
	 * a little future expansion, for more than this we can
	 * just grow the inode item and version it
	 */
	__le64 reserved[4];
	struct btrfs_timespec atime;
	struct btrfs_timespec ctime;
	struct btrfs_timespec mtime;
	struct btrfs_timespec otime;
} __attribute__ ((__packed__));

struct btrfs_dir_log_item {
	__le64 end;
} __attribute__ ((__packed__));

struct btrfs_dir_item {
	struct btrfs_disk_key location;
	__le64 transid;
	__le16 data_len;
	__le16 name_len;
	u8 type;
} __attribute__ ((__packed__));

#define BTRFS_ROOT_SUBVOL_RDONLY	(1ULL << 0)

struct btrfs_root_item {
	struct btrfs_inode_item inode;
	__le64 generation;
	__le64 root_dirid;
	__le64 bytenr;
	__le64 byte_limit;
	__le64 bytes_used;
	__le64 last_snapshot;
	__le64 flags;
	__le32 refs;
	struct btrfs_disk_key drop_progress;
	u8 drop_level;
	u8 level;
} __attribute__ ((__packed__));

/*
 * this is used for both forward and backward root refs
 */
struct btrfs_root_ref {
	__le64 dirid;
	__le64 sequence;
	__le16 name_len;
} __attribute__ ((__packed__));

#define BTRFS_FILE_EXTENT_INLINE 0
#define BTRFS_FILE_EXTENT_REG 1
#define BTRFS_FILE_EXTENT_PREALLOC 2

struct btrfs_file_extent_item {
	/*
	 * transaction id that created this extent
	 */
	__le64 generation;
	/*
	 * max number of bytes to hold this extent in ram
	 * when we split a compressed extent we can't know how big
	 * each of the resulting pieces will be.  So, this is
	 * an upper limit on the size of the extent in ram instead of
	 * an exact limit.
	 */
	__le64 ram_bytes;

	/*
	 * 32 bits for the various ways we might encode the data,
	 * including compression and encryption.  If any of these
	 * are set to something a given disk format doesn't understand
	 * it is treated like an incompat flag for reading and writing,
	 * but not for stat.
	 */
	u8 compression;
	u8 encryption;
	__le16 other_encoding; /* spare for later use */

	/* are we inline data or a real extent? */
	u8 type;

	/*
	 * disk space consumed by the extent, checksum blocks are included
	 * in these numbers
	 */
	__le64 disk_bytenr;
	__le64 disk_num_bytes;
	/*
	 * the logical offset in file blocks (no csums)
	 * this extent record is for.  This allows a file extent to point
	 * into the middle of an existing extent on disk, sharing it
	 * between two snapshots (useful if some bytes in the middle of the
	 * extent have changed
	 */
	__le64 offset;
	/*
	 * the logical number of file blocks (no csums included).  This
	 * always reflects the size uncompressed and without encoding.
	 */
	__le64 num_bytes;

} __attribute__ ((__packed__));

struct btrfs_csum_item {
	u8 csum;
} __attribute__ ((__packed__));

/* different types of block groups (and chunks) */
#define BTRFS_BLOCK_GROUP_DATA     (1 << 0)
#define BTRFS_BLOCK_GROUP_SYSTEM   (1 << 1)
#define BTRFS_BLOCK_GROUP_METADATA (1 << 2)
#define BTRFS_BLOCK_GROUP_RAID0    (1 << 3)
#define BTRFS_BLOCK_GROUP_RAID1    (1 << 4)
#define BTRFS_BLOCK_GROUP_DUP	   (1 << 5)
#define BTRFS_BLOCK_GROUP_RAID10   (1 << 6)
#define BTRFS_NR_RAID_TYPES	   5

struct btrfs_block_group_item {
	__le64 used;
	__le64 chunk_objectid;
	__le64 flags;
} __attribute__ ((__packed__));

struct btrfs_space_info {
	u64 flags;

	u64 total_bytes;	/* total bytes in the space,
				   this doesn't take mirrors into account */
	u64 bytes_used;		/* total bytes used,
				   this doesn't take mirrors into account */
	u64 bytes_pinned;	/* total bytes pinned, will be freed when the
				   transaction finishes */
	u64 bytes_reserved;	/* total bytes the allocator has reserved for
				   current allocations */
	u64 bytes_readonly;	/* total bytes that are read only */

	u64 bytes_may_use;	/* number of bytes that may be used for
				   delalloc/allocations */
	u64 disk_used;		/* total bytes used on disk */
	u64 disk_total;		/* total bytes on disk, takes mirrors into
				   account */

	/*
	 * we bump reservation progress every time we decrement
	 * bytes_reserved.  This way people waiting for reservations
	 * know something good has happened and they can check
	 * for progress.  The number here isn't to be trusted, it
	 * just shows reclaim activity
	 */
	unsigned long reservation_progress;

	unsigned int full:1;	/* indicates that we cannot allocate any more
				   chunks for this space */
	unsigned int chunk_alloc:1;	/* set if we are allocating a chunk */

	unsigned int force_alloc;	/* set if we need to force a chunk
					   alloc for this space */

	struct list_head list;

	/* for block groups in our same type */
	struct list_head block_groups[BTRFS_NR_RAID_TYPES];
	spinlock_t lock;
	struct rw_semaphore groups_sem;
	atomic_t caching_threads;
};

struct btrfs_block_rsv {
	u64 size;
	u64 reserved;
	u64 freed[2];
	struct btrfs_space_info *space_info;
	struct list_head list;
	spinlock_t lock;
	atomic_t usage;
	unsigned int priority:8;
	unsigned int durable:1;
	unsigned int refill_used:1;
	unsigned int full:1;
};

/*
 * free clusters are used to claim free space in relatively large chunks,
 * allowing us to do less seeky writes.  They are used for all metadata
 * allocations and data allocations in ssd mode.
 */
struct btrfs_free_cluster {
	spinlock_t lock;
	spinlock_t refill_lock;
	struct rb_root root;

	/* largest extent in this cluster */
	u64 max_size;

	/* first extent starting offset */
	u64 window_start;

	struct btrfs_block_group_cache *block_group;
	/*
	 * when a cluster is allocated from a block group, we put the
	 * cluster onto a list in the block group so that it can
	 * be freed before the block group is freed.
	 */
	struct list_head block_group_list;
};

enum btrfs_caching_type {
	BTRFS_CACHE_NO		= 0,
	BTRFS_CACHE_STARTED	= 1,
	BTRFS_CACHE_FINISHED	= 2,
};

enum btrfs_disk_cache_state {
	BTRFS_DC_WRITTEN	= 0,
	BTRFS_DC_ERROR		= 1,
	BTRFS_DC_CLEAR		= 2,
	BTRFS_DC_SETUP		= 3,
	BTRFS_DC_NEED_WRITE	= 4,
};

struct btrfs_caching_control {
	struct list_head list;
	struct mutex mutex;
	wait_queue_head_t wait;
	struct btrfs_block_group_cache *block_group;
	u64 progress;
	atomic_t count;
};

struct btrfs_block_group_cache {
	struct btrfs_key key;
	struct btrfs_block_group_item item;
	struct btrfs_fs_info *fs_info;
	struct inode *inode;
	spinlock_t lock;
	u64 pinned;
	u64 reserved;
	u64 reserved_pinned;
	u64 bytes_super;
	u64 flags;
	u64 sectorsize;
	unsigned int ro:1;
	unsigned int dirty:1;
	unsigned int iref:1;

	int disk_cache_state;

	/* cache tracking stuff */
	int cached;
	struct btrfs_caching_control *caching_ctl;
	u64 last_byte_to_unpin;

	struct btrfs_space_info *space_info;

	/* free space cache stuff */
	struct btrfs_free_space_ctl *free_space_ctl;

	/* block group cache stuff */
	struct rb_node cache_node;

	/* for block groups in the same raid type */
	struct list_head list;

	/* usage count */
	atomic_t count;

	/* List of struct btrfs_free_clusters for this block group.
	 * Today it will only have one thing on it, but that may change
	 */
	struct list_head cluster_list;
};

struct reloc_control;
struct btrfs_device;
struct btrfs_fs_devices;
struct btrfs_delayed_root;
struct btrfs_fs_info {
	u8 fsid[BTRFS_FSID_SIZE];
	u8 chunk_tree_uuid[BTRFS_UUID_SIZE];
	struct btrfs_root *extent_root;
	struct btrfs_root *tree_root;
	struct btrfs_root *chunk_root;
	struct btrfs_root *dev_root;
	struct btrfs_root *fs_root;
	struct btrfs_root *csum_root;

	/* the log root tree is a directory of all the other log roots */
	struct btrfs_root *log_root_tree;

	spinlock_t fs_roots_radix_lock;
	struct radix_tree_root fs_roots_radix;

	/* block group cache stuff */
	spinlock_t block_group_cache_lock;
	struct rb_root block_group_cache_tree;

	struct extent_io_tree freed_extents[2];
	struct extent_io_tree *pinned_extents;

	/* logical->physical extent mapping */
	struct btrfs_mapping_tree mapping_tree;

	/*
	 * block reservation for extent, checksum, root tree and
	 * delayed dir index item
	 */
	struct btrfs_block_rsv global_block_rsv;
	/* block reservation for delay allocation */
	struct btrfs_block_rsv delalloc_block_rsv;
	/* block reservation for metadata operations */
	struct btrfs_block_rsv trans_block_rsv;
	/* block reservation for chunk tree */
	struct btrfs_block_rsv chunk_block_rsv;

	struct btrfs_block_rsv empty_block_rsv;

	/* list of block reservations that cross multiple transactions */
	struct list_head durable_block_rsv_list;

	struct mutex durable_block_rsv_mutex;

	u64 generation;
	u64 last_trans_committed;

	/*
	 * this is updated to the current trans every time a full commit
	 * is required instead of the faster short fsync log commits
	 */
	u64 last_trans_log_full_commit;
	unsigned long mount_opt:20;
	unsigned long compress_type:4;
	u64 max_inline;
	u64 alloc_start;
	struct btrfs_transaction *running_transaction;
	wait_queue_head_t transaction_throttle;
	wait_queue_head_t transaction_wait;
	wait_queue_head_t transaction_blocked_wait;
	wait_queue_head_t async_submit_wait;

	struct btrfs_super_block super_copy;
	struct btrfs_super_block super_for_commit;
	struct block_device *__bdev;
	struct super_block *sb;
	struct inode *btree_inode;
	struct backing_dev_info bdi;
	struct mutex tree_log_mutex;
	struct mutex transaction_kthread_mutex;
	struct mutex cleaner_mutex;
	struct mutex chunk_mutex;
	struct mutex volume_mutex;
	/*
	 * this protects the ordered operations list only while we are
	 * processing all of the entries on it.  This way we make
	 * sure the commit code doesn't find the list temporarily empty
	 * because another function happens to be doing non-waiting preflush
	 * before jumping into the main commit.
	 */
	struct mutex ordered_operations_mutex;
	struct rw_semaphore extent_commit_sem;

	struct rw_semaphore cleanup_work_sem;

	struct rw_semaphore subvol_sem;
	struct srcu_struct subvol_srcu;

	spinlock_t trans_lock;
<<<<<<< HEAD
=======
	/*
	 * the reloc mutex goes with the trans lock, it is taken
	 * during commit to protect us from the relocation code
	 */
	struct mutex reloc_mutex;

>>>>>>> 56299378
	struct list_head trans_list;
	struct list_head hashers;
	struct list_head dead_roots;
	struct list_head caching_block_groups;

	spinlock_t delayed_iput_lock;
	struct list_head delayed_iputs;

	atomic_t nr_async_submits;
	atomic_t async_submit_draining;
	atomic_t nr_async_bios;
	atomic_t async_delalloc_pages;
	atomic_t open_ioctl_trans;

	/*
	 * this is used by the balancing code to wait for all the pending
	 * ordered extents
	 */
	spinlock_t ordered_extent_lock;

	/*
	 * all of the data=ordered extents pending writeback
	 * these can span multiple transactions and basically include
	 * every dirty data page that isn't from nodatacow
	 */
	struct list_head ordered_extents;

	/*
	 * all of the inodes that have delalloc bytes.  It is possible for
	 * this list to be empty even when there is still dirty data=ordered
	 * extents waiting to finish IO.
	 */
	struct list_head delalloc_inodes;

	/*
	 * special rename and truncate targets that must be on disk before
	 * we're allowed to commit.  This is basically the ext3 style
	 * data=ordered list.
	 */
	struct list_head ordered_operations;

	/*
	 * there is a pool of worker threads for checksumming during writes
	 * and a pool for checksumming after reads.  This is because readers
	 * can run with FS locks held, and the writers may be waiting for
	 * those locks.  We don't want ordering in the pending list to cause
	 * deadlocks, and so the two are serviced separately.
	 *
	 * A third pool does submit_bio to avoid deadlocking with the other
	 * two
	 */
	struct btrfs_workers generic_worker;
	struct btrfs_workers workers;
	struct btrfs_workers delalloc_workers;
	struct btrfs_workers endio_workers;
	struct btrfs_workers endio_meta_workers;
	struct btrfs_workers endio_meta_write_workers;
	struct btrfs_workers endio_write_workers;
	struct btrfs_workers endio_freespace_worker;
	struct btrfs_workers submit_workers;
	/*
	 * fixup workers take dirty pages that didn't properly go through
	 * the cow mechanism and make them safe to write.  It happens
	 * for the sys_munmap function call path
	 */
	struct btrfs_workers fixup_workers;
	struct btrfs_workers delayed_workers;
	struct task_struct *transaction_kthread;
	struct task_struct *cleaner_kthread;
	int thread_pool_size;

	struct kobject super_kobj;
	struct completion kobj_unregister;
	int do_barriers;
	int closing;
	int log_root_recovering;
	int enospc_unlink;
	int trans_no_join;

	u64 total_pinned;

	/* protected by the delalloc lock, used to keep from writing
	 * metadata until there is a nice batch
	 */
	u64 dirty_metadata_bytes;
	struct list_head dirty_cowonly_roots;

	struct btrfs_fs_devices *fs_devices;

	/*
	 * the space_info list is almost entirely read only.  It only changes
	 * when we add a new raid type to the FS, and that happens
	 * very rarely.  RCU is used to protect it.
	 */
	struct list_head space_info;

	struct reloc_control *reloc_ctl;

	spinlock_t delalloc_lock;
	u64 delalloc_bytes;

	/* data_alloc_cluster is only used in ssd mode */
	struct btrfs_free_cluster data_alloc_cluster;

	/* all metadata allocations go through this cluster */
	struct btrfs_free_cluster meta_alloc_cluster;

	/* auto defrag inodes go here */
	spinlock_t defrag_inodes_lock;
	struct rb_root defrag_inodes;
	atomic_t defrag_running;

	spinlock_t ref_cache_lock;
	u64 total_ref_cache_size;

	u64 avail_data_alloc_bits;
	u64 avail_metadata_alloc_bits;
	u64 avail_system_alloc_bits;
	u64 data_alloc_profile;
	u64 metadata_alloc_profile;
	u64 system_alloc_profile;

	unsigned data_chunk_allocations;
	unsigned metadata_ratio;

	void *bdev_holder;

	/* private scrub information */
	struct mutex scrub_lock;
	atomic_t scrubs_running;
	atomic_t scrub_pause_req;
	atomic_t scrubs_paused;
	atomic_t scrub_cancel_req;
	wait_queue_head_t scrub_pause_wait;
	struct rw_semaphore scrub_super_lock;
	int scrub_workers_refcnt;
	struct btrfs_workers scrub_workers;

	/* filesystem state */
	u64 fs_state;

	struct btrfs_delayed_root *delayed_root;
};

/*
 * in ram representation of the tree.  extent_root is used for all allocations
 * and for the extent tree extent_root root.
 */
struct btrfs_root {
	struct extent_buffer *node;

	struct extent_buffer *commit_root;
	struct btrfs_root *log_root;
	struct btrfs_root *reloc_root;

	struct btrfs_root_item root_item;
	struct btrfs_key root_key;
	struct btrfs_fs_info *fs_info;
	struct extent_io_tree dirty_log_pages;

	struct kobject root_kobj;
	struct completion kobj_unregister;
	struct mutex objectid_mutex;

	spinlock_t accounting_lock;
	struct btrfs_block_rsv *block_rsv;

	/* free ino cache stuff */
	struct mutex fs_commit_mutex;
	struct btrfs_free_space_ctl *free_ino_ctl;
	enum btrfs_caching_type cached;
	spinlock_t cache_lock;
	wait_queue_head_t cache_wait;
	struct btrfs_free_space_ctl *free_ino_pinned;
	u64 cache_progress;
	struct inode *cache_inode;

	struct mutex log_mutex;
	wait_queue_head_t log_writer_wait;
	wait_queue_head_t log_commit_wait[2];
	atomic_t log_writers;
	atomic_t log_commit[2];
	unsigned long log_transid;
	unsigned long last_log_commit;
	unsigned long log_batch;
	pid_t log_start_pid;
	bool log_multiple_pids;

	u64 objectid;
	u64 last_trans;

	/* data allocations are done in sectorsize units */
	u32 sectorsize;

	/* node allocations are done in nodesize units */
	u32 nodesize;

	/* leaf allocations are done in leafsize units */
	u32 leafsize;

	u32 stripesize;

	u32 type;

	u64 highest_objectid;

	/* btrfs_record_root_in_trans is a multi-step process,
	 * and it can race with the balancing code.   But the
	 * race is very small, and only the first time the root
	 * is added to each transaction.  So in_trans_setup
	 * is used to tell us when more checks are required
	 */
	unsigned long in_trans_setup;
	int ref_cows;
	int track_dirty;
	int in_radix;

	u64 defrag_trans_start;
	struct btrfs_key defrag_progress;
	struct btrfs_key defrag_max;
	int defrag_running;
	char *name;

	/* the dirty list is only used by non-reference counted roots */
	struct list_head dirty_list;

	struct list_head root_list;

	spinlock_t orphan_lock;
	struct list_head orphan_list;
	struct btrfs_block_rsv *orphan_block_rsv;
	int orphan_item_inserted;
	int orphan_cleanup_state;

	spinlock_t inode_lock;
	/* red-black tree that keeps track of in-memory inodes */
	struct rb_root inode_tree;

	/*
	 * radix tree that keeps track of delayed nodes of every inode,
	 * protected by inode_lock
	 */
	struct radix_tree_root delayed_nodes_tree;
	/*
	 * right now this just gets used so that a root has its own devid
	 * for stat.  It may be used for more later
	 */
	struct super_block anon_super;
};

struct btrfs_ioctl_defrag_range_args {
	/* start of the defrag operation */
	__u64 start;

	/* number of bytes to defrag, use (u64)-1 to say all */
	__u64 len;

	/*
	 * flags for the operation, which can include turning
	 * on compression for this one defrag
	 */
	__u64 flags;

	/*
	 * any extent bigger than this will be considered
	 * already defragged.  Use 0 to take the kernel default
	 * Use 1 to say every single extent must be rewritten
	 */
	__u32 extent_thresh;

	/*
	 * which compression method to use if turning on compression
	 * for this defrag operation.  If unspecified, zlib will
	 * be used
	 */
	__u32 compress_type;

	/* spare for later */
	__u32 unused[4];
};


/*
 * inode items have the data typically returned from stat and store other
 * info about object characteristics.  There is one for every file and dir in
 * the FS
 */
#define BTRFS_INODE_ITEM_KEY		1
#define BTRFS_INODE_REF_KEY		12
#define BTRFS_XATTR_ITEM_KEY		24
#define BTRFS_ORPHAN_ITEM_KEY		48
/* reserve 2-15 close to the inode for later flexibility */

/*
 * dir items are the name -> inode pointers in a directory.  There is one
 * for every name in a directory.
 */
#define BTRFS_DIR_LOG_ITEM_KEY  60
#define BTRFS_DIR_LOG_INDEX_KEY 72
#define BTRFS_DIR_ITEM_KEY	84
#define BTRFS_DIR_INDEX_KEY	96
/*
 * extent data is for file data
 */
#define BTRFS_EXTENT_DATA_KEY	108

/*
 * extent csums are stored in a separate tree and hold csums for
 * an entire extent on disk.
 */
#define BTRFS_EXTENT_CSUM_KEY	128

/*
 * root items point to tree roots.  They are typically in the root
 * tree used by the super block to find all the other trees
 */
#define BTRFS_ROOT_ITEM_KEY	132

/*
 * root backrefs tie subvols and snapshots to the directory entries that
 * reference them
 */
#define BTRFS_ROOT_BACKREF_KEY	144

/*
 * root refs make a fast index for listing all of the snapshots and
 * subvolumes referenced by a given root.  They point directly to the
 * directory item in the root that references the subvol
 */
#define BTRFS_ROOT_REF_KEY	156

/*
 * extent items are in the extent map tree.  These record which blocks
 * are used, and how many references there are to each block
 */
#define BTRFS_EXTENT_ITEM_KEY	168

#define BTRFS_TREE_BLOCK_REF_KEY	176

#define BTRFS_EXTENT_DATA_REF_KEY	178

#define BTRFS_EXTENT_REF_V0_KEY		180

#define BTRFS_SHARED_BLOCK_REF_KEY	182

#define BTRFS_SHARED_DATA_REF_KEY	184

/*
 * block groups give us hints into the extent allocation trees.  Which
 * blocks are free etc etc
 */
#define BTRFS_BLOCK_GROUP_ITEM_KEY 192

#define BTRFS_DEV_EXTENT_KEY	204
#define BTRFS_DEV_ITEM_KEY	216
#define BTRFS_CHUNK_ITEM_KEY	228

/*
 * string items are for debugging.  They just store a short string of
 * data in the FS
 */
#define BTRFS_STRING_ITEM_KEY	253

#define BTRFS_MOUNT_NODATASUM		(1 << 0)
#define BTRFS_MOUNT_NODATACOW		(1 << 1)
#define BTRFS_MOUNT_NOBARRIER		(1 << 2)
#define BTRFS_MOUNT_SSD			(1 << 3)
#define BTRFS_MOUNT_DEGRADED		(1 << 4)
#define BTRFS_MOUNT_COMPRESS		(1 << 5)
#define BTRFS_MOUNT_NOTREELOG           (1 << 6)
#define BTRFS_MOUNT_FLUSHONCOMMIT       (1 << 7)
#define BTRFS_MOUNT_SSD_SPREAD		(1 << 8)
#define BTRFS_MOUNT_NOSSD		(1 << 9)
#define BTRFS_MOUNT_DISCARD		(1 << 10)
#define BTRFS_MOUNT_FORCE_COMPRESS      (1 << 11)
#define BTRFS_MOUNT_SPACE_CACHE		(1 << 12)
#define BTRFS_MOUNT_CLEAR_CACHE		(1 << 13)
#define BTRFS_MOUNT_USER_SUBVOL_RM_ALLOWED (1 << 14)
#define BTRFS_MOUNT_ENOSPC_DEBUG	 (1 << 15)
#define BTRFS_MOUNT_AUTO_DEFRAG		(1 << 16)
#define BTRFS_MOUNT_INODE_MAP_CACHE	(1 << 17)

#define btrfs_clear_opt(o, opt)		((o) &= ~BTRFS_MOUNT_##opt)
#define btrfs_set_opt(o, opt)		((o) |= BTRFS_MOUNT_##opt)
#define btrfs_test_opt(root, opt)	((root)->fs_info->mount_opt & \
					 BTRFS_MOUNT_##opt)
/*
 * Inode flags
 */
#define BTRFS_INODE_NODATASUM		(1 << 0)
#define BTRFS_INODE_NODATACOW		(1 << 1)
#define BTRFS_INODE_READONLY		(1 << 2)
#define BTRFS_INODE_NOCOMPRESS		(1 << 3)
#define BTRFS_INODE_PREALLOC		(1 << 4)
#define BTRFS_INODE_SYNC		(1 << 5)
#define BTRFS_INODE_IMMUTABLE		(1 << 6)
#define BTRFS_INODE_APPEND		(1 << 7)
#define BTRFS_INODE_NODUMP		(1 << 8)
#define BTRFS_INODE_NOATIME		(1 << 9)
#define BTRFS_INODE_DIRSYNC		(1 << 10)
#define BTRFS_INODE_COMPRESS		(1 << 11)

#define BTRFS_INODE_ROOT_ITEM_INIT	(1 << 31)

/* some macros to generate set/get funcs for the struct fields.  This
 * assumes there is a lefoo_to_cpu for every type, so lets make a simple
 * one for u8:
 */
#define le8_to_cpu(v) (v)
#define cpu_to_le8(v) (v)
#define __le8 u8

#define read_eb_member(eb, ptr, type, member, result) (			\
	read_extent_buffer(eb, (char *)(result),			\
			   ((unsigned long)(ptr)) +			\
			    offsetof(type, member),			\
			   sizeof(((type *)0)->member)))

#define write_eb_member(eb, ptr, type, member, result) (		\
	write_extent_buffer(eb, (char *)(result),			\
			   ((unsigned long)(ptr)) +			\
			    offsetof(type, member),			\
			   sizeof(((type *)0)->member)))

#ifndef BTRFS_SETGET_FUNCS
#define BTRFS_SETGET_FUNCS(name, type, member, bits)			\
u##bits btrfs_##name(struct extent_buffer *eb, type *s);		\
void btrfs_set_##name(struct extent_buffer *eb, type *s, u##bits val);
#endif

#define BTRFS_SETGET_HEADER_FUNCS(name, type, member, bits)		\
static inline u##bits btrfs_##name(struct extent_buffer *eb)		\
{									\
	type *p = kmap_atomic(eb->first_page, KM_USER0);		\
	u##bits res = le##bits##_to_cpu(p->member);			\
	kunmap_atomic(p, KM_USER0);					\
	return res;							\
}									\
static inline void btrfs_set_##name(struct extent_buffer *eb,		\
				    u##bits val)			\
{									\
	type *p = kmap_atomic(eb->first_page, KM_USER0);		\
	p->member = cpu_to_le##bits(val);				\
	kunmap_atomic(p, KM_USER0);					\
}

#define BTRFS_SETGET_STACK_FUNCS(name, type, member, bits)		\
static inline u##bits btrfs_##name(type *s)				\
{									\
	return le##bits##_to_cpu(s->member);				\
}									\
static inline void btrfs_set_##name(type *s, u##bits val)		\
{									\
	s->member = cpu_to_le##bits(val);				\
}

BTRFS_SETGET_FUNCS(device_type, struct btrfs_dev_item, type, 64);
BTRFS_SETGET_FUNCS(device_total_bytes, struct btrfs_dev_item, total_bytes, 64);
BTRFS_SETGET_FUNCS(device_bytes_used, struct btrfs_dev_item, bytes_used, 64);
BTRFS_SETGET_FUNCS(device_io_align, struct btrfs_dev_item, io_align, 32);
BTRFS_SETGET_FUNCS(device_io_width, struct btrfs_dev_item, io_width, 32);
BTRFS_SETGET_FUNCS(device_start_offset, struct btrfs_dev_item,
		   start_offset, 64);
BTRFS_SETGET_FUNCS(device_sector_size, struct btrfs_dev_item, sector_size, 32);
BTRFS_SETGET_FUNCS(device_id, struct btrfs_dev_item, devid, 64);
BTRFS_SETGET_FUNCS(device_group, struct btrfs_dev_item, dev_group, 32);
BTRFS_SETGET_FUNCS(device_seek_speed, struct btrfs_dev_item, seek_speed, 8);
BTRFS_SETGET_FUNCS(device_bandwidth, struct btrfs_dev_item, bandwidth, 8);
BTRFS_SETGET_FUNCS(device_generation, struct btrfs_dev_item, generation, 64);

BTRFS_SETGET_STACK_FUNCS(stack_device_type, struct btrfs_dev_item, type, 64);
BTRFS_SETGET_STACK_FUNCS(stack_device_total_bytes, struct btrfs_dev_item,
			 total_bytes, 64);
BTRFS_SETGET_STACK_FUNCS(stack_device_bytes_used, struct btrfs_dev_item,
			 bytes_used, 64);
BTRFS_SETGET_STACK_FUNCS(stack_device_io_align, struct btrfs_dev_item,
			 io_align, 32);
BTRFS_SETGET_STACK_FUNCS(stack_device_io_width, struct btrfs_dev_item,
			 io_width, 32);
BTRFS_SETGET_STACK_FUNCS(stack_device_sector_size, struct btrfs_dev_item,
			 sector_size, 32);
BTRFS_SETGET_STACK_FUNCS(stack_device_id, struct btrfs_dev_item, devid, 64);
BTRFS_SETGET_STACK_FUNCS(stack_device_group, struct btrfs_dev_item,
			 dev_group, 32);
BTRFS_SETGET_STACK_FUNCS(stack_device_seek_speed, struct btrfs_dev_item,
			 seek_speed, 8);
BTRFS_SETGET_STACK_FUNCS(stack_device_bandwidth, struct btrfs_dev_item,
			 bandwidth, 8);
BTRFS_SETGET_STACK_FUNCS(stack_device_generation, struct btrfs_dev_item,
			 generation, 64);

static inline char *btrfs_device_uuid(struct btrfs_dev_item *d)
{
	return (char *)d + offsetof(struct btrfs_dev_item, uuid);
}

static inline char *btrfs_device_fsid(struct btrfs_dev_item *d)
{
	return (char *)d + offsetof(struct btrfs_dev_item, fsid);
}

BTRFS_SETGET_FUNCS(chunk_length, struct btrfs_chunk, length, 64);
BTRFS_SETGET_FUNCS(chunk_owner, struct btrfs_chunk, owner, 64);
BTRFS_SETGET_FUNCS(chunk_stripe_len, struct btrfs_chunk, stripe_len, 64);
BTRFS_SETGET_FUNCS(chunk_io_align, struct btrfs_chunk, io_align, 32);
BTRFS_SETGET_FUNCS(chunk_io_width, struct btrfs_chunk, io_width, 32);
BTRFS_SETGET_FUNCS(chunk_sector_size, struct btrfs_chunk, sector_size, 32);
BTRFS_SETGET_FUNCS(chunk_type, struct btrfs_chunk, type, 64);
BTRFS_SETGET_FUNCS(chunk_num_stripes, struct btrfs_chunk, num_stripes, 16);
BTRFS_SETGET_FUNCS(chunk_sub_stripes, struct btrfs_chunk, sub_stripes, 16);
BTRFS_SETGET_FUNCS(stripe_devid, struct btrfs_stripe, devid, 64);
BTRFS_SETGET_FUNCS(stripe_offset, struct btrfs_stripe, offset, 64);

static inline char *btrfs_stripe_dev_uuid(struct btrfs_stripe *s)
{
	return (char *)s + offsetof(struct btrfs_stripe, dev_uuid);
}

BTRFS_SETGET_STACK_FUNCS(stack_chunk_length, struct btrfs_chunk, length, 64);
BTRFS_SETGET_STACK_FUNCS(stack_chunk_owner, struct btrfs_chunk, owner, 64);
BTRFS_SETGET_STACK_FUNCS(stack_chunk_stripe_len, struct btrfs_chunk,
			 stripe_len, 64);
BTRFS_SETGET_STACK_FUNCS(stack_chunk_io_align, struct btrfs_chunk,
			 io_align, 32);
BTRFS_SETGET_STACK_FUNCS(stack_chunk_io_width, struct btrfs_chunk,
			 io_width, 32);
BTRFS_SETGET_STACK_FUNCS(stack_chunk_sector_size, struct btrfs_chunk,
			 sector_size, 32);
BTRFS_SETGET_STACK_FUNCS(stack_chunk_type, struct btrfs_chunk, type, 64);
BTRFS_SETGET_STACK_FUNCS(stack_chunk_num_stripes, struct btrfs_chunk,
			 num_stripes, 16);
BTRFS_SETGET_STACK_FUNCS(stack_chunk_sub_stripes, struct btrfs_chunk,
			 sub_stripes, 16);
BTRFS_SETGET_STACK_FUNCS(stack_stripe_devid, struct btrfs_stripe, devid, 64);
BTRFS_SETGET_STACK_FUNCS(stack_stripe_offset, struct btrfs_stripe, offset, 64);

static inline struct btrfs_stripe *btrfs_stripe_nr(struct btrfs_chunk *c,
						   int nr)
{
	unsigned long offset = (unsigned long)c;
	offset += offsetof(struct btrfs_chunk, stripe);
	offset += nr * sizeof(struct btrfs_stripe);
	return (struct btrfs_stripe *)offset;
}

static inline char *btrfs_stripe_dev_uuid_nr(struct btrfs_chunk *c, int nr)
{
	return btrfs_stripe_dev_uuid(btrfs_stripe_nr(c, nr));
}

static inline u64 btrfs_stripe_offset_nr(struct extent_buffer *eb,
					 struct btrfs_chunk *c, int nr)
{
	return btrfs_stripe_offset(eb, btrfs_stripe_nr(c, nr));
}

static inline u64 btrfs_stripe_devid_nr(struct extent_buffer *eb,
					 struct btrfs_chunk *c, int nr)
{
	return btrfs_stripe_devid(eb, btrfs_stripe_nr(c, nr));
}

/* struct btrfs_block_group_item */
BTRFS_SETGET_STACK_FUNCS(block_group_used, struct btrfs_block_group_item,
			 used, 64);
BTRFS_SETGET_FUNCS(disk_block_group_used, struct btrfs_block_group_item,
			 used, 64);
BTRFS_SETGET_STACK_FUNCS(block_group_chunk_objectid,
			struct btrfs_block_group_item, chunk_objectid, 64);

BTRFS_SETGET_FUNCS(disk_block_group_chunk_objectid,
		   struct btrfs_block_group_item, chunk_objectid, 64);
BTRFS_SETGET_FUNCS(disk_block_group_flags,
		   struct btrfs_block_group_item, flags, 64);
BTRFS_SETGET_STACK_FUNCS(block_group_flags,
			struct btrfs_block_group_item, flags, 64);

/* struct btrfs_inode_ref */
BTRFS_SETGET_FUNCS(inode_ref_name_len, struct btrfs_inode_ref, name_len, 16);
BTRFS_SETGET_FUNCS(inode_ref_index, struct btrfs_inode_ref, index, 64);

/* struct btrfs_inode_item */
BTRFS_SETGET_FUNCS(inode_generation, struct btrfs_inode_item, generation, 64);
BTRFS_SETGET_FUNCS(inode_sequence, struct btrfs_inode_item, sequence, 64);
BTRFS_SETGET_FUNCS(inode_transid, struct btrfs_inode_item, transid, 64);
BTRFS_SETGET_FUNCS(inode_size, struct btrfs_inode_item, size, 64);
BTRFS_SETGET_FUNCS(inode_nbytes, struct btrfs_inode_item, nbytes, 64);
BTRFS_SETGET_FUNCS(inode_block_group, struct btrfs_inode_item, block_group, 64);
BTRFS_SETGET_FUNCS(inode_nlink, struct btrfs_inode_item, nlink, 32);
BTRFS_SETGET_FUNCS(inode_uid, struct btrfs_inode_item, uid, 32);
BTRFS_SETGET_FUNCS(inode_gid, struct btrfs_inode_item, gid, 32);
BTRFS_SETGET_FUNCS(inode_mode, struct btrfs_inode_item, mode, 32);
BTRFS_SETGET_FUNCS(inode_rdev, struct btrfs_inode_item, rdev, 64);
BTRFS_SETGET_FUNCS(inode_flags, struct btrfs_inode_item, flags, 64);

static inline struct btrfs_timespec *
btrfs_inode_atime(struct btrfs_inode_item *inode_item)
{
	unsigned long ptr = (unsigned long)inode_item;
	ptr += offsetof(struct btrfs_inode_item, atime);
	return (struct btrfs_timespec *)ptr;
}

static inline struct btrfs_timespec *
btrfs_inode_mtime(struct btrfs_inode_item *inode_item)
{
	unsigned long ptr = (unsigned long)inode_item;
	ptr += offsetof(struct btrfs_inode_item, mtime);
	return (struct btrfs_timespec *)ptr;
}

static inline struct btrfs_timespec *
btrfs_inode_ctime(struct btrfs_inode_item *inode_item)
{
	unsigned long ptr = (unsigned long)inode_item;
	ptr += offsetof(struct btrfs_inode_item, ctime);
	return (struct btrfs_timespec *)ptr;
}

BTRFS_SETGET_FUNCS(timespec_sec, struct btrfs_timespec, sec, 64);
BTRFS_SETGET_FUNCS(timespec_nsec, struct btrfs_timespec, nsec, 32);

/* struct btrfs_dev_extent */
BTRFS_SETGET_FUNCS(dev_extent_chunk_tree, struct btrfs_dev_extent,
		   chunk_tree, 64);
BTRFS_SETGET_FUNCS(dev_extent_chunk_objectid, struct btrfs_dev_extent,
		   chunk_objectid, 64);
BTRFS_SETGET_FUNCS(dev_extent_chunk_offset, struct btrfs_dev_extent,
		   chunk_offset, 64);
BTRFS_SETGET_FUNCS(dev_extent_length, struct btrfs_dev_extent, length, 64);

static inline u8 *btrfs_dev_extent_chunk_tree_uuid(struct btrfs_dev_extent *dev)
{
	unsigned long ptr = offsetof(struct btrfs_dev_extent, chunk_tree_uuid);
	return (u8 *)((unsigned long)dev + ptr);
}

BTRFS_SETGET_FUNCS(extent_refs, struct btrfs_extent_item, refs, 64);
BTRFS_SETGET_FUNCS(extent_generation, struct btrfs_extent_item,
		   generation, 64);
BTRFS_SETGET_FUNCS(extent_flags, struct btrfs_extent_item, flags, 64);

BTRFS_SETGET_FUNCS(extent_refs_v0, struct btrfs_extent_item_v0, refs, 32);


BTRFS_SETGET_FUNCS(tree_block_level, struct btrfs_tree_block_info, level, 8);

static inline void btrfs_tree_block_key(struct extent_buffer *eb,
					struct btrfs_tree_block_info *item,
					struct btrfs_disk_key *key)
{
	read_eb_member(eb, item, struct btrfs_tree_block_info, key, key);
}

static inline void btrfs_set_tree_block_key(struct extent_buffer *eb,
					    struct btrfs_tree_block_info *item,
					    struct btrfs_disk_key *key)
{
	write_eb_member(eb, item, struct btrfs_tree_block_info, key, key);
}

BTRFS_SETGET_FUNCS(extent_data_ref_root, struct btrfs_extent_data_ref,
		   root, 64);
BTRFS_SETGET_FUNCS(extent_data_ref_objectid, struct btrfs_extent_data_ref,
		   objectid, 64);
BTRFS_SETGET_FUNCS(extent_data_ref_offset, struct btrfs_extent_data_ref,
		   offset, 64);
BTRFS_SETGET_FUNCS(extent_data_ref_count, struct btrfs_extent_data_ref,
		   count, 32);

BTRFS_SETGET_FUNCS(shared_data_ref_count, struct btrfs_shared_data_ref,
		   count, 32);

BTRFS_SETGET_FUNCS(extent_inline_ref_type, struct btrfs_extent_inline_ref,
		   type, 8);
BTRFS_SETGET_FUNCS(extent_inline_ref_offset, struct btrfs_extent_inline_ref,
		   offset, 64);

static inline u32 btrfs_extent_inline_ref_size(int type)
{
	if (type == BTRFS_TREE_BLOCK_REF_KEY ||
	    type == BTRFS_SHARED_BLOCK_REF_KEY)
		return sizeof(struct btrfs_extent_inline_ref);
	if (type == BTRFS_SHARED_DATA_REF_KEY)
		return sizeof(struct btrfs_shared_data_ref) +
		       sizeof(struct btrfs_extent_inline_ref);
	if (type == BTRFS_EXTENT_DATA_REF_KEY)
		return sizeof(struct btrfs_extent_data_ref) +
		       offsetof(struct btrfs_extent_inline_ref, offset);
	BUG();
	return 0;
}

BTRFS_SETGET_FUNCS(ref_root_v0, struct btrfs_extent_ref_v0, root, 64);
BTRFS_SETGET_FUNCS(ref_generation_v0, struct btrfs_extent_ref_v0,
		   generation, 64);
BTRFS_SETGET_FUNCS(ref_objectid_v0, struct btrfs_extent_ref_v0, objectid, 64);
BTRFS_SETGET_FUNCS(ref_count_v0, struct btrfs_extent_ref_v0, count, 32);

/* struct btrfs_node */
BTRFS_SETGET_FUNCS(key_blockptr, struct btrfs_key_ptr, blockptr, 64);
BTRFS_SETGET_FUNCS(key_generation, struct btrfs_key_ptr, generation, 64);

static inline u64 btrfs_node_blockptr(struct extent_buffer *eb, int nr)
{
	unsigned long ptr;
	ptr = offsetof(struct btrfs_node, ptrs) +
		sizeof(struct btrfs_key_ptr) * nr;
	return btrfs_key_blockptr(eb, (struct btrfs_key_ptr *)ptr);
}

static inline void btrfs_set_node_blockptr(struct extent_buffer *eb,
					   int nr, u64 val)
{
	unsigned long ptr;
	ptr = offsetof(struct btrfs_node, ptrs) +
		sizeof(struct btrfs_key_ptr) * nr;
	btrfs_set_key_blockptr(eb, (struct btrfs_key_ptr *)ptr, val);
}

static inline u64 btrfs_node_ptr_generation(struct extent_buffer *eb, int nr)
{
	unsigned long ptr;
	ptr = offsetof(struct btrfs_node, ptrs) +
		sizeof(struct btrfs_key_ptr) * nr;
	return btrfs_key_generation(eb, (struct btrfs_key_ptr *)ptr);
}

static inline void btrfs_set_node_ptr_generation(struct extent_buffer *eb,
						 int nr, u64 val)
{
	unsigned long ptr;
	ptr = offsetof(struct btrfs_node, ptrs) +
		sizeof(struct btrfs_key_ptr) * nr;
	btrfs_set_key_generation(eb, (struct btrfs_key_ptr *)ptr, val);
}

static inline unsigned long btrfs_node_key_ptr_offset(int nr)
{
	return offsetof(struct btrfs_node, ptrs) +
		sizeof(struct btrfs_key_ptr) * nr;
}

void btrfs_node_key(struct extent_buffer *eb,
		    struct btrfs_disk_key *disk_key, int nr);

static inline void btrfs_set_node_key(struct extent_buffer *eb,
				      struct btrfs_disk_key *disk_key, int nr)
{
	unsigned long ptr;
	ptr = btrfs_node_key_ptr_offset(nr);
	write_eb_member(eb, (struct btrfs_key_ptr *)ptr,
		       struct btrfs_key_ptr, key, disk_key);
}

/* struct btrfs_item */
BTRFS_SETGET_FUNCS(item_offset, struct btrfs_item, offset, 32);
BTRFS_SETGET_FUNCS(item_size, struct btrfs_item, size, 32);

static inline unsigned long btrfs_item_nr_offset(int nr)
{
	return offsetof(struct btrfs_leaf, items) +
		sizeof(struct btrfs_item) * nr;
}

static inline struct btrfs_item *btrfs_item_nr(struct extent_buffer *eb,
					       int nr)
{
	return (struct btrfs_item *)btrfs_item_nr_offset(nr);
}

static inline u32 btrfs_item_end(struct extent_buffer *eb,
				 struct btrfs_item *item)
{
	return btrfs_item_offset(eb, item) + btrfs_item_size(eb, item);
}

static inline u32 btrfs_item_end_nr(struct extent_buffer *eb, int nr)
{
	return btrfs_item_end(eb, btrfs_item_nr(eb, nr));
}

static inline u32 btrfs_item_offset_nr(struct extent_buffer *eb, int nr)
{
	return btrfs_item_offset(eb, btrfs_item_nr(eb, nr));
}

static inline u32 btrfs_item_size_nr(struct extent_buffer *eb, int nr)
{
	return btrfs_item_size(eb, btrfs_item_nr(eb, nr));
}

static inline void btrfs_item_key(struct extent_buffer *eb,
			   struct btrfs_disk_key *disk_key, int nr)
{
	struct btrfs_item *item = btrfs_item_nr(eb, nr);
	read_eb_member(eb, item, struct btrfs_item, key, disk_key);
}

static inline void btrfs_set_item_key(struct extent_buffer *eb,
			       struct btrfs_disk_key *disk_key, int nr)
{
	struct btrfs_item *item = btrfs_item_nr(eb, nr);
	write_eb_member(eb, item, struct btrfs_item, key, disk_key);
}

BTRFS_SETGET_FUNCS(dir_log_end, struct btrfs_dir_log_item, end, 64);

/*
 * struct btrfs_root_ref
 */
BTRFS_SETGET_FUNCS(root_ref_dirid, struct btrfs_root_ref, dirid, 64);
BTRFS_SETGET_FUNCS(root_ref_sequence, struct btrfs_root_ref, sequence, 64);
BTRFS_SETGET_FUNCS(root_ref_name_len, struct btrfs_root_ref, name_len, 16);

/* struct btrfs_dir_item */
BTRFS_SETGET_FUNCS(dir_data_len, struct btrfs_dir_item, data_len, 16);
BTRFS_SETGET_FUNCS(dir_type, struct btrfs_dir_item, type, 8);
BTRFS_SETGET_FUNCS(dir_name_len, struct btrfs_dir_item, name_len, 16);
BTRFS_SETGET_FUNCS(dir_transid, struct btrfs_dir_item, transid, 64);

static inline void btrfs_dir_item_key(struct extent_buffer *eb,
				      struct btrfs_dir_item *item,
				      struct btrfs_disk_key *key)
{
	read_eb_member(eb, item, struct btrfs_dir_item, location, key);
}

static inline void btrfs_set_dir_item_key(struct extent_buffer *eb,
					  struct btrfs_dir_item *item,
					  struct btrfs_disk_key *key)
{
	write_eb_member(eb, item, struct btrfs_dir_item, location, key);
}

BTRFS_SETGET_FUNCS(free_space_entries, struct btrfs_free_space_header,
		   num_entries, 64);
BTRFS_SETGET_FUNCS(free_space_bitmaps, struct btrfs_free_space_header,
		   num_bitmaps, 64);
BTRFS_SETGET_FUNCS(free_space_generation, struct btrfs_free_space_header,
		   generation, 64);

static inline void btrfs_free_space_key(struct extent_buffer *eb,
					struct btrfs_free_space_header *h,
					struct btrfs_disk_key *key)
{
	read_eb_member(eb, h, struct btrfs_free_space_header, location, key);
}

static inline void btrfs_set_free_space_key(struct extent_buffer *eb,
					    struct btrfs_free_space_header *h,
					    struct btrfs_disk_key *key)
{
	write_eb_member(eb, h, struct btrfs_free_space_header, location, key);
}

/* struct btrfs_disk_key */
BTRFS_SETGET_STACK_FUNCS(disk_key_objectid, struct btrfs_disk_key,
			 objectid, 64);
BTRFS_SETGET_STACK_FUNCS(disk_key_offset, struct btrfs_disk_key, offset, 64);
BTRFS_SETGET_STACK_FUNCS(disk_key_type, struct btrfs_disk_key, type, 8);

static inline void btrfs_disk_key_to_cpu(struct btrfs_key *cpu,
					 struct btrfs_disk_key *disk)
{
	cpu->offset = le64_to_cpu(disk->offset);
	cpu->type = disk->type;
	cpu->objectid = le64_to_cpu(disk->objectid);
}

static inline void btrfs_cpu_key_to_disk(struct btrfs_disk_key *disk,
					 struct btrfs_key *cpu)
{
	disk->offset = cpu_to_le64(cpu->offset);
	disk->type = cpu->type;
	disk->objectid = cpu_to_le64(cpu->objectid);
}

static inline void btrfs_node_key_to_cpu(struct extent_buffer *eb,
				  struct btrfs_key *key, int nr)
{
	struct btrfs_disk_key disk_key;
	btrfs_node_key(eb, &disk_key, nr);
	btrfs_disk_key_to_cpu(key, &disk_key);
}

static inline void btrfs_item_key_to_cpu(struct extent_buffer *eb,
				  struct btrfs_key *key, int nr)
{
	struct btrfs_disk_key disk_key;
	btrfs_item_key(eb, &disk_key, nr);
	btrfs_disk_key_to_cpu(key, &disk_key);
}

static inline void btrfs_dir_item_key_to_cpu(struct extent_buffer *eb,
				      struct btrfs_dir_item *item,
				      struct btrfs_key *key)
{
	struct btrfs_disk_key disk_key;
	btrfs_dir_item_key(eb, item, &disk_key);
	btrfs_disk_key_to_cpu(key, &disk_key);
}


static inline u8 btrfs_key_type(struct btrfs_key *key)
{
	return key->type;
}

static inline void btrfs_set_key_type(struct btrfs_key *key, u8 val)
{
	key->type = val;
}

/* struct btrfs_header */
BTRFS_SETGET_HEADER_FUNCS(header_bytenr, struct btrfs_header, bytenr, 64);
BTRFS_SETGET_HEADER_FUNCS(header_generation, struct btrfs_header,
			  generation, 64);
BTRFS_SETGET_HEADER_FUNCS(header_owner, struct btrfs_header, owner, 64);
BTRFS_SETGET_HEADER_FUNCS(header_nritems, struct btrfs_header, nritems, 32);
BTRFS_SETGET_HEADER_FUNCS(header_flags, struct btrfs_header, flags, 64);
BTRFS_SETGET_HEADER_FUNCS(header_level, struct btrfs_header, level, 8);

static inline int btrfs_header_flag(struct extent_buffer *eb, u64 flag)
{
	return (btrfs_header_flags(eb) & flag) == flag;
}

static inline int btrfs_set_header_flag(struct extent_buffer *eb, u64 flag)
{
	u64 flags = btrfs_header_flags(eb);
	btrfs_set_header_flags(eb, flags | flag);
	return (flags & flag) == flag;
}

static inline int btrfs_clear_header_flag(struct extent_buffer *eb, u64 flag)
{
	u64 flags = btrfs_header_flags(eb);
	btrfs_set_header_flags(eb, flags & ~flag);
	return (flags & flag) == flag;
}

static inline int btrfs_header_backref_rev(struct extent_buffer *eb)
{
	u64 flags = btrfs_header_flags(eb);
	return flags >> BTRFS_BACKREF_REV_SHIFT;
}

static inline void btrfs_set_header_backref_rev(struct extent_buffer *eb,
						int rev)
{
	u64 flags = btrfs_header_flags(eb);
	flags &= ~BTRFS_BACKREF_REV_MASK;
	flags |= (u64)rev << BTRFS_BACKREF_REV_SHIFT;
	btrfs_set_header_flags(eb, flags);
}

static inline u8 *btrfs_header_fsid(struct extent_buffer *eb)
{
	unsigned long ptr = offsetof(struct btrfs_header, fsid);
	return (u8 *)ptr;
}

static inline u8 *btrfs_header_chunk_tree_uuid(struct extent_buffer *eb)
{
	unsigned long ptr = offsetof(struct btrfs_header, chunk_tree_uuid);
	return (u8 *)ptr;
}

static inline int btrfs_is_leaf(struct extent_buffer *eb)
{
	return btrfs_header_level(eb) == 0;
}

/* struct btrfs_root_item */
BTRFS_SETGET_FUNCS(disk_root_generation, struct btrfs_root_item,
		   generation, 64);
BTRFS_SETGET_FUNCS(disk_root_refs, struct btrfs_root_item, refs, 32);
BTRFS_SETGET_FUNCS(disk_root_bytenr, struct btrfs_root_item, bytenr, 64);
BTRFS_SETGET_FUNCS(disk_root_level, struct btrfs_root_item, level, 8);

BTRFS_SETGET_STACK_FUNCS(root_generation, struct btrfs_root_item,
			 generation, 64);
BTRFS_SETGET_STACK_FUNCS(root_bytenr, struct btrfs_root_item, bytenr, 64);
BTRFS_SETGET_STACK_FUNCS(root_level, struct btrfs_root_item, level, 8);
BTRFS_SETGET_STACK_FUNCS(root_dirid, struct btrfs_root_item, root_dirid, 64);
BTRFS_SETGET_STACK_FUNCS(root_refs, struct btrfs_root_item, refs, 32);
BTRFS_SETGET_STACK_FUNCS(root_flags, struct btrfs_root_item, flags, 64);
BTRFS_SETGET_STACK_FUNCS(root_used, struct btrfs_root_item, bytes_used, 64);
BTRFS_SETGET_STACK_FUNCS(root_limit, struct btrfs_root_item, byte_limit, 64);
BTRFS_SETGET_STACK_FUNCS(root_last_snapshot, struct btrfs_root_item,
			 last_snapshot, 64);

static inline bool btrfs_root_readonly(struct btrfs_root *root)
{
	return root->root_item.flags & BTRFS_ROOT_SUBVOL_RDONLY;
}

/* struct btrfs_super_block */

BTRFS_SETGET_STACK_FUNCS(super_bytenr, struct btrfs_super_block, bytenr, 64);
BTRFS_SETGET_STACK_FUNCS(super_flags, struct btrfs_super_block, flags, 64);
BTRFS_SETGET_STACK_FUNCS(super_generation, struct btrfs_super_block,
			 generation, 64);
BTRFS_SETGET_STACK_FUNCS(super_root, struct btrfs_super_block, root, 64);
BTRFS_SETGET_STACK_FUNCS(super_sys_array_size,
			 struct btrfs_super_block, sys_chunk_array_size, 32);
BTRFS_SETGET_STACK_FUNCS(super_chunk_root_generation,
			 struct btrfs_super_block, chunk_root_generation, 64);
BTRFS_SETGET_STACK_FUNCS(super_root_level, struct btrfs_super_block,
			 root_level, 8);
BTRFS_SETGET_STACK_FUNCS(super_chunk_root, struct btrfs_super_block,
			 chunk_root, 64);
BTRFS_SETGET_STACK_FUNCS(super_chunk_root_level, struct btrfs_super_block,
			 chunk_root_level, 8);
BTRFS_SETGET_STACK_FUNCS(super_log_root, struct btrfs_super_block,
			 log_root, 64);
BTRFS_SETGET_STACK_FUNCS(super_log_root_transid, struct btrfs_super_block,
			 log_root_transid, 64);
BTRFS_SETGET_STACK_FUNCS(super_log_root_level, struct btrfs_super_block,
			 log_root_level, 8);
BTRFS_SETGET_STACK_FUNCS(super_total_bytes, struct btrfs_super_block,
			 total_bytes, 64);
BTRFS_SETGET_STACK_FUNCS(super_bytes_used, struct btrfs_super_block,
			 bytes_used, 64);
BTRFS_SETGET_STACK_FUNCS(super_sectorsize, struct btrfs_super_block,
			 sectorsize, 32);
BTRFS_SETGET_STACK_FUNCS(super_nodesize, struct btrfs_super_block,
			 nodesize, 32);
BTRFS_SETGET_STACK_FUNCS(super_leafsize, struct btrfs_super_block,
			 leafsize, 32);
BTRFS_SETGET_STACK_FUNCS(super_stripesize, struct btrfs_super_block,
			 stripesize, 32);
BTRFS_SETGET_STACK_FUNCS(super_root_dir, struct btrfs_super_block,
			 root_dir_objectid, 64);
BTRFS_SETGET_STACK_FUNCS(super_num_devices, struct btrfs_super_block,
			 num_devices, 64);
BTRFS_SETGET_STACK_FUNCS(super_compat_flags, struct btrfs_super_block,
			 compat_flags, 64);
BTRFS_SETGET_STACK_FUNCS(super_compat_ro_flags, struct btrfs_super_block,
			 compat_ro_flags, 64);
BTRFS_SETGET_STACK_FUNCS(super_incompat_flags, struct btrfs_super_block,
			 incompat_flags, 64);
BTRFS_SETGET_STACK_FUNCS(super_csum_type, struct btrfs_super_block,
			 csum_type, 16);
BTRFS_SETGET_STACK_FUNCS(super_cache_generation, struct btrfs_super_block,
			 cache_generation, 64);

static inline int btrfs_super_csum_size(struct btrfs_super_block *s)
{
	int t = btrfs_super_csum_type(s);
	BUG_ON(t >= ARRAY_SIZE(btrfs_csum_sizes));
	return btrfs_csum_sizes[t];
}

static inline unsigned long btrfs_leaf_data(struct extent_buffer *l)
{
	return offsetof(struct btrfs_leaf, items);
}

/* struct btrfs_file_extent_item */
BTRFS_SETGET_FUNCS(file_extent_type, struct btrfs_file_extent_item, type, 8);

static inline unsigned long
btrfs_file_extent_inline_start(struct btrfs_file_extent_item *e)
{
	unsigned long offset = (unsigned long)e;
	offset += offsetof(struct btrfs_file_extent_item, disk_bytenr);
	return offset;
}

static inline u32 btrfs_file_extent_calc_inline_size(u32 datasize)
{
	return offsetof(struct btrfs_file_extent_item, disk_bytenr) + datasize;
}

BTRFS_SETGET_FUNCS(file_extent_disk_bytenr, struct btrfs_file_extent_item,
		   disk_bytenr, 64);
BTRFS_SETGET_FUNCS(file_extent_generation, struct btrfs_file_extent_item,
		   generation, 64);
BTRFS_SETGET_FUNCS(file_extent_disk_num_bytes, struct btrfs_file_extent_item,
		   disk_num_bytes, 64);
BTRFS_SETGET_FUNCS(file_extent_offset, struct btrfs_file_extent_item,
		  offset, 64);
BTRFS_SETGET_FUNCS(file_extent_num_bytes, struct btrfs_file_extent_item,
		   num_bytes, 64);
BTRFS_SETGET_FUNCS(file_extent_ram_bytes, struct btrfs_file_extent_item,
		   ram_bytes, 64);
BTRFS_SETGET_FUNCS(file_extent_compression, struct btrfs_file_extent_item,
		   compression, 8);
BTRFS_SETGET_FUNCS(file_extent_encryption, struct btrfs_file_extent_item,
		   encryption, 8);
BTRFS_SETGET_FUNCS(file_extent_other_encoding, struct btrfs_file_extent_item,
		   other_encoding, 16);

/* this returns the number of file bytes represented by the inline item.
 * If an item is compressed, this is the uncompressed size
 */
static inline u32 btrfs_file_extent_inline_len(struct extent_buffer *eb,
					       struct btrfs_file_extent_item *e)
{
	return btrfs_file_extent_ram_bytes(eb, e);
}

/*
 * this returns the number of bytes used by the item on disk, minus the
 * size of any extent headers.  If a file is compressed on disk, this is
 * the compressed size
 */
static inline u32 btrfs_file_extent_inline_item_len(struct extent_buffer *eb,
						    struct btrfs_item *e)
{
	unsigned long offset;
	offset = offsetof(struct btrfs_file_extent_item, disk_bytenr);
	return btrfs_item_size(eb, e) - offset;
}

static inline struct btrfs_root *btrfs_sb(struct super_block *sb)
{
	return sb->s_fs_info;
}

static inline u32 btrfs_level_size(struct btrfs_root *root, int level)
{
	if (level == 0)
		return root->leafsize;
	return root->nodesize;
}

/* helper function to cast into the data area of the leaf. */
#define btrfs_item_ptr(leaf, slot, type) \
	((type *)(btrfs_leaf_data(leaf) + \
	btrfs_item_offset_nr(leaf, slot)))

#define btrfs_item_ptr_offset(leaf, slot) \
	((unsigned long)(btrfs_leaf_data(leaf) + \
	btrfs_item_offset_nr(leaf, slot)))

static inline struct dentry *fdentry(struct file *file)
{
	return file->f_path.dentry;
}

static inline bool btrfs_mixed_space_info(struct btrfs_space_info *space_info)
{
	return ((space_info->flags & BTRFS_BLOCK_GROUP_METADATA) &&
		(space_info->flags & BTRFS_BLOCK_GROUP_DATA));
}

/* extent-tree.c */
static inline u64 btrfs_calc_trans_metadata_size(struct btrfs_root *root,
						 int num_items)
{
	return (root->leafsize + root->nodesize * (BTRFS_MAX_LEVEL - 1)) *
		3 * num_items;
}

void btrfs_put_block_group(struct btrfs_block_group_cache *cache);
int btrfs_run_delayed_refs(struct btrfs_trans_handle *trans,
			   struct btrfs_root *root, unsigned long count);
int btrfs_lookup_extent(struct btrfs_root *root, u64 start, u64 len);
int btrfs_lookup_extent_info(struct btrfs_trans_handle *trans,
			     struct btrfs_root *root, u64 bytenr,
			     u64 num_bytes, u64 *refs, u64 *flags);
int btrfs_pin_extent(struct btrfs_root *root,
		     u64 bytenr, u64 num, int reserved);
int btrfs_cross_ref_exist(struct btrfs_trans_handle *trans,
			  struct btrfs_root *root,
			  u64 objectid, u64 offset, u64 bytenr);
struct btrfs_block_group_cache *btrfs_lookup_block_group(
						 struct btrfs_fs_info *info,
						 u64 bytenr);
void btrfs_put_block_group(struct btrfs_block_group_cache *cache);
u64 btrfs_find_block_group(struct btrfs_root *root,
			   u64 search_start, u64 search_hint, int owner);
struct extent_buffer *btrfs_alloc_free_block(struct btrfs_trans_handle *trans,
					struct btrfs_root *root, u32 blocksize,
					u64 parent, u64 root_objectid,
					struct btrfs_disk_key *key, int level,
					u64 hint, u64 empty_size);
void btrfs_free_tree_block(struct btrfs_trans_handle *trans,
			   struct btrfs_root *root,
			   struct extent_buffer *buf,
			   u64 parent, int last_ref);
struct extent_buffer *btrfs_init_new_buffer(struct btrfs_trans_handle *trans,
					    struct btrfs_root *root,
					    u64 bytenr, u32 blocksize,
					    int level);
int btrfs_alloc_reserved_file_extent(struct btrfs_trans_handle *trans,
				     struct btrfs_root *root,
				     u64 root_objectid, u64 owner,
				     u64 offset, struct btrfs_key *ins);
int btrfs_alloc_logged_file_extent(struct btrfs_trans_handle *trans,
				   struct btrfs_root *root,
				   u64 root_objectid, u64 owner, u64 offset,
				   struct btrfs_key *ins);
int btrfs_reserve_extent(struct btrfs_trans_handle *trans,
				  struct btrfs_root *root,
				  u64 num_bytes, u64 min_alloc_size,
				  u64 empty_size, u64 hint_byte,
				  u64 search_end, struct btrfs_key *ins,
				  u64 data);
int btrfs_inc_ref(struct btrfs_trans_handle *trans, struct btrfs_root *root,
		  struct extent_buffer *buf, int full_backref);
int btrfs_dec_ref(struct btrfs_trans_handle *trans, struct btrfs_root *root,
		  struct extent_buffer *buf, int full_backref);
int btrfs_set_disk_extent_flags(struct btrfs_trans_handle *trans,
				struct btrfs_root *root,
				u64 bytenr, u64 num_bytes, u64 flags,
				int is_data);
int btrfs_free_extent(struct btrfs_trans_handle *trans,
		      struct btrfs_root *root,
		      u64 bytenr, u64 num_bytes, u64 parent,
		      u64 root_objectid, u64 owner, u64 offset);

int btrfs_free_reserved_extent(struct btrfs_root *root, u64 start, u64 len);
int btrfs_update_reserved_bytes(struct btrfs_block_group_cache *cache,
				u64 num_bytes, int reserve, int sinfo);
int btrfs_prepare_extent_commit(struct btrfs_trans_handle *trans,
				struct btrfs_root *root);
int btrfs_finish_extent_commit(struct btrfs_trans_handle *trans,
			       struct btrfs_root *root);
int btrfs_inc_extent_ref(struct btrfs_trans_handle *trans,
			 struct btrfs_root *root,
			 u64 bytenr, u64 num_bytes, u64 parent,
			 u64 root_objectid, u64 owner, u64 offset);

int btrfs_write_dirty_block_groups(struct btrfs_trans_handle *trans,
				    struct btrfs_root *root);
int btrfs_extent_readonly(struct btrfs_root *root, u64 bytenr);
int btrfs_free_block_groups(struct btrfs_fs_info *info);
int btrfs_read_block_groups(struct btrfs_root *root);
int btrfs_can_relocate(struct btrfs_root *root, u64 bytenr);
int btrfs_make_block_group(struct btrfs_trans_handle *trans,
			   struct btrfs_root *root, u64 bytes_used,
			   u64 type, u64 chunk_objectid, u64 chunk_offset,
			   u64 size);
int btrfs_remove_block_group(struct btrfs_trans_handle *trans,
			     struct btrfs_root *root, u64 group_start);
u64 btrfs_reduce_alloc_profile(struct btrfs_root *root, u64 flags);
u64 btrfs_get_alloc_profile(struct btrfs_root *root, int data);
void btrfs_set_inode_space_info(struct btrfs_root *root, struct inode *ionde);
void btrfs_clear_space_info_full(struct btrfs_fs_info *info);
int btrfs_check_data_free_space(struct inode *inode, u64 bytes);
void btrfs_free_reserved_data_space(struct inode *inode, u64 bytes);
int btrfs_trans_reserve_metadata(struct btrfs_trans_handle *trans,
				struct btrfs_root *root,
				int num_items);
void btrfs_trans_release_metadata(struct btrfs_trans_handle *trans,
				struct btrfs_root *root);
int btrfs_orphan_reserve_metadata(struct btrfs_trans_handle *trans,
				  struct inode *inode);
void btrfs_orphan_release_metadata(struct inode *inode);
int btrfs_snap_reserve_metadata(struct btrfs_trans_handle *trans,
				struct btrfs_pending_snapshot *pending);
int btrfs_delalloc_reserve_metadata(struct inode *inode, u64 num_bytes);
void btrfs_delalloc_release_metadata(struct inode *inode, u64 num_bytes);
int btrfs_delalloc_reserve_space(struct inode *inode, u64 num_bytes);
void btrfs_delalloc_release_space(struct inode *inode, u64 num_bytes);
void btrfs_init_block_rsv(struct btrfs_block_rsv *rsv);
struct btrfs_block_rsv *btrfs_alloc_block_rsv(struct btrfs_root *root);
void btrfs_free_block_rsv(struct btrfs_root *root,
			  struct btrfs_block_rsv *rsv);
void btrfs_add_durable_block_rsv(struct btrfs_fs_info *fs_info,
				 struct btrfs_block_rsv *rsv);
int btrfs_block_rsv_add(struct btrfs_trans_handle *trans,
			struct btrfs_root *root,
			struct btrfs_block_rsv *block_rsv,
			u64 num_bytes);
int btrfs_block_rsv_check(struct btrfs_trans_handle *trans,
			  struct btrfs_root *root,
			  struct btrfs_block_rsv *block_rsv,
			  u64 min_reserved, int min_factor);
int btrfs_block_rsv_migrate(struct btrfs_block_rsv *src_rsv,
			    struct btrfs_block_rsv *dst_rsv,
			    u64 num_bytes);
void btrfs_block_rsv_release(struct btrfs_root *root,
			     struct btrfs_block_rsv *block_rsv,
			     u64 num_bytes);
int btrfs_truncate_reserve_metadata(struct btrfs_trans_handle *trans,
				    struct btrfs_root *root,
				    struct btrfs_block_rsv *rsv);
int btrfs_set_block_group_ro(struct btrfs_root *root,
			     struct btrfs_block_group_cache *cache);
int btrfs_set_block_group_rw(struct btrfs_root *root,
			     struct btrfs_block_group_cache *cache);
void btrfs_put_block_group_cache(struct btrfs_fs_info *info);
u64 btrfs_account_ro_block_groups_free_space(struct btrfs_space_info *sinfo);
int btrfs_error_unpin_extent_range(struct btrfs_root *root,
				   u64 start, u64 end);
int btrfs_error_discard_extent(struct btrfs_root *root, u64 bytenr,
			       u64 num_bytes, u64 *actual_bytes);
int btrfs_force_chunk_alloc(struct btrfs_trans_handle *trans,
			    struct btrfs_root *root, u64 type);
int btrfs_trim_fs(struct btrfs_root *root, struct fstrim_range *range);

int btrfs_init_space_info(struct btrfs_fs_info *fs_info);
/* ctree.c */
int btrfs_bin_search(struct extent_buffer *eb, struct btrfs_key *key,
		     int level, int *slot);
int btrfs_comp_cpu_keys(struct btrfs_key *k1, struct btrfs_key *k2);
int btrfs_previous_item(struct btrfs_root *root,
			struct btrfs_path *path, u64 min_objectid,
			int type);
int btrfs_set_item_key_safe(struct btrfs_trans_handle *trans,
			    struct btrfs_root *root, struct btrfs_path *path,
			    struct btrfs_key *new_key);
struct extent_buffer *btrfs_root_node(struct btrfs_root *root);
struct extent_buffer *btrfs_lock_root_node(struct btrfs_root *root);
int btrfs_find_next_key(struct btrfs_root *root, struct btrfs_path *path,
			struct btrfs_key *key, int lowest_level,
			int cache_only, u64 min_trans);
int btrfs_search_forward(struct btrfs_root *root, struct btrfs_key *min_key,
			 struct btrfs_key *max_key,
			 struct btrfs_path *path, int cache_only,
			 u64 min_trans);
int btrfs_cow_block(struct btrfs_trans_handle *trans,
		    struct btrfs_root *root, struct extent_buffer *buf,
		    struct extent_buffer *parent, int parent_slot,
		    struct extent_buffer **cow_ret);
int btrfs_copy_root(struct btrfs_trans_handle *trans,
		      struct btrfs_root *root,
		      struct extent_buffer *buf,
		      struct extent_buffer **cow_ret, u64 new_root_objectid);
int btrfs_block_can_be_shared(struct btrfs_root *root,
			      struct extent_buffer *buf);
int btrfs_extend_item(struct btrfs_trans_handle *trans, struct btrfs_root
		      *root, struct btrfs_path *path, u32 data_size);
int btrfs_truncate_item(struct btrfs_trans_handle *trans,
			struct btrfs_root *root,
			struct btrfs_path *path,
			u32 new_size, int from_end);
int btrfs_split_item(struct btrfs_trans_handle *trans,
		     struct btrfs_root *root,
		     struct btrfs_path *path,
		     struct btrfs_key *new_key,
		     unsigned long split_offset);
int btrfs_duplicate_item(struct btrfs_trans_handle *trans,
			 struct btrfs_root *root,
			 struct btrfs_path *path,
			 struct btrfs_key *new_key);
int btrfs_search_slot(struct btrfs_trans_handle *trans, struct btrfs_root
		      *root, struct btrfs_key *key, struct btrfs_path *p, int
		      ins_len, int cow);
int btrfs_realloc_node(struct btrfs_trans_handle *trans,
		       struct btrfs_root *root, struct extent_buffer *parent,
		       int start_slot, int cache_only, u64 *last_ret,
		       struct btrfs_key *progress);
void btrfs_release_path(struct btrfs_path *p);
struct btrfs_path *btrfs_alloc_path(void);
void btrfs_free_path(struct btrfs_path *p);
void btrfs_set_path_blocking(struct btrfs_path *p);
void btrfs_clear_path_blocking(struct btrfs_path *p,
			       struct extent_buffer *held);
void btrfs_unlock_up_safe(struct btrfs_path *p, int level);

int btrfs_del_items(struct btrfs_trans_handle *trans, struct btrfs_root *root,
		   struct btrfs_path *path, int slot, int nr);
static inline int btrfs_del_item(struct btrfs_trans_handle *trans,
				 struct btrfs_root *root,
				 struct btrfs_path *path)
{
	return btrfs_del_items(trans, root, path, path->slots[0], 1);
}

int setup_items_for_insert(struct btrfs_trans_handle *trans,
			   struct btrfs_root *root, struct btrfs_path *path,
			   struct btrfs_key *cpu_key, u32 *data_size,
			   u32 total_data, u32 total_size, int nr);
int btrfs_insert_item(struct btrfs_trans_handle *trans, struct btrfs_root
		      *root, struct btrfs_key *key, void *data, u32 data_size);
int btrfs_insert_empty_items(struct btrfs_trans_handle *trans,
			     struct btrfs_root *root,
			     struct btrfs_path *path,
			     struct btrfs_key *cpu_key, u32 *data_size, int nr);

static inline int btrfs_insert_empty_item(struct btrfs_trans_handle *trans,
					  struct btrfs_root *root,
					  struct btrfs_path *path,
					  struct btrfs_key *key,
					  u32 data_size)
{
	return btrfs_insert_empty_items(trans, root, path, key, &data_size, 1);
}

int btrfs_next_leaf(struct btrfs_root *root, struct btrfs_path *path);
int btrfs_prev_leaf(struct btrfs_root *root, struct btrfs_path *path);
int btrfs_leaf_free_space(struct btrfs_root *root, struct extent_buffer *leaf);
int btrfs_drop_snapshot(struct btrfs_root *root,
			struct btrfs_block_rsv *block_rsv, int update_ref);
int btrfs_drop_subtree(struct btrfs_trans_handle *trans,
			struct btrfs_root *root,
			struct extent_buffer *node,
			struct extent_buffer *parent);
static inline int btrfs_fs_closing(struct btrfs_fs_info *fs_info)
{
	/*
	 * Get synced with close_ctree()
	 */
	smp_mb();
	return fs_info->closing;
}

/* root-item.c */
int btrfs_find_root_ref(struct btrfs_root *tree_root,
			struct btrfs_path *path,
			u64 root_id, u64 ref_id);
int btrfs_add_root_ref(struct btrfs_trans_handle *trans,
		       struct btrfs_root *tree_root,
		       u64 root_id, u64 ref_id, u64 dirid, u64 sequence,
		       const char *name, int name_len);
int btrfs_del_root_ref(struct btrfs_trans_handle *trans,
		       struct btrfs_root *tree_root,
		       u64 root_id, u64 ref_id, u64 dirid, u64 *sequence,
		       const char *name, int name_len);
int btrfs_del_root(struct btrfs_trans_handle *trans, struct btrfs_root *root,
		   struct btrfs_key *key);
int btrfs_insert_root(struct btrfs_trans_handle *trans, struct btrfs_root
		      *root, struct btrfs_key *key, struct btrfs_root_item
		      *item);
int btrfs_update_root(struct btrfs_trans_handle *trans, struct btrfs_root
		      *root, struct btrfs_key *key, struct btrfs_root_item
		      *item);
int btrfs_find_last_root(struct btrfs_root *root, u64 objectid, struct
			 btrfs_root_item *item, struct btrfs_key *key);
int btrfs_find_dead_roots(struct btrfs_root *root, u64 objectid);
int btrfs_find_orphan_roots(struct btrfs_root *tree_root);
int btrfs_set_root_node(struct btrfs_root_item *item,
			struct extent_buffer *node);
void btrfs_check_and_init_root_item(struct btrfs_root_item *item);

/* dir-item.c */
int btrfs_insert_dir_item(struct btrfs_trans_handle *trans,
			  struct btrfs_root *root, const char *name,
			  int name_len, struct inode *dir,
			  struct btrfs_key *location, u8 type, u64 index);
struct btrfs_dir_item *btrfs_lookup_dir_item(struct btrfs_trans_handle *trans,
					     struct btrfs_root *root,
					     struct btrfs_path *path, u64 dir,
					     const char *name, int name_len,
					     int mod);
struct btrfs_dir_item *
btrfs_lookup_dir_index_item(struct btrfs_trans_handle *trans,
			    struct btrfs_root *root,
			    struct btrfs_path *path, u64 dir,
			    u64 objectid, const char *name, int name_len,
			    int mod);
struct btrfs_dir_item *
btrfs_search_dir_index_item(struct btrfs_root *root,
			    struct btrfs_path *path, u64 dirid,
			    const char *name, int name_len);
struct btrfs_dir_item *btrfs_match_dir_item_name(struct btrfs_root *root,
			      struct btrfs_path *path,
			      const char *name, int name_len);
int btrfs_delete_one_dir_name(struct btrfs_trans_handle *trans,
			      struct btrfs_root *root,
			      struct btrfs_path *path,
			      struct btrfs_dir_item *di);
int btrfs_insert_xattr_item(struct btrfs_trans_handle *trans,
			    struct btrfs_root *root,
			    struct btrfs_path *path, u64 objectid,
			    const char *name, u16 name_len,
			    const void *data, u16 data_len);
struct btrfs_dir_item *btrfs_lookup_xattr(struct btrfs_trans_handle *trans,
					  struct btrfs_root *root,
					  struct btrfs_path *path, u64 dir,
					  const char *name, u16 name_len,
					  int mod);
int verify_dir_item(struct btrfs_root *root,
		    struct extent_buffer *leaf,
		    struct btrfs_dir_item *dir_item);

/* orphan.c */
int btrfs_insert_orphan_item(struct btrfs_trans_handle *trans,
			     struct btrfs_root *root, u64 offset);
int btrfs_del_orphan_item(struct btrfs_trans_handle *trans,
			  struct btrfs_root *root, u64 offset);
int btrfs_find_orphan_item(struct btrfs_root *root, u64 offset);

/* inode-item.c */
int btrfs_insert_inode_ref(struct btrfs_trans_handle *trans,
			   struct btrfs_root *root,
			   const char *name, int name_len,
			   u64 inode_objectid, u64 ref_objectid, u64 index);
int btrfs_del_inode_ref(struct btrfs_trans_handle *trans,
			   struct btrfs_root *root,
			   const char *name, int name_len,
			   u64 inode_objectid, u64 ref_objectid, u64 *index);
struct btrfs_inode_ref *
btrfs_lookup_inode_ref(struct btrfs_trans_handle *trans,
			struct btrfs_root *root,
			struct btrfs_path *path,
			const char *name, int name_len,
			u64 inode_objectid, u64 ref_objectid, int mod);
int btrfs_insert_empty_inode(struct btrfs_trans_handle *trans,
			     struct btrfs_root *root,
			     struct btrfs_path *path, u64 objectid);
int btrfs_lookup_inode(struct btrfs_trans_handle *trans, struct btrfs_root
		       *root, struct btrfs_path *path,
		       struct btrfs_key *location, int mod);

/* file-item.c */
int btrfs_del_csums(struct btrfs_trans_handle *trans,
		    struct btrfs_root *root, u64 bytenr, u64 len);
int btrfs_lookup_bio_sums(struct btrfs_root *root, struct inode *inode,
			  struct bio *bio, u32 *dst);
int btrfs_lookup_bio_sums_dio(struct btrfs_root *root, struct inode *inode,
			      struct bio *bio, u64 logical_offset, u32 *dst);
int btrfs_insert_file_extent(struct btrfs_trans_handle *trans,
			     struct btrfs_root *root,
			     u64 objectid, u64 pos,
			     u64 disk_offset, u64 disk_num_bytes,
			     u64 num_bytes, u64 offset, u64 ram_bytes,
			     u8 compression, u8 encryption, u16 other_encoding);
int btrfs_lookup_file_extent(struct btrfs_trans_handle *trans,
			     struct btrfs_root *root,
			     struct btrfs_path *path, u64 objectid,
			     u64 bytenr, int mod);
int btrfs_csum_file_blocks(struct btrfs_trans_handle *trans,
			   struct btrfs_root *root,
			   struct btrfs_ordered_sum *sums);
int btrfs_csum_one_bio(struct btrfs_root *root, struct inode *inode,
		       struct bio *bio, u64 file_start, int contig);
struct btrfs_csum_item *btrfs_lookup_csum(struct btrfs_trans_handle *trans,
					  struct btrfs_root *root,
					  struct btrfs_path *path,
					  u64 bytenr, int cow);
int btrfs_csum_truncate(struct btrfs_trans_handle *trans,
			struct btrfs_root *root, struct btrfs_path *path,
			u64 isize);
int btrfs_lookup_csums_range(struct btrfs_root *root, u64 start, u64 end,
			     struct list_head *list, int search_commit);
/* inode.c */

/* RHEL and EL kernels have a patch that renames PG_checked to FsMisc */
#if defined(ClearPageFsMisc) && !defined(ClearPageChecked)
#define ClearPageChecked ClearPageFsMisc
#define SetPageChecked SetPageFsMisc
#define PageChecked PageFsMisc
#endif

struct inode *btrfs_lookup_dentry(struct inode *dir, struct dentry *dentry);
int btrfs_set_inode_index(struct inode *dir, u64 *index);
int btrfs_unlink_inode(struct btrfs_trans_handle *trans,
		       struct btrfs_root *root,
		       struct inode *dir, struct inode *inode,
		       const char *name, int name_len);
int btrfs_add_link(struct btrfs_trans_handle *trans,
		   struct inode *parent_inode, struct inode *inode,
		   const char *name, int name_len, int add_backref, u64 index);
int btrfs_unlink_subvol(struct btrfs_trans_handle *trans,
			struct btrfs_root *root,
			struct inode *dir, u64 objectid,
			const char *name, int name_len);
int btrfs_truncate_inode_items(struct btrfs_trans_handle *trans,
			       struct btrfs_root *root,
			       struct inode *inode, u64 new_size,
			       u32 min_type);

int btrfs_start_delalloc_inodes(struct btrfs_root *root, int delay_iput);
int btrfs_set_extent_delalloc(struct inode *inode, u64 start, u64 end,
			      struct extent_state **cached_state);
int btrfs_writepages(struct address_space *mapping,
		     struct writeback_control *wbc);
int btrfs_create_subvol_root(struct btrfs_trans_handle *trans,
			     struct btrfs_root *new_root, u64 new_dirid);
int btrfs_merge_bio_hook(struct page *page, unsigned long offset,
			 size_t size, struct bio *bio, unsigned long bio_flags);

unsigned long btrfs_force_ra(struct address_space *mapping,
			      struct file_ra_state *ra, struct file *file,
			      pgoff_t offset, pgoff_t last_index);
int btrfs_page_mkwrite(struct vm_area_struct *vma, struct vm_fault *vmf);
int btrfs_readpage(struct file *file, struct page *page);
void btrfs_evict_inode(struct inode *inode);
int btrfs_write_inode(struct inode *inode, struct writeback_control *wbc);
void btrfs_dirty_inode(struct inode *inode, int flags);
struct inode *btrfs_alloc_inode(struct super_block *sb);
void btrfs_destroy_inode(struct inode *inode);
int btrfs_drop_inode(struct inode *inode);
int btrfs_init_cachep(void);
void btrfs_destroy_cachep(void);
long btrfs_ioctl_trans_end(struct file *file);
struct inode *btrfs_iget(struct super_block *s, struct btrfs_key *location,
			 struct btrfs_root *root, int *was_new);
struct extent_map *btrfs_get_extent(struct inode *inode, struct page *page,
				    size_t pg_offset, u64 start, u64 end,
				    int create);
int btrfs_update_inode(struct btrfs_trans_handle *trans,
			      struct btrfs_root *root,
			      struct inode *inode);
int btrfs_orphan_add(struct btrfs_trans_handle *trans, struct inode *inode);
int btrfs_orphan_del(struct btrfs_trans_handle *trans, struct inode *inode);
int btrfs_orphan_cleanup(struct btrfs_root *root);
void btrfs_orphan_pre_snapshot(struct btrfs_trans_handle *trans,
				struct btrfs_pending_snapshot *pending,
				u64 *bytes_to_reserve);
void btrfs_orphan_post_snapshot(struct btrfs_trans_handle *trans,
				struct btrfs_pending_snapshot *pending);
void btrfs_orphan_commit_root(struct btrfs_trans_handle *trans,
			      struct btrfs_root *root);
int btrfs_cont_expand(struct inode *inode, loff_t oldsize, loff_t size);
int btrfs_invalidate_inodes(struct btrfs_root *root);
void btrfs_add_delayed_iput(struct inode *inode);
void btrfs_run_delayed_iputs(struct btrfs_root *root);
int btrfs_prealloc_file_range(struct inode *inode, int mode,
			      u64 start, u64 num_bytes, u64 min_size,
			      loff_t actual_len, u64 *alloc_hint);
int btrfs_prealloc_file_range_trans(struct inode *inode,
				    struct btrfs_trans_handle *trans, int mode,
				    u64 start, u64 num_bytes, u64 min_size,
				    loff_t actual_len, u64 *alloc_hint);
extern const struct dentry_operations btrfs_dentry_operations;

/* ioctl.c */
long btrfs_ioctl(struct file *file, unsigned int cmd, unsigned long arg);
void btrfs_update_iflags(struct inode *inode);
void btrfs_inherit_iflags(struct inode *inode, struct inode *dir);
int btrfs_defrag_file(struct inode *inode, struct file *file,
		      struct btrfs_ioctl_defrag_range_args *range,
		      u64 newer_than, unsigned long max_pages);
/* file.c */
int btrfs_add_inode_defrag(struct btrfs_trans_handle *trans,
			   struct inode *inode);
int btrfs_run_defrag_inodes(struct btrfs_fs_info *fs_info);
int btrfs_sync_file(struct file *file, int datasync);
int btrfs_drop_extent_cache(struct inode *inode, u64 start, u64 end,
			    int skip_pinned);
extern const struct file_operations btrfs_file_operations;
int btrfs_drop_extents(struct btrfs_trans_handle *trans, struct inode *inode,
		       u64 start, u64 end, u64 *hint_byte, int drop_cache);
int btrfs_mark_extent_written(struct btrfs_trans_handle *trans,
			      struct inode *inode, u64 start, u64 end);
int btrfs_release_file(struct inode *inode, struct file *file);
void btrfs_drop_pages(struct page **pages, size_t num_pages);
int btrfs_dirty_pages(struct btrfs_root *root, struct inode *inode,
		      struct page **pages, size_t num_pages,
		      loff_t pos, size_t write_bytes,
		      struct extent_state **cached);

/* tree-defrag.c */
int btrfs_defrag_leaves(struct btrfs_trans_handle *trans,
			struct btrfs_root *root, int cache_only);

/* sysfs.c */
int btrfs_init_sysfs(void);
void btrfs_exit_sysfs(void);

/* xattr.c */
ssize_t btrfs_listxattr(struct dentry *dentry, char *buffer, size_t size);

/* super.c */
int btrfs_parse_options(struct btrfs_root *root, char *options);
int btrfs_sync_fs(struct super_block *sb, int wait);
void __btrfs_std_error(struct btrfs_fs_info *fs_info, const char *function,
		     unsigned int line, int errno);

#define btrfs_std_error(fs_info, errno)				\
do {								\
	if ((errno))						\
		__btrfs_std_error((fs_info), __func__, __LINE__, (errno));\
} while (0)

/* acl.c */
#ifdef CONFIG_BTRFS_FS_POSIX_ACL
int btrfs_check_acl(struct inode *inode, int mask, unsigned int flags);
#else
#define btrfs_check_acl NULL
#endif
int btrfs_init_acl(struct btrfs_trans_handle *trans,
		   struct inode *inode, struct inode *dir);
int btrfs_acl_chmod(struct inode *inode);

/* relocation.c */
int btrfs_relocate_block_group(struct btrfs_root *root, u64 group_start);
int btrfs_init_reloc_root(struct btrfs_trans_handle *trans,
			  struct btrfs_root *root);
int btrfs_update_reloc_root(struct btrfs_trans_handle *trans,
			    struct btrfs_root *root);
int btrfs_recover_relocation(struct btrfs_root *root);
int btrfs_reloc_clone_csums(struct inode *inode, u64 file_pos, u64 len);
void btrfs_reloc_cow_block(struct btrfs_trans_handle *trans,
			   struct btrfs_root *root, struct extent_buffer *buf,
			   struct extent_buffer *cow);
void btrfs_reloc_pre_snapshot(struct btrfs_trans_handle *trans,
			      struct btrfs_pending_snapshot *pending,
			      u64 *bytes_to_reserve);
void btrfs_reloc_post_snapshot(struct btrfs_trans_handle *trans,
			      struct btrfs_pending_snapshot *pending);

/* scrub.c */
int btrfs_scrub_dev(struct btrfs_root *root, u64 devid, u64 start, u64 end,
		    struct btrfs_scrub_progress *progress, int readonly);
int btrfs_scrub_pause(struct btrfs_root *root);
int btrfs_scrub_pause_super(struct btrfs_root *root);
int btrfs_scrub_continue(struct btrfs_root *root);
int btrfs_scrub_continue_super(struct btrfs_root *root);
int btrfs_scrub_cancel(struct btrfs_root *root);
int btrfs_scrub_cancel_dev(struct btrfs_root *root, struct btrfs_device *dev);
int btrfs_scrub_cancel_devid(struct btrfs_root *root, u64 devid);
int btrfs_scrub_progress(struct btrfs_root *root, u64 devid,
			 struct btrfs_scrub_progress *progress);

#endif<|MERGE_RESOLUTION|>--- conflicted
+++ resolved
@@ -967,15 +967,12 @@
 	struct srcu_struct subvol_srcu;
 
 	spinlock_t trans_lock;
-<<<<<<< HEAD
-=======
 	/*
 	 * the reloc mutex goes with the trans lock, it is taken
 	 * during commit to protect us from the relocation code
 	 */
 	struct mutex reloc_mutex;
 
->>>>>>> 56299378
 	struct list_head trans_list;
 	struct list_head hashers;
 	struct list_head dead_roots;
