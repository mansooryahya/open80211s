#
# arch/arm/boot/Makefile
#
# This file is included by the global makefile so that you can add your own
# architecture-specific flags and dependencies.
#
# This file is subject to the terms and conditions of the GNU General Public
# License.  See the file "COPYING" in the main directory of this archive
# for more details.
#
# Copyright (C) 1995-2002 Russell King
#

ifneq ($(MACHINE),)
include $(srctree)/$(MACHINE)/Makefile.boot
endif

include $(srctree)/arch/arm/boot/dts/Makefile

# Note: the following conditions must always be true:
#   ZRELADDR == virt_to_phys(PAGE_OFFSET + TEXT_OFFSET)
#   PARAMS_PHYS must be within 4MB of ZRELADDR
#   INITRD_PHYS must be in RAM
ZRELADDR    := $(zreladdr-y)
PARAMS_PHYS := $(params_phys-y)
INITRD_PHYS := $(initrd_phys-y)

export ZRELADDR INITRD_PHYS PARAMS_PHYS

targets := Image zImage xipImage bootpImage uImage

ifeq ($(CONFIG_XIP_KERNEL),y)

$(obj)/xipImage: vmlinux FORCE
	$(call if_changed,objcopy)
<<<<<<< HEAD
	$(kecho) '  Kernel: $@ is ready (physical address: $(CONFIG_XIP_PHYS_ADDR))'
=======
	@$(kecho) '  Kernel: $@ is ready (physical address: $(CONFIG_XIP_PHYS_ADDR))'
>>>>>>> f4a75d2e

$(obj)/Image $(obj)/zImage: FORCE
	@echo 'Kernel configured for XIP (CONFIG_XIP_KERNEL=y)'
	@echo 'Only the xipImage target is available in this case'
	@false

else

$(obj)/xipImage: FORCE
	@echo 'Kernel not configured for XIP (CONFIG_XIP_KERNEL!=y)'
	@false

$(obj)/Image: vmlinux FORCE
	$(call if_changed,objcopy)
<<<<<<< HEAD
	$(kecho) '  Kernel: $@ is ready'
=======
	@$(kecho) '  Kernel: $@ is ready'
>>>>>>> f4a75d2e

$(obj)/compressed/vmlinux: $(obj)/Image FORCE
	$(Q)$(MAKE) $(build)=$(obj)/compressed $@

$(obj)/zImage:	$(obj)/compressed/vmlinux FORCE
	$(call if_changed,objcopy)
<<<<<<< HEAD
	$(kecho) '  Kernel: $@ is ready'
=======
	@$(kecho) '  Kernel: $@ is ready'
>>>>>>> f4a75d2e

endif

targets += $(dtb-y)

# Rule to build device tree blobs
$(obj)/%.dtb: $(src)/dts/%.dts FORCE
	$(call if_changed_dep,dtc)

$(obj)/dtbs: $(addprefix $(obj)/, $(dtb-y))

clean-files := *.dtb

ifneq ($(LOADADDR),)
  UIMAGE_LOADADDR=$(LOADADDR)
else
  ifeq ($(CONFIG_ZBOOT_ROM),y)
    UIMAGE_LOADADDR=$(CONFIG_ZBOOT_ROM_TEXT)
  else
    UIMAGE_LOADADDR=$(ZRELADDR)
  endif
endif

check_for_multiple_loadaddr = \
if [ $(words $(UIMAGE_LOADADDR)) -gt 1 ]; then \
	echo 'multiple load addresses: $(UIMAGE_LOADADDR)'; \
	echo 'This is incompatible with uImages'; \
	echo 'Specify LOADADDR on the commandline to build an uImage'; \
	false; \
fi

$(obj)/uImage:	$(obj)/zImage FORCE
	@$(check_for_multiple_loadaddr)
	$(call if_changed,uimage)
<<<<<<< HEAD
	$(kecho) '  Image $@ is ready'
=======
	@$(kecho) '  Image $@ is ready'
>>>>>>> f4a75d2e

$(obj)/bootp/bootp: $(obj)/zImage initrd FORCE
	$(Q)$(MAKE) $(build)=$(obj)/bootp $@
	@:

$(obj)/bootpImage: $(obj)/bootp/bootp FORCE
	$(call if_changed,objcopy)
<<<<<<< HEAD
	$(kecho) '  Kernel: $@ is ready'
=======
	@$(kecho) '  Kernel: $@ is ready'
>>>>>>> f4a75d2e

PHONY += initrd FORCE
initrd:
	@test "$(INITRD_PHYS)" != "" || \
	(echo This machine does not support INITRD; exit -1)
	@test "$(INITRD)" != "" || \
	(echo You must specify INITRD; exit -1)

install: $(obj)/Image
	$(CONFIG_SHELL) $(srctree)/$(src)/install.sh $(KERNELRELEASE) \
	$(obj)/Image System.map "$(INSTALL_PATH)"

zinstall: $(obj)/zImage
	$(CONFIG_SHELL) $(srctree)/$(src)/install.sh $(KERNELRELEASE) \
	$(obj)/zImage System.map "$(INSTALL_PATH)"

uinstall: $(obj)/uImage
	$(CONFIG_SHELL) $(srctree)/$(src)/install.sh $(KERNELRELEASE) \
	$(obj)/uImage System.map "$(INSTALL_PATH)"

zi:
	$(CONFIG_SHELL) $(srctree)/$(src)/install.sh $(KERNELRELEASE) \
	$(obj)/zImage System.map "$(INSTALL_PATH)"

i:
	$(CONFIG_SHELL) $(srctree)/$(src)/install.sh $(KERNELRELEASE) \
	$(obj)/Image System.map "$(INSTALL_PATH)"

subdir-	    := bootp compressed<|MERGE_RESOLUTION|>--- conflicted
+++ resolved
@@ -33,11 +33,7 @@
 
 $(obj)/xipImage: vmlinux FORCE
 	$(call if_changed,objcopy)
-<<<<<<< HEAD
-	$(kecho) '  Kernel: $@ is ready (physical address: $(CONFIG_XIP_PHYS_ADDR))'
-=======
 	@$(kecho) '  Kernel: $@ is ready (physical address: $(CONFIG_XIP_PHYS_ADDR))'
->>>>>>> f4a75d2e
 
 $(obj)/Image $(obj)/zImage: FORCE
 	@echo 'Kernel configured for XIP (CONFIG_XIP_KERNEL=y)'
@@ -52,22 +48,14 @@
 
 $(obj)/Image: vmlinux FORCE
 	$(call if_changed,objcopy)
-<<<<<<< HEAD
-	$(kecho) '  Kernel: $@ is ready'
-=======
 	@$(kecho) '  Kernel: $@ is ready'
->>>>>>> f4a75d2e
 
 $(obj)/compressed/vmlinux: $(obj)/Image FORCE
 	$(Q)$(MAKE) $(build)=$(obj)/compressed $@
 
 $(obj)/zImage:	$(obj)/compressed/vmlinux FORCE
 	$(call if_changed,objcopy)
-<<<<<<< HEAD
-	$(kecho) '  Kernel: $@ is ready'
-=======
 	@$(kecho) '  Kernel: $@ is ready'
->>>>>>> f4a75d2e
 
 endif
 
@@ -102,11 +90,7 @@
 $(obj)/uImage:	$(obj)/zImage FORCE
 	@$(check_for_multiple_loadaddr)
 	$(call if_changed,uimage)
-<<<<<<< HEAD
-	$(kecho) '  Image $@ is ready'
-=======
 	@$(kecho) '  Image $@ is ready'
->>>>>>> f4a75d2e
 
 $(obj)/bootp/bootp: $(obj)/zImage initrd FORCE
 	$(Q)$(MAKE) $(build)=$(obj)/bootp $@
@@ -114,11 +98,7 @@
 
 $(obj)/bootpImage: $(obj)/bootp/bootp FORCE
 	$(call if_changed,objcopy)
-<<<<<<< HEAD
-	$(kecho) '  Kernel: $@ is ready'
-=======
 	@$(kecho) '  Kernel: $@ is ready'
->>>>>>> f4a75d2e
 
 PHONY += initrd FORCE
 initrd:
