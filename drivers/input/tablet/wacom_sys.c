/*
 * drivers/input/tablet/wacom_sys.c
 *
 *  USB Wacom tablet support - system specific code
 */

/*
 * This program is free software; you can redistribute it and/or modify
 * it under the terms of the GNU General Public License as published by
 * the Free Software Foundation; either version 2 of the License, or
 * (at your option) any later version.
 */

#include "wacom_wac.h"
#include "wacom.h"

/* defines to get HID report descriptor */
#define HID_DEVICET_HID		(USB_TYPE_CLASS | 0x01)
#define HID_DEVICET_REPORT	(USB_TYPE_CLASS | 0x02)
#define HID_USAGE_UNDEFINED		0x00
#define HID_USAGE_PAGE			0x05
#define HID_USAGE_PAGE_DIGITIZER	0x0d
#define HID_USAGE_PAGE_DESKTOP		0x01
#define HID_USAGE			0x09
#define HID_USAGE_X			0x30
#define HID_USAGE_Y			0x31
#define HID_USAGE_X_TILT		0x3d
#define HID_USAGE_Y_TILT		0x3e
#define HID_USAGE_FINGER		0x22
#define HID_USAGE_STYLUS		0x20
#define HID_USAGE_CONTACTMAX		0x55
#define HID_COLLECTION			0xa1
#define HID_COLLECTION_LOGICAL		0x02
#define HID_COLLECTION_END		0xc0

enum {
	WCM_UNDEFINED = 0,
	WCM_DESKTOP,
	WCM_DIGITIZER,
};

struct hid_descriptor {
	struct usb_descriptor_header header;
	__le16   bcdHID;
	u8       bCountryCode;
	u8       bNumDescriptors;
	u8       bDescriptorType;
	__le16   wDescriptorLength;
} __attribute__ ((packed));

/* defines to get/set USB message */
#define USB_REQ_GET_REPORT	0x01
#define USB_REQ_SET_REPORT	0x09

#define WAC_HID_FEATURE_REPORT	0x03
#define WAC_MSG_RETRIES		5

#define WAC_CMD_LED_CONTROL	0x20
#define WAC_CMD_ICON_START	0x21
#define WAC_CMD_ICON_XFER	0x23
#define WAC_CMD_RETRIES		10

static int wacom_get_report(struct usb_interface *intf, u8 type, u8 id,
			    void *buf, size_t size, unsigned int retries)
{
	struct usb_device *dev = interface_to_usbdev(intf);
	int retval;

	do {
		retval = usb_control_msg(dev, usb_rcvctrlpipe(dev, 0),
				USB_REQ_GET_REPORT,
				USB_DIR_IN | USB_TYPE_CLASS |
				USB_RECIP_INTERFACE,
				(type << 8) + id,
				intf->altsetting[0].desc.bInterfaceNumber,
				buf, size, 100);
	} while ((retval == -ETIMEDOUT || retval == -EPIPE) && --retries);

	return retval;
}

static int wacom_set_report(struct usb_interface *intf, u8 type, u8 id,
			    void *buf, size_t size, unsigned int retries)
{
	struct usb_device *dev = interface_to_usbdev(intf);
	int retval;

	do {
		retval = usb_control_msg(dev, usb_sndctrlpipe(dev, 0),
				USB_REQ_SET_REPORT,
				USB_TYPE_CLASS | USB_RECIP_INTERFACE,
				(type << 8) + id,
				intf->altsetting[0].desc.bInterfaceNumber,
				buf, size, 1000);
	} while ((retval == -ETIMEDOUT || retval == -EPIPE) && --retries);

	return retval;
}

static void wacom_sys_irq(struct urb *urb)
{
	struct wacom *wacom = urb->context;
	struct device *dev = &wacom->intf->dev;
	int retval;

	switch (urb->status) {
	case 0:
		/* success */
		break;
	case -ECONNRESET:
	case -ENOENT:
	case -ESHUTDOWN:
		/* this urb is terminated, clean up */
		dev_dbg(dev, "%s - urb shutting down with status: %d\n",
			__func__, urb->status);
		return;
	default:
		dev_dbg(dev, "%s - nonzero urb status received: %d\n",
			__func__, urb->status);
		goto exit;
	}

	wacom_wac_irq(&wacom->wacom_wac, urb->actual_length);

 exit:
	usb_mark_last_busy(wacom->usbdev);
	retval = usb_submit_urb(urb, GFP_ATOMIC);
	if (retval)
		dev_err(dev, "%s - usb_submit_urb failed with result %d\n",
			__func__, retval);
}

static int wacom_open(struct input_dev *dev)
{
	struct wacom *wacom = input_get_drvdata(dev);
	int retval = 0;

	if (usb_autopm_get_interface(wacom->intf) < 0)
		return -EIO;

	mutex_lock(&wacom->lock);

	if (usb_submit_urb(wacom->irq, GFP_KERNEL)) {
		retval = -EIO;
		goto out;
	}

	wacom->open = true;
	wacom->intf->needs_remote_wakeup = 1;

out:
	mutex_unlock(&wacom->lock);
	usb_autopm_put_interface(wacom->intf);
	return retval;
}

static void wacom_close(struct input_dev *dev)
{
	struct wacom *wacom = input_get_drvdata(dev);
	int autopm_error;

	autopm_error = usb_autopm_get_interface(wacom->intf);

	mutex_lock(&wacom->lock);
	usb_kill_urb(wacom->irq);
	wacom->open = false;
	wacom->intf->needs_remote_wakeup = 0;
	mutex_unlock(&wacom->lock);

	if (!autopm_error)
		usb_autopm_put_interface(wacom->intf);
}

/*
 * Calculate the resolution of the X or Y axis, given appropriate HID data.
 * This function is little more than hidinput_calc_abs_res stripped down.
 */
static int wacom_calc_hid_res(int logical_extents, int physical_extents,
                              unsigned char unit, unsigned char exponent)
{
	int prev, unit_exponent;

	/* Check if the extents are sane */
	if (logical_extents <= 0 || physical_extents <= 0)
		return 0;

	/* Get signed value of nybble-sized twos-compliment exponent */
	unit_exponent = exponent;
	if (unit_exponent > 7)
		unit_exponent -= 16;

	/* Convert physical_extents to millimeters */
	if (unit == 0x11) {		/* If centimeters */
		unit_exponent += 1;
	} else if (unit == 0x13) {	/* If inches */
		prev = physical_extents;
		physical_extents *= 254;
		if (physical_extents < prev)
			return 0;
		unit_exponent -= 1;
	} else {
		return 0;
	}

	/* Apply negative unit exponent */
	for (; unit_exponent < 0; unit_exponent++) {
		prev = logical_extents;
		logical_extents *= 10;
		if (logical_extents < prev)
			return 0;
	}
	/* Apply positive unit exponent */
	for (; unit_exponent > 0; unit_exponent--) {
		prev = physical_extents;
		physical_extents *= 10;
		if (physical_extents < prev)
			return 0;
	}

	/* Calculate resolution */
	return logical_extents / physical_extents;
}

/*
 * The physical dimension specified by the HID descriptor is likely not in
 * the "100th of a mm" units expected by wacom_calculate_touch_res. This
 * function adjusts the value of [xy]_phy based on the unit and exponent
 * provided by the HID descriptor. If an error occurs durring conversion
 * (e.g. from the unit being left unspecified) [xy]_phy is not modified.
 */
static void wacom_fix_phy_from_hid(struct wacom_features *features)
{
	int xres = wacom_calc_hid_res(features->x_max, features->x_phy,
					features->unit, features->unitExpo);
	int yres = wacom_calc_hid_res(features->y_max, features->y_phy,
					features->unit, features->unitExpo);

	if (xres > 0 && yres > 0) {
		features->x_phy = (100 * features->x_max) / xres;
		features->y_phy = (100 * features->y_max) / yres;
	}
}

/*
 * Static values for max X/Y and resolution of Pen interface is stored in
 * features. This mean physical size of active area can be computed.
 * This is useful to do when Pen and Touch have same active area of tablet.
 * This means for Touch device, we only need to find max X/Y value and we
 * have enough information to compute resolution of touch.
 */
static void wacom_set_phy_from_res(struct wacom_features *features)
{
	features->x_phy = (features->x_max * 100) / features->x_resolution;
	features->y_phy = (features->y_max * 100) / features->y_resolution;
}

static int wacom_parse_logical_collection(unsigned char *report,
					  struct wacom_features *features)
{
	int length = 0;

	if (features->type == BAMBOO_PT) {

		/* Logical collection is only used by 3rd gen Bamboo Touch */
		features->pktlen = WACOM_PKGLEN_BBTOUCH3;
		features->device_type = BTN_TOOL_FINGER;

		wacom_set_phy_from_res(features);

		features->x_max = features->y_max =
			get_unaligned_le16(&report[10]);

		length = 11;
	}
	return length;
}

static void wacom_retrieve_report_data(struct usb_interface *intf,
				       struct wacom_features *features)
{
	int result = 0;
	unsigned char *rep_data;

	rep_data = kmalloc(2, GFP_KERNEL);
	if (rep_data) {

		rep_data[0] = 12;
		result = wacom_get_report(intf, WAC_HID_FEATURE_REPORT,
					  rep_data[0], rep_data, 2,
					  WAC_MSG_RETRIES);

		if (result >= 0 && rep_data[1] > 2)
			features->touch_max = rep_data[1];

		kfree(rep_data);
	}
}

/*
 * Interface Descriptor of wacom devices can be incomplete and
 * inconsistent so wacom_features table is used to store stylus
 * device's packet lengths, various maximum values, and tablet
 * resolution based on product ID's.
 *
 * For devices that contain 2 interfaces, wacom_features table is
 * inaccurate for the touch interface.  Since the Interface Descriptor
 * for touch interfaces has pretty complete data, this function exists
 * to query tablet for this missing information instead of hard coding in
 * an additional table.
 *
 * A typical Interface Descriptor for a stylus will contain a
 * boot mouse application collection that is not of interest and this
 * function will ignore it.
 *
 * It also contains a digitizer application collection that also is not
 * of interest since any information it contains would be duplicate
 * of what is in wacom_features. Usually it defines a report of an array
 * of bytes that could be used as max length of the stylus packet returned.
 * If it happens to define a Digitizer-Stylus Physical Collection then
 * the X and Y logical values contain valid data but it is ignored.
 *
 * A typical Interface Descriptor for a touch interface will contain a
 * Digitizer-Finger Physical Collection which will define both logical
 * X/Y maximum as well as the physical size of tablet. Since touch
 * interfaces haven't supported pressure or distance, this is enough
 * information to override invalid values in the wacom_features table.
 *
 * 3rd gen Bamboo Touch no longer define a Digitizer-Finger Pysical
 * Collection. Instead they define a Logical Collection with a single
 * Logical Maximum for both X and Y.
 *
 * Intuos5 touch interface does not contain useful data. We deal with
 * this after returning from this function.
 */
static int wacom_parse_hid(struct usb_interface *intf,
			   struct hid_descriptor *hid_desc,
			   struct wacom_features *features)
{
	struct usb_device *dev = interface_to_usbdev(intf);
	char limit = 0;
	/* result has to be defined as int for some devices */
	int result = 0;
	int i = 0, usage = WCM_UNDEFINED, finger = 0, pen = 0;
	unsigned char *report;

	report = kzalloc(hid_desc->wDescriptorLength, GFP_KERNEL);
	if (!report)
		return -ENOMEM;

	/* retrive report descriptors */
	do {
		result = usb_control_msg(dev, usb_rcvctrlpipe(dev, 0),
			USB_REQ_GET_DESCRIPTOR,
			USB_RECIP_INTERFACE | USB_DIR_IN,
			HID_DEVICET_REPORT << 8,
			intf->altsetting[0].desc.bInterfaceNumber, /* interface */
			report,
			hid_desc->wDescriptorLength,
			5000); /* 5 secs */
	} while (result < 0 && limit++ < WAC_MSG_RETRIES);

	/* No need to parse the Descriptor. It isn't an error though */
	if (result < 0)
		goto out;

	for (i = 0; i < hid_desc->wDescriptorLength; i++) {

		switch (report[i]) {
		case HID_USAGE_PAGE:
			switch (report[i + 1]) {
			case HID_USAGE_PAGE_DIGITIZER:
				usage = WCM_DIGITIZER;
				i++;
				break;

			case HID_USAGE_PAGE_DESKTOP:
				usage = WCM_DESKTOP;
				i++;
				break;
			}
			break;

		case HID_USAGE:
			switch (report[i + 1]) {
			case HID_USAGE_X:
				if (usage == WCM_DESKTOP) {
					if (finger) {
						features->device_type = BTN_TOOL_FINGER;
						if (features->type == TABLETPC2FG) {
							/* need to reset back */
							features->pktlen = WACOM_PKGLEN_TPC2FG;
						}

<<<<<<< HEAD
						if (features->type == MTSCREEN || WACOM_24HDT)
=======
						if (features->type == MTSCREEN || features->type == WACOM_24HDT)
>>>>>>> 77b67063
							features->pktlen = WACOM_PKGLEN_MTOUCH;

						if (features->type == BAMBOO_PT) {
							/* need to reset back */
							features->pktlen = WACOM_PKGLEN_BBTOUCH;
							features->x_phy =
								get_unaligned_le16(&report[i + 5]);
							features->x_max =
								get_unaligned_le16(&report[i + 8]);
							i += 15;
						} else if (features->type == WACOM_24HDT) {
							features->x_max =
								get_unaligned_le16(&report[i + 3]);
							features->x_phy =
								get_unaligned_le16(&report[i + 8]);
							features->unit = report[i - 1];
							features->unitExpo = report[i - 3];
							i += 12;
						} else {
							features->x_max =
								get_unaligned_le16(&report[i + 3]);
							features->x_phy =
								get_unaligned_le16(&report[i + 6]);
							features->unit = report[i + 9];
							features->unitExpo = report[i + 11];
							i += 12;
						}
					} else if (pen) {
						/* penabled only accepts exact bytes of data */
						if (features->type == TABLETPC2FG)
							features->pktlen = WACOM_PKGLEN_GRAPHIRE;
						features->device_type = BTN_TOOL_PEN;
						features->x_max =
							get_unaligned_le16(&report[i + 3]);
						i += 4;
					}
				}
				break;

			case HID_USAGE_Y:
				if (usage == WCM_DESKTOP) {
					if (finger) {
						int type = features->type;

						if (type == TABLETPC2FG || type == MTSCREEN) {
							features->y_max =
								get_unaligned_le16(&report[i + 3]);
							features->y_phy =
								get_unaligned_le16(&report[i + 6]);
							i += 7;
						} else if (type == WACOM_24HDT) {
							features->y_max =
								get_unaligned_le16(&report[i + 3]);
							features->y_phy =
								get_unaligned_le16(&report[i - 2]);
							i += 7;
						} else if (type == BAMBOO_PT) {
							features->y_phy =
								get_unaligned_le16(&report[i + 3]);
							features->y_max =
								get_unaligned_le16(&report[i + 6]);
							i += 12;
						} else {
							features->y_max =
								features->x_max;
							features->y_phy =
								get_unaligned_le16(&report[i + 3]);
							i += 4;
						}
					} else if (pen) {
						features->y_max =
							get_unaligned_le16(&report[i + 3]);
						i += 4;
					}
				}
				break;

			case HID_USAGE_FINGER:
				finger = 1;
				i++;
				break;

			/*
			 * Requiring Stylus Usage will ignore boot mouse
			 * X/Y values and some cases of invalid Digitizer X/Y
			 * values commonly reported.
			 */
			case HID_USAGE_STYLUS:
				pen = 1;
				i++;
				break;

			case HID_USAGE_CONTACTMAX:
				/* leave touch_max as is if predefined */
				if (!features->touch_max)
					wacom_retrieve_report_data(intf, features);
				i++;
				break;
			}
			break;

		case HID_COLLECTION_END:
			/* reset UsagePage and Finger */
			finger = usage = 0;
			break;

		case HID_COLLECTION:
			i++;
			switch (report[i]) {
			case HID_COLLECTION_LOGICAL:
				i += wacom_parse_logical_collection(&report[i],
								    features);
				break;
			}
			break;
		}
	}

 out:
	result = 0;
	kfree(report);
	return result;
}

static int wacom_set_device_mode(struct usb_interface *intf, int report_id, int length, int mode)
{
	unsigned char *rep_data;
	int error = -ENOMEM, limit = 0;

	rep_data = kzalloc(length, GFP_KERNEL);
	if (!rep_data)
		return error;

	rep_data[0] = report_id;
	rep_data[1] = mode;

	do {
		error = wacom_set_report(intf, WAC_HID_FEATURE_REPORT,
		                         report_id, rep_data, length, 1);
		if (error >= 0)
			error = wacom_get_report(intf, WAC_HID_FEATURE_REPORT,
			                         report_id, rep_data, length, 1);
	} while ((error < 0 || rep_data[1] != mode) && limit++ < WAC_MSG_RETRIES);

	kfree(rep_data);

	return error < 0 ? error : 0;
}

/*
 * Switch the tablet into its most-capable mode. Wacom tablets are
 * typically configured to power-up in a mode which sends mouse-like
 * reports to the OS. To get absolute position, pressure data, etc.
 * from the tablet, it is necessary to switch the tablet out of this
 * mode and into one which sends the full range of tablet data.
 */
static int wacom_query_tablet_data(struct usb_interface *intf, struct wacom_features *features)
{
	if (features->device_type == BTN_TOOL_FINGER) {
		if (features->type > TABLETPC) {
			/* MT Tablet PC touch */
			return wacom_set_device_mode(intf, 3, 4, 4);
		}
		else if (features->type == WACOM_24HDT) {
			return wacom_set_device_mode(intf, 18, 3, 2);
		}
	} else if (features->device_type == BTN_TOOL_PEN) {
		if (features->type <= BAMBOO_PT && features->type != WIRELESS) {
			return wacom_set_device_mode(intf, 2, 2, 2);
		}
	}

	return 0;
}

static int wacom_retrieve_hid_descriptor(struct usb_interface *intf,
					 struct wacom_features *features)
{
	int error = 0;
	struct usb_host_interface *interface = intf->cur_altsetting;
	struct hid_descriptor *hid_desc;

	/* default features */
	features->device_type = BTN_TOOL_PEN;
	features->x_fuzz = 4;
	features->y_fuzz = 4;
	features->pressure_fuzz = 0;
	features->distance_fuzz = 0;

	/*
	 * The wireless device HID is basic and layout conflicts with
	 * other tablets (monitor and touch interface can look like pen).
	 * Skip the query for this type and modify defaults based on
	 * interface number.
	 */
	if (features->type == WIRELESS) {
		if (intf->cur_altsetting->desc.bInterfaceNumber == 0) {
			features->device_type = 0;
		} else if (intf->cur_altsetting->desc.bInterfaceNumber == 2) {
			features->device_type = BTN_TOOL_FINGER;
			features->pktlen = WACOM_PKGLEN_BBTOUCH3;
		}
	}

	/* only devices that support touch need to retrieve the info */
	if (features->type < BAMBOO_PT) {
		goto out;
	}

	error = usb_get_extra_descriptor(interface, HID_DEVICET_HID, &hid_desc);
	if (error) {
		error = usb_get_extra_descriptor(&interface->endpoint[0],
						 HID_DEVICET_REPORT, &hid_desc);
		if (error) {
			dev_err(&intf->dev,
				"can not retrieve extra class descriptor\n");
			goto out;
		}
	}
	error = wacom_parse_hid(intf, hid_desc, features);
	if (error)
		goto out;
	wacom_fix_phy_from_hid(features);

 out:
	return error;
}

struct wacom_usbdev_data {
	struct list_head list;
	struct kref kref;
	struct usb_device *dev;
	struct wacom_shared shared;
};

static LIST_HEAD(wacom_udev_list);
static DEFINE_MUTEX(wacom_udev_list_lock);

static struct usb_device *wacom_get_sibling(struct usb_device *dev, int vendor, int product)
{
	int port1;
	struct usb_device *sibling;

	if (vendor == 0 && product == 0)
		return dev;

	if (dev->parent == NULL)
		return NULL;

	usb_hub_for_each_child(dev->parent, port1, sibling) {
		struct usb_device_descriptor *d;
		if (sibling == NULL)
			continue;

		d = &sibling->descriptor;
		if (d->idVendor == vendor && d->idProduct == product)
			return sibling;
	}

	return NULL;
}

static struct wacom_usbdev_data *wacom_get_usbdev_data(struct usb_device *dev)
{
	struct wacom_usbdev_data *data;

	list_for_each_entry(data, &wacom_udev_list, list) {
		if (data->dev == dev) {
			kref_get(&data->kref);
			return data;
		}
	}

	return NULL;
}

static int wacom_add_shared_data(struct wacom_wac *wacom,
				 struct usb_device *dev)
{
	struct wacom_usbdev_data *data;
	int retval = 0;

	mutex_lock(&wacom_udev_list_lock);

	data = wacom_get_usbdev_data(dev);
	if (!data) {
		data = kzalloc(sizeof(struct wacom_usbdev_data), GFP_KERNEL);
		if (!data) {
			retval = -ENOMEM;
			goto out;
		}

		kref_init(&data->kref);
		data->dev = dev;
		list_add_tail(&data->list, &wacom_udev_list);
	}

	wacom->shared = &data->shared;

out:
	mutex_unlock(&wacom_udev_list_lock);
	return retval;
}

static void wacom_release_shared_data(struct kref *kref)
{
	struct wacom_usbdev_data *data =
		container_of(kref, struct wacom_usbdev_data, kref);

	mutex_lock(&wacom_udev_list_lock);
	list_del(&data->list);
	mutex_unlock(&wacom_udev_list_lock);

	kfree(data);
}

static void wacom_remove_shared_data(struct wacom_wac *wacom)
{
	struct wacom_usbdev_data *data;

	if (wacom->shared) {
		data = container_of(wacom->shared, struct wacom_usbdev_data, shared);
		kref_put(&data->kref, wacom_release_shared_data);
		wacom->shared = NULL;
	}
}

static int wacom_led_control(struct wacom *wacom)
{
	unsigned char *buf;
	int retval;

	buf = kzalloc(9, GFP_KERNEL);
	if (!buf)
		return -ENOMEM;

	if (wacom->wacom_wac.features.type >= INTUOS5S &&
	    wacom->wacom_wac.features.type <= INTUOS5L)	{
		/*
		 * Touch Ring and crop mark LED luminance may take on
		 * one of four values:
		 *    0 = Low; 1 = Medium; 2 = High; 3 = Off
		 */
		int ring_led = wacom->led.select[0] & 0x03;
		int ring_lum = (((wacom->led.llv & 0x60) >> 5) - 1) & 0x03;
		int crop_lum = 0;

		buf[0] = WAC_CMD_LED_CONTROL;
		buf[1] = (crop_lum << 4) | (ring_lum << 2) | (ring_led);
	}
	else {
		int led = wacom->led.select[0] | 0x4;

		if (wacom->wacom_wac.features.type == WACOM_21UX2 ||
		    wacom->wacom_wac.features.type == WACOM_24HD)
			led |= (wacom->led.select[1] << 4) | 0x40;

		buf[0] = WAC_CMD_LED_CONTROL;
		buf[1] = led;
		buf[2] = wacom->led.llv;
		buf[3] = wacom->led.hlv;
		buf[4] = wacom->led.img_lum;
	}

	retval = wacom_set_report(wacom->intf, 0x03, WAC_CMD_LED_CONTROL,
				  buf, 9, WAC_CMD_RETRIES);
	kfree(buf);

	return retval;
}

static int wacom_led_putimage(struct wacom *wacom, int button_id, const void *img)
{
	unsigned char *buf;
	int i, retval;

	buf = kzalloc(259, GFP_KERNEL);
	if (!buf)
		return -ENOMEM;

	/* Send 'start' command */
	buf[0] = WAC_CMD_ICON_START;
	buf[1] = 1;
	retval = wacom_set_report(wacom->intf, 0x03, WAC_CMD_ICON_START,
				  buf, 2, WAC_CMD_RETRIES);
	if (retval < 0)
		goto out;

	buf[0] = WAC_CMD_ICON_XFER;
	buf[1] = button_id & 0x07;
	for (i = 0; i < 4; i++) {
		buf[2] = i;
		memcpy(buf + 3, img + i * 256, 256);

		retval = wacom_set_report(wacom->intf, 0x03, WAC_CMD_ICON_XFER,
					  buf, 259, WAC_CMD_RETRIES);
		if (retval < 0)
			break;
	}

	/* Send 'stop' */
	buf[0] = WAC_CMD_ICON_START;
	buf[1] = 0;
	wacom_set_report(wacom->intf, 0x03, WAC_CMD_ICON_START,
			 buf, 2, WAC_CMD_RETRIES);

out:
	kfree(buf);
	return retval;
}

static ssize_t wacom_led_select_store(struct device *dev, int set_id,
				      const char *buf, size_t count)
{
	struct wacom *wacom = dev_get_drvdata(dev);
	unsigned int id;
	int err;

	err = kstrtouint(buf, 10, &id);
	if (err)
		return err;

	mutex_lock(&wacom->lock);

	wacom->led.select[set_id] = id & 0x3;
	err = wacom_led_control(wacom);

	mutex_unlock(&wacom->lock);

	return err < 0 ? err : count;
}

#define DEVICE_LED_SELECT_ATTR(SET_ID)					\
static ssize_t wacom_led##SET_ID##_select_store(struct device *dev,	\
	struct device_attribute *attr, const char *buf, size_t count)	\
{									\
	return wacom_led_select_store(dev, SET_ID, buf, count);		\
}									\
static ssize_t wacom_led##SET_ID##_select_show(struct device *dev,	\
	struct device_attribute *attr, char *buf)			\
{									\
	struct wacom *wacom = dev_get_drvdata(dev);			\
	return snprintf(buf, 2, "%d\n", wacom->led.select[SET_ID]);	\
}									\
static DEVICE_ATTR(status_led##SET_ID##_select, S_IWUSR | S_IRUSR,	\
		    wacom_led##SET_ID##_select_show,			\
		    wacom_led##SET_ID##_select_store)

DEVICE_LED_SELECT_ATTR(0);
DEVICE_LED_SELECT_ATTR(1);

static ssize_t wacom_luminance_store(struct wacom *wacom, u8 *dest,
				     const char *buf, size_t count)
{
	unsigned int value;
	int err;

	err = kstrtouint(buf, 10, &value);
	if (err)
		return err;

	mutex_lock(&wacom->lock);

	*dest = value & 0x7f;
	err = wacom_led_control(wacom);

	mutex_unlock(&wacom->lock);

	return err < 0 ? err : count;
}

#define DEVICE_LUMINANCE_ATTR(name, field)				\
static ssize_t wacom_##name##_luminance_store(struct device *dev,	\
	struct device_attribute *attr, const char *buf, size_t count)	\
{									\
	struct wacom *wacom = dev_get_drvdata(dev);			\
									\
	return wacom_luminance_store(wacom, &wacom->led.field,		\
				     buf, count);			\
}									\
static DEVICE_ATTR(name##_luminance, S_IWUSR,				\
		   NULL, wacom_##name##_luminance_store)

DEVICE_LUMINANCE_ATTR(status0, llv);
DEVICE_LUMINANCE_ATTR(status1, hlv);
DEVICE_LUMINANCE_ATTR(buttons, img_lum);

static ssize_t wacom_button_image_store(struct device *dev, int button_id,
					const char *buf, size_t count)
{
	struct wacom *wacom = dev_get_drvdata(dev);
	int err;

	if (count != 1024)
		return -EINVAL;

	mutex_lock(&wacom->lock);

	err = wacom_led_putimage(wacom, button_id, buf);

	mutex_unlock(&wacom->lock);

	return err < 0 ? err : count;
}

#define DEVICE_BTNIMG_ATTR(BUTTON_ID)					\
static ssize_t wacom_btnimg##BUTTON_ID##_store(struct device *dev,	\
	struct device_attribute *attr, const char *buf, size_t count)	\
{									\
	return wacom_button_image_store(dev, BUTTON_ID, buf, count);	\
}									\
static DEVICE_ATTR(button##BUTTON_ID##_rawimg, S_IWUSR,			\
		   NULL, wacom_btnimg##BUTTON_ID##_store)

DEVICE_BTNIMG_ATTR(0);
DEVICE_BTNIMG_ATTR(1);
DEVICE_BTNIMG_ATTR(2);
DEVICE_BTNIMG_ATTR(3);
DEVICE_BTNIMG_ATTR(4);
DEVICE_BTNIMG_ATTR(5);
DEVICE_BTNIMG_ATTR(6);
DEVICE_BTNIMG_ATTR(7);

static struct attribute *cintiq_led_attrs[] = {
	&dev_attr_status_led0_select.attr,
	&dev_attr_status_led1_select.attr,
	NULL
};

static struct attribute_group cintiq_led_attr_group = {
	.name = "wacom_led",
	.attrs = cintiq_led_attrs,
};

static struct attribute *intuos4_led_attrs[] = {
	&dev_attr_status0_luminance.attr,
	&dev_attr_status1_luminance.attr,
	&dev_attr_status_led0_select.attr,
	&dev_attr_buttons_luminance.attr,
	&dev_attr_button0_rawimg.attr,
	&dev_attr_button1_rawimg.attr,
	&dev_attr_button2_rawimg.attr,
	&dev_attr_button3_rawimg.attr,
	&dev_attr_button4_rawimg.attr,
	&dev_attr_button5_rawimg.attr,
	&dev_attr_button6_rawimg.attr,
	&dev_attr_button7_rawimg.attr,
	NULL
};

static struct attribute_group intuos4_led_attr_group = {
	.name = "wacom_led",
	.attrs = intuos4_led_attrs,
};

static struct attribute *intuos5_led_attrs[] = {
	&dev_attr_status0_luminance.attr,
	&dev_attr_status_led0_select.attr,
	NULL
};

static struct attribute_group intuos5_led_attr_group = {
	.name = "wacom_led",
	.attrs = intuos5_led_attrs,
};

static int wacom_initialize_leds(struct wacom *wacom)
{
	int error;

	/* Initialize default values */
	switch (wacom->wacom_wac.features.type) {
	case INTUOS4S:
	case INTUOS4:
	case INTUOS4L:
		wacom->led.select[0] = 0;
		wacom->led.select[1] = 0;
		wacom->led.llv = 10;
		wacom->led.hlv = 20;
		wacom->led.img_lum = 10;
		error = sysfs_create_group(&wacom->intf->dev.kobj,
					   &intuos4_led_attr_group);
		break;

	case WACOM_24HD:
	case WACOM_21UX2:
		wacom->led.select[0] = 0;
		wacom->led.select[1] = 0;
		wacom->led.llv = 0;
		wacom->led.hlv = 0;
		wacom->led.img_lum = 0;

		error = sysfs_create_group(&wacom->intf->dev.kobj,
					   &cintiq_led_attr_group);
		break;

	case INTUOS5S:
	case INTUOS5:
	case INTUOS5L:
		wacom->led.select[0] = 0;
		wacom->led.select[1] = 0;
		wacom->led.llv = 32;
		wacom->led.hlv = 0;
		wacom->led.img_lum = 0;

		error = sysfs_create_group(&wacom->intf->dev.kobj,
					   &intuos5_led_attr_group);
		break;

	default:
		return 0;
	}

	if (error) {
		dev_err(&wacom->intf->dev,
			"cannot create sysfs group err: %d\n", error);
		return error;
	}
	wacom_led_control(wacom);

	return 0;
}

static void wacom_destroy_leds(struct wacom *wacom)
{
	switch (wacom->wacom_wac.features.type) {
	case INTUOS4S:
	case INTUOS4:
	case INTUOS4L:
		sysfs_remove_group(&wacom->intf->dev.kobj,
				   &intuos4_led_attr_group);
		break;

	case WACOM_24HD:
	case WACOM_21UX2:
		sysfs_remove_group(&wacom->intf->dev.kobj,
				   &cintiq_led_attr_group);
		break;

	case INTUOS5S:
	case INTUOS5:
	case INTUOS5L:
		sysfs_remove_group(&wacom->intf->dev.kobj,
				   &intuos5_led_attr_group);
		break;
	}
}

static enum power_supply_property wacom_battery_props[] = {
	POWER_SUPPLY_PROP_CAPACITY
};

static int wacom_battery_get_property(struct power_supply *psy,
				      enum power_supply_property psp,
				      union power_supply_propval *val)
{
	struct wacom *wacom = container_of(psy, struct wacom, battery);
	int ret = 0;

	switch (psp) {
		case POWER_SUPPLY_PROP_CAPACITY:
			val->intval =
				wacom->wacom_wac.battery_capacity * 100 / 31;
			break;
		default:
			ret = -EINVAL;
			break;
	}

	return ret;
}

static int wacom_initialize_battery(struct wacom *wacom)
{
	int error = 0;

	if (wacom->wacom_wac.features.quirks & WACOM_QUIRK_MONITOR) {
		wacom->battery.properties = wacom_battery_props;
		wacom->battery.num_properties = ARRAY_SIZE(wacom_battery_props);
		wacom->battery.get_property = wacom_battery_get_property;
		wacom->battery.name = "wacom_battery";
		wacom->battery.type = POWER_SUPPLY_TYPE_BATTERY;
		wacom->battery.use_for_apm = 0;

		error = power_supply_register(&wacom->usbdev->dev,
					      &wacom->battery);

		if (!error)
			power_supply_powers(&wacom->battery,
					    &wacom->usbdev->dev);
	}

	return error;
}

static void wacom_destroy_battery(struct wacom *wacom)
{
	if (wacom->wacom_wac.features.quirks & WACOM_QUIRK_MONITOR &&
	    wacom->battery.dev) {
		power_supply_unregister(&wacom->battery);
		wacom->battery.dev = NULL;
	}
}

static int wacom_register_input(struct wacom *wacom)
{
	struct input_dev *input_dev;
	struct usb_interface *intf = wacom->intf;
	struct usb_device *dev = interface_to_usbdev(intf);
	struct wacom_wac *wacom_wac = &(wacom->wacom_wac);
	int error;

	input_dev = input_allocate_device();
	if (!input_dev) {
		error = -ENOMEM;
		goto fail1;
	}

	input_dev->name = wacom_wac->name;
	input_dev->dev.parent = &intf->dev;
	input_dev->open = wacom_open;
	input_dev->close = wacom_close;
	usb_to_input_id(dev, &input_dev->id);
	input_set_drvdata(input_dev, wacom);

	wacom_wac->input = input_dev;
	error = wacom_setup_input_capabilities(input_dev, wacom_wac);
	if (error)
		goto fail1;

	error = input_register_device(input_dev);
	if (error)
		goto fail2;

	return 0;

fail2:
	input_free_device(input_dev);
	wacom_wac->input = NULL;
fail1:
	return error;
}

static void wacom_wireless_work(struct work_struct *work)
{
	struct wacom *wacom = container_of(work, struct wacom, work);
	struct usb_device *usbdev = wacom->usbdev;
	struct wacom_wac *wacom_wac = &wacom->wacom_wac;
	struct wacom *wacom1, *wacom2;
	struct wacom_wac *wacom_wac1, *wacom_wac2;
	int error;

	/*
	 * Regardless if this is a disconnect or a new tablet,
	 * remove any existing input and battery devices.
	 */

	wacom_destroy_battery(wacom);

	/* Stylus interface */
	wacom1 = usb_get_intfdata(usbdev->config->interface[1]);
	wacom_wac1 = &(wacom1->wacom_wac);
	if (wacom_wac1->input)
		input_unregister_device(wacom_wac1->input);
	wacom_wac1->input = NULL;

	/* Touch interface */
	wacom2 = usb_get_intfdata(usbdev->config->interface[2]);
	wacom_wac2 = &(wacom2->wacom_wac);
	if (wacom_wac2->input)
		input_unregister_device(wacom_wac2->input);
	wacom_wac2->input = NULL;

	if (wacom_wac->pid == 0) {
		dev_info(&wacom->intf->dev, "wireless tablet disconnected\n");
	} else {
		const struct usb_device_id *id = wacom_ids;

		dev_info(&wacom->intf->dev,
			 "wireless tablet connected with PID %x\n",
			 wacom_wac->pid);

		while (id->match_flags) {
			if (id->idVendor == USB_VENDOR_ID_WACOM &&
			    id->idProduct == wacom_wac->pid)
				break;
			id++;
		}

		if (!id->match_flags) {
			dev_info(&wacom->intf->dev,
				 "ignoring unknown PID.\n");
			return;
		}

		/* Stylus interface */
		wacom_wac1->features =
			*((struct wacom_features *)id->driver_info);
		wacom_wac1->features.device_type = BTN_TOOL_PEN;
		error = wacom_register_input(wacom1);
		if (error)
			goto fail1;

		/* Touch interface */
		wacom_wac2->features =
			*((struct wacom_features *)id->driver_info);
		wacom_wac2->features.pktlen = WACOM_PKGLEN_BBTOUCH3;
		wacom_wac2->features.device_type = BTN_TOOL_FINGER;
		wacom_set_phy_from_res(&wacom_wac2->features);
		wacom_wac2->features.x_max = wacom_wac2->features.y_max = 4096;
		error = wacom_register_input(wacom2);
		if (error)
			goto fail2;

		error = wacom_initialize_battery(wacom);
		if (error)
			goto fail3;
	}

	return;

fail3:
	input_unregister_device(wacom_wac2->input);
	wacom_wac2->input = NULL;
fail2:
	input_unregister_device(wacom_wac1->input);
	wacom_wac1->input = NULL;
fail1:
	return;
}

static int wacom_probe(struct usb_interface *intf, const struct usb_device_id *id)
{
	struct usb_device *dev = interface_to_usbdev(intf);
	struct usb_endpoint_descriptor *endpoint;
	struct wacom *wacom;
	struct wacom_wac *wacom_wac;
	struct wacom_features *features;
	int error;

	if (!id->driver_info)
		return -EINVAL;

	wacom = kzalloc(sizeof(struct wacom), GFP_KERNEL);
	if (!wacom)
		return -ENOMEM;

	wacom_wac = &wacom->wacom_wac;
	wacom_wac->features = *((struct wacom_features *)id->driver_info);
	features = &wacom_wac->features;
	if (features->pktlen > WACOM_PKGLEN_MAX) {
		error = -EINVAL;
		goto fail1;
	}

	wacom_wac->data = usb_alloc_coherent(dev, WACOM_PKGLEN_MAX,
					     GFP_KERNEL, &wacom->data_dma);
	if (!wacom_wac->data) {
		error = -ENOMEM;
		goto fail1;
	}

	wacom->irq = usb_alloc_urb(0, GFP_KERNEL);
	if (!wacom->irq) {
		error = -ENOMEM;
		goto fail2;
	}

	wacom->usbdev = dev;
	wacom->intf = intf;
	mutex_init(&wacom->lock);
	INIT_WORK(&wacom->work, wacom_wireless_work);
	usb_make_path(dev, wacom->phys, sizeof(wacom->phys));
	strlcat(wacom->phys, "/input0", sizeof(wacom->phys));

	endpoint = &intf->cur_altsetting->endpoint[0].desc;

	/* Retrieve the physical and logical size for touch devices */
	error = wacom_retrieve_hid_descriptor(intf, features);
	if (error)
		goto fail3;

	/*
	 * Intuos5 has no useful data about its touch interface in its
	 * HID descriptor. If this is the touch interface (wMaxPacketSize
	 * of WACOM_PKGLEN_BBTOUCH3), override the table values.
	 */
	if (features->type >= INTUOS5S && features->type <= INTUOS5L) {
		if (endpoint->wMaxPacketSize == WACOM_PKGLEN_BBTOUCH3) {
			features->device_type = BTN_TOOL_FINGER;
			features->pktlen = WACOM_PKGLEN_BBTOUCH3;

			wacom_set_phy_from_res(features);

			features->x_max = 4096;
			features->y_max = 4096;
		} else {
			features->device_type = BTN_TOOL_PEN;
		}
	}

	wacom_setup_device_quirks(features);

	strlcpy(wacom_wac->name, features->name, sizeof(wacom_wac->name));

	if (features->quirks & WACOM_QUIRK_MULTI_INPUT) {
		struct usb_device *other_dev;

		/* Append the device type to the name */
		strlcat(wacom_wac->name,
			features->device_type == BTN_TOOL_PEN ?
				" Pen" : " Finger",
			sizeof(wacom_wac->name));


		other_dev = wacom_get_sibling(dev, features->oVid, features->oPid);
		if (other_dev == NULL || wacom_get_usbdev_data(other_dev) == NULL)
			other_dev = dev;
		error = wacom_add_shared_data(wacom_wac, other_dev);
		if (error)
			goto fail3;
	}

	usb_fill_int_urb(wacom->irq, dev,
			 usb_rcvintpipe(dev, endpoint->bEndpointAddress),
			 wacom_wac->data, features->pktlen,
			 wacom_sys_irq, wacom, endpoint->bInterval);
	wacom->irq->transfer_dma = wacom->data_dma;
	wacom->irq->transfer_flags |= URB_NO_TRANSFER_DMA_MAP;

	error = wacom_initialize_leds(wacom);
	if (error)
		goto fail4;

	if (!(features->quirks & WACOM_QUIRK_NO_INPUT)) {
		error = wacom_register_input(wacom);
		if (error)
			goto fail5;
	}

	/* Note that if query fails it is not a hard failure */
	wacom_query_tablet_data(intf, features);

	usb_set_intfdata(intf, wacom);

	if (features->quirks & WACOM_QUIRK_MONITOR) {
		if (usb_submit_urb(wacom->irq, GFP_KERNEL))
			goto fail5;
	}

	return 0;

 fail5: wacom_destroy_leds(wacom);
 fail4:	wacom_remove_shared_data(wacom_wac);
 fail3:	usb_free_urb(wacom->irq);
 fail2:	usb_free_coherent(dev, WACOM_PKGLEN_MAX, wacom_wac->data, wacom->data_dma);
 fail1:	kfree(wacom);
	return error;
}

static void wacom_disconnect(struct usb_interface *intf)
{
	struct wacom *wacom = usb_get_intfdata(intf);

	usb_set_intfdata(intf, NULL);

	usb_kill_urb(wacom->irq);
	cancel_work_sync(&wacom->work);
	if (wacom->wacom_wac.input)
		input_unregister_device(wacom->wacom_wac.input);
	wacom_destroy_battery(wacom);
	wacom_destroy_leds(wacom);
	usb_free_urb(wacom->irq);
	usb_free_coherent(interface_to_usbdev(intf), WACOM_PKGLEN_MAX,
			wacom->wacom_wac.data, wacom->data_dma);
	wacom_remove_shared_data(&wacom->wacom_wac);
	kfree(wacom);
}

static int wacom_suspend(struct usb_interface *intf, pm_message_t message)
{
	struct wacom *wacom = usb_get_intfdata(intf);

	mutex_lock(&wacom->lock);
	usb_kill_urb(wacom->irq);
	mutex_unlock(&wacom->lock);

	return 0;
}

static int wacom_resume(struct usb_interface *intf)
{
	struct wacom *wacom = usb_get_intfdata(intf);
	struct wacom_features *features = &wacom->wacom_wac.features;
	int rv = 0;

	mutex_lock(&wacom->lock);

	/* switch to wacom mode first */
	wacom_query_tablet_data(intf, features);
	wacom_led_control(wacom);

	if ((wacom->open || features->quirks & WACOM_QUIRK_MONITOR)
	     && usb_submit_urb(wacom->irq, GFP_NOIO) < 0)
		rv = -EIO;

	mutex_unlock(&wacom->lock);

	return rv;
}

static int wacom_reset_resume(struct usb_interface *intf)
{
	return wacom_resume(intf);
}

static struct usb_driver wacom_driver = {
	.name =		"wacom",
	.id_table =	wacom_ids,
	.probe =	wacom_probe,
	.disconnect =	wacom_disconnect,
	.suspend =	wacom_suspend,
	.resume =	wacom_resume,
	.reset_resume =	wacom_reset_resume,
	.supports_autosuspend = 1,
};

module_usb_driver(wacom_driver);<|MERGE_RESOLUTION|>--- conflicted
+++ resolved
@@ -391,11 +391,7 @@
 							features->pktlen = WACOM_PKGLEN_TPC2FG;
 						}
 
-<<<<<<< HEAD
-						if (features->type == MTSCREEN || WACOM_24HDT)
-=======
 						if (features->type == MTSCREEN || features->type == WACOM_24HDT)
->>>>>>> 77b67063
 							features->pktlen = WACOM_PKGLEN_MTOUCH;
 
 						if (features->type == BAMBOO_PT) {
