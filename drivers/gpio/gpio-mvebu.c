/*
 * GPIO driver for Marvell SoCs
 *
 * Copyright (C) 2012 Marvell
 *
 * Thomas Petazzoni <thomas.petazzoni@free-electrons.com>
 * Andrew Lunn <andrew@lunn.ch>
 * Sebastian Hesselbarth <sebastian.hesselbarth@gmail.com>
 *
 * This file is licensed under the terms of the GNU General Public
 * License version 2.  This program is licensed "as is" without any
 * warranty of any kind, whether express or implied.
 *
 * This driver is a fairly straightforward GPIO driver for the
 * complete family of Marvell EBU SoC platforms (Orion, Dove,
 * Kirkwood, Discovery, Armada 370/XP). The only complexity of this
 * driver is the different register layout that exists between the
 * non-SMP platforms (Orion, Dove, Kirkwood, Armada 370) and the SMP
 * platforms (MV78200 from the Discovery family and the Armada
 * XP). Therefore, this driver handles three variants of the GPIO
 * block:
 * - the basic variant, called "orion-gpio", with the simplest
 *   register set. Used on Orion, Dove, Kirkwoord, Armada 370 and
 *   non-SMP Discovery systems
 * - the mv78200 variant for MV78200 Discovery systems. This variant
 *   turns the edge mask and level mask registers into CPU0 edge
 *   mask/level mask registers, and adds CPU1 edge mask/level mask
 *   registers.
 * - the armadaxp variant for Armada XP systems. This variant keeps
 *   the normal cause/edge mask/level mask registers when the global
 *   interrupts are used, but adds per-CPU cause/edge mask/level mask
 *   registers n a separate memory area for the per-CPU GPIO
 *   interrupts.
 */

#include <linux/module.h>
#include <linux/gpio.h>
#include <linux/irq.h>
#include <linux/slab.h>
#include <linux/irqdomain.h>
#include <linux/io.h>
#include <linux/of_irq.h>
#include <linux/of_device.h>
#include <linux/platform_device.h>
#include <linux/pinctrl/consumer.h>

/*
 * GPIO unit register offsets.
 */
#define GPIO_OUT_OFF		0x0000
#define GPIO_IO_CONF_OFF	0x0004
#define GPIO_BLINK_EN_OFF	0x0008
#define GPIO_IN_POL_OFF		0x000c
#define GPIO_DATA_IN_OFF	0x0010
#define GPIO_EDGE_CAUSE_OFF	0x0014
#define GPIO_EDGE_MASK_OFF	0x0018
#define GPIO_LEVEL_MASK_OFF	0x001c

/* The MV78200 has per-CPU registers for edge mask and level mask */
#define GPIO_EDGE_MASK_MV78200_OFF(cpu)   ((cpu) ? 0x30 : 0x18)
#define GPIO_LEVEL_MASK_MV78200_OFF(cpu)  ((cpu) ? 0x34 : 0x1C)

/* The Armada XP has per-CPU registers for interrupt cause, interrupt
 * mask and interrupt level mask. Those are relative to the
 * percpu_membase. */
#define GPIO_EDGE_CAUSE_ARMADAXP_OFF(cpu) ((cpu) * 0x4)
#define GPIO_EDGE_MASK_ARMADAXP_OFF(cpu)  (0x10 + (cpu) * 0x4)
#define GPIO_LEVEL_MASK_ARMADAXP_OFF(cpu) (0x20 + (cpu) * 0x4)

#define MVEBU_GPIO_SOC_VARIANT_ORION    0x1
#define MVEBU_GPIO_SOC_VARIANT_MV78200  0x2
#define MVEBU_GPIO_SOC_VARIANT_ARMADAXP 0x3

#define MVEBU_MAX_GPIO_PER_BANK         32

struct mvebu_gpio_chip {
	struct gpio_chip   chip;
	spinlock_t	   lock;
	void __iomem	  *membase;
	void __iomem	  *percpu_membase;
	unsigned int       irqbase;
	struct irq_domain *domain;
	int                soc_variant;
};

/*
 * Functions returning addresses of individual registers for a given
 * GPIO controller.
 */
static inline void __iomem *mvebu_gpioreg_out(struct mvebu_gpio_chip *mvchip)
{
	return mvchip->membase + GPIO_OUT_OFF;
}

static inline void __iomem *mvebu_gpioreg_blink(struct mvebu_gpio_chip *mvchip)
{
	return mvchip->membase + GPIO_BLINK_EN_OFF;
}

static inline void __iomem *mvebu_gpioreg_io_conf(struct mvebu_gpio_chip *mvchip)
{
	return mvchip->membase + GPIO_IO_CONF_OFF;
}

static inline void __iomem *mvebu_gpioreg_in_pol(struct mvebu_gpio_chip *mvchip)
{
	return mvchip->membase + GPIO_IN_POL_OFF;
}

static inline void __iomem *mvebu_gpioreg_data_in(struct mvebu_gpio_chip *mvchip)
{
	return mvchip->membase + GPIO_DATA_IN_OFF;
}

static inline void __iomem *mvebu_gpioreg_edge_cause(struct mvebu_gpio_chip *mvchip)
{
	int cpu;

	switch(mvchip->soc_variant) {
	case MVEBU_GPIO_SOC_VARIANT_ORION:
	case MVEBU_GPIO_SOC_VARIANT_MV78200:
		return mvchip->membase + GPIO_EDGE_CAUSE_OFF;
	case MVEBU_GPIO_SOC_VARIANT_ARMADAXP:
		cpu = smp_processor_id();
		return mvchip->percpu_membase + GPIO_EDGE_CAUSE_ARMADAXP_OFF(cpu);
	default:
		BUG();
	}
}

static inline void __iomem *mvebu_gpioreg_edge_mask(struct mvebu_gpio_chip *mvchip)
{
	int cpu;

	switch(mvchip->soc_variant) {
	case MVEBU_GPIO_SOC_VARIANT_ORION:
		return mvchip->membase + GPIO_EDGE_MASK_OFF;
	case MVEBU_GPIO_SOC_VARIANT_MV78200:
		cpu = smp_processor_id();
		return mvchip->membase + GPIO_EDGE_MASK_MV78200_OFF(cpu);
	case MVEBU_GPIO_SOC_VARIANT_ARMADAXP:
		cpu = smp_processor_id();
		return mvchip->percpu_membase + GPIO_EDGE_MASK_ARMADAXP_OFF(cpu);
	default:
		BUG();
	}
}

static void __iomem *mvebu_gpioreg_level_mask(struct mvebu_gpio_chip *mvchip)
{
	int cpu;

	switch(mvchip->soc_variant) {
	case MVEBU_GPIO_SOC_VARIANT_ORION:
		return mvchip->membase + GPIO_LEVEL_MASK_OFF;
	case MVEBU_GPIO_SOC_VARIANT_MV78200:
		cpu = smp_processor_id();
		return mvchip->membase + GPIO_LEVEL_MASK_MV78200_OFF(cpu);
	case MVEBU_GPIO_SOC_VARIANT_ARMADAXP:
		cpu = smp_processor_id();
		return mvchip->percpu_membase + GPIO_LEVEL_MASK_ARMADAXP_OFF(cpu);
	default:
		BUG();
	}
}

/*
 * Functions implementing the gpio_chip methods
 */

int mvebu_gpio_request(struct gpio_chip *chip, unsigned pin)
{
	return pinctrl_request_gpio(chip->base + pin);
}

void mvebu_gpio_free(struct gpio_chip *chip, unsigned pin)
{
	pinctrl_free_gpio(chip->base + pin);
}

static void mvebu_gpio_set(struct gpio_chip *chip, unsigned pin, int value)
{
	struct mvebu_gpio_chip *mvchip =
		container_of(chip, struct mvebu_gpio_chip, chip);
	unsigned long flags;
	u32 u;

	spin_lock_irqsave(&mvchip->lock, flags);
	u = readl_relaxed(mvebu_gpioreg_out(mvchip));
	if (value)
		u |= 1 << pin;
	else
		u &= ~(1 << pin);
	writel_relaxed(u, mvebu_gpioreg_out(mvchip));
	spin_unlock_irqrestore(&mvchip->lock, flags);
}

static int mvebu_gpio_get(struct gpio_chip *chip, unsigned pin)
{
	struct mvebu_gpio_chip *mvchip =
		container_of(chip, struct mvebu_gpio_chip, chip);
	u32 u;

	if (readl_relaxed(mvebu_gpioreg_io_conf(mvchip)) & (1 << pin)) {
		u = readl_relaxed(mvebu_gpioreg_data_in(mvchip)) ^
			readl_relaxed(mvebu_gpioreg_in_pol(mvchip));
	} else {
		u = readl_relaxed(mvebu_gpioreg_out(mvchip));
	}

	return (u >> pin) & 1;
}

static void mvebu_gpio_blink(struct gpio_chip *chip, unsigned pin, int value)
{
	struct mvebu_gpio_chip *mvchip =
		container_of(chip, struct mvebu_gpio_chip, chip);
	unsigned long flags;
	u32 u;

	spin_lock_irqsave(&mvchip->lock, flags);
	u = readl_relaxed(mvebu_gpioreg_blink(mvchip));
	if (value)
		u |= 1 << pin;
	else
		u &= ~(1 << pin);
	writel_relaxed(u, mvebu_gpioreg_blink(mvchip));
	spin_unlock_irqrestore(&mvchip->lock, flags);
}

static int mvebu_gpio_direction_input(struct gpio_chip *chip, unsigned pin)
{
	struct mvebu_gpio_chip *mvchip =
		container_of(chip, struct mvebu_gpio_chip, chip);
	unsigned long flags;
	int ret;
	u32 u;

	/* Check with the pinctrl driver whether this pin is usable as
	 * an input GPIO */
	ret = pinctrl_gpio_direction_input(chip->base + pin);
	if (ret)
		return ret;

	spin_lock_irqsave(&mvchip->lock, flags);
	u = readl_relaxed(mvebu_gpioreg_io_conf(mvchip));
	u |= 1 << pin;
	writel_relaxed(u, mvebu_gpioreg_io_conf(mvchip));
	spin_unlock_irqrestore(&mvchip->lock, flags);

	return 0;
}

static int mvebu_gpio_direction_output(struct gpio_chip *chip, unsigned pin,
				       int value)
{
	struct mvebu_gpio_chip *mvchip =
		container_of(chip, struct mvebu_gpio_chip, chip);
	unsigned long flags;
	int ret;
	u32 u;

	/* Check with the pinctrl driver whether this pin is usable as
	 * an output GPIO */
	ret = pinctrl_gpio_direction_output(chip->base + pin);
	if (ret)
		return ret;

<<<<<<< HEAD
=======
	mvebu_gpio_blink(chip, pin, 0);
>>>>>>> 9489e9dc
	mvebu_gpio_set(chip, pin, value);

	spin_lock_irqsave(&mvchip->lock, flags);
	u = readl_relaxed(mvebu_gpioreg_io_conf(mvchip));
	u &= ~(1 << pin);
	writel_relaxed(u, mvebu_gpioreg_io_conf(mvchip));
	spin_unlock_irqrestore(&mvchip->lock, flags);

	return 0;
}

static int mvebu_gpio_to_irq(struct gpio_chip *chip, unsigned pin)
{
	struct mvebu_gpio_chip *mvchip =
		container_of(chip, struct mvebu_gpio_chip, chip);
	return irq_create_mapping(mvchip->domain, pin);
}

/*
 * Functions implementing the irq_chip methods
 */
static void mvebu_gpio_irq_ack(struct irq_data *d)
{
	struct irq_chip_generic *gc = irq_data_get_irq_chip_data(d);
	struct mvebu_gpio_chip *mvchip = gc->private;
	u32 mask = ~(1 << (d->irq - gc->irq_base));

	irq_gc_lock(gc);
	writel_relaxed(mask, mvebu_gpioreg_edge_cause(mvchip));
	irq_gc_unlock(gc);
}

static void mvebu_gpio_edge_irq_mask(struct irq_data *d)
{
	struct irq_chip_generic *gc = irq_data_get_irq_chip_data(d);
	struct mvebu_gpio_chip *mvchip = gc->private;
	u32 mask = 1 << (d->irq - gc->irq_base);

	irq_gc_lock(gc);
	gc->mask_cache &= ~mask;
	writel_relaxed(gc->mask_cache, mvebu_gpioreg_edge_mask(mvchip));
	irq_gc_unlock(gc);
}

static void mvebu_gpio_edge_irq_unmask(struct irq_data *d)
{
	struct irq_chip_generic *gc = irq_data_get_irq_chip_data(d);
	struct mvebu_gpio_chip *mvchip = gc->private;
	u32 mask = 1 << (d->irq - gc->irq_base);

	irq_gc_lock(gc);
	gc->mask_cache |= mask;
	writel_relaxed(gc->mask_cache, mvebu_gpioreg_edge_mask(mvchip));
	irq_gc_unlock(gc);
}

static void mvebu_gpio_level_irq_mask(struct irq_data *d)
{
	struct irq_chip_generic *gc = irq_data_get_irq_chip_data(d);
	struct mvebu_gpio_chip *mvchip = gc->private;
	u32 mask = 1 << (d->irq - gc->irq_base);

	irq_gc_lock(gc);
	gc->mask_cache &= ~mask;
	writel_relaxed(gc->mask_cache, mvebu_gpioreg_level_mask(mvchip));
	irq_gc_unlock(gc);
}

static void mvebu_gpio_level_irq_unmask(struct irq_data *d)
{
	struct irq_chip_generic *gc = irq_data_get_irq_chip_data(d);
	struct mvebu_gpio_chip *mvchip = gc->private;
	u32 mask = 1 << (d->irq - gc->irq_base);

	irq_gc_lock(gc);
	gc->mask_cache |= mask;
	writel_relaxed(gc->mask_cache, mvebu_gpioreg_level_mask(mvchip));
	irq_gc_unlock(gc);
}

/*****************************************************************************
 * MVEBU GPIO IRQ
 *
 * GPIO_IN_POL register controls whether GPIO_DATA_IN will hold the same
 * value of the line or the opposite value.
 *
 * Level IRQ handlers: DATA_IN is used directly as cause register.
 *                     Interrupt are masked by LEVEL_MASK registers.
 * Edge IRQ handlers:  Change in DATA_IN are latched in EDGE_CAUSE.
 *                     Interrupt are masked by EDGE_MASK registers.
 * Both-edge handlers: Similar to regular Edge handlers, but also swaps
 *                     the polarity to catch the next line transaction.
 *                     This is a race condition that might not perfectly
 *                     work on some use cases.
 *
 * Every eight GPIO lines are grouped (OR'ed) before going up to main
 * cause register.
 *
 *                    EDGE  cause    mask
 *        data-in   /--------| |-----| |----\
 *     -----| |-----                         ---- to main cause reg
 *           X      \----------------| |----/
 *        polarity    LEVEL          mask
 *
 ****************************************************************************/

static int mvebu_gpio_irq_set_type(struct irq_data *d, unsigned int type)
{
	struct irq_chip_generic *gc = irq_data_get_irq_chip_data(d);
	struct irq_chip_type *ct = irq_data_get_chip_type(d);
	struct mvebu_gpio_chip *mvchip = gc->private;
	int pin;
	u32 u;

	pin = d->hwirq;

	u = readl_relaxed(mvebu_gpioreg_io_conf(mvchip)) & (1 << pin);
	if (!u) {
		return -EINVAL;
	}

	type &= IRQ_TYPE_SENSE_MASK;
	if (type == IRQ_TYPE_NONE)
		return -EINVAL;

	/* Check if we need to change chip and handler */
	if (!(ct->type & type))
		if (irq_setup_alt_chip(d, type))
			return -EINVAL;

	/*
	 * Configure interrupt polarity.
	 */
	switch(type) {
	case IRQ_TYPE_EDGE_RISING:
	case IRQ_TYPE_LEVEL_HIGH:
		u = readl_relaxed(mvebu_gpioreg_in_pol(mvchip));
		u &= ~(1 << pin);
		writel_relaxed(u, mvebu_gpioreg_in_pol(mvchip));
		break;
	case IRQ_TYPE_EDGE_FALLING:
	case IRQ_TYPE_LEVEL_LOW:
		u = readl_relaxed(mvebu_gpioreg_in_pol(mvchip));
		u |= 1 << pin;
		writel_relaxed(u, mvebu_gpioreg_in_pol(mvchip));
		break;
	case IRQ_TYPE_EDGE_BOTH: {
		u32 v;

		v = readl_relaxed(mvebu_gpioreg_in_pol(mvchip)) ^
			readl_relaxed(mvebu_gpioreg_data_in(mvchip));

		/*
		 * set initial polarity based on current input level
		 */
		u = readl_relaxed(mvebu_gpioreg_in_pol(mvchip));
		if (v & (1 << pin))
			u |= 1 << pin;		/* falling */
		else
			u &= ~(1 << pin);	/* rising */
		writel_relaxed(u, mvebu_gpioreg_in_pol(mvchip));
		break;
	}
	}
	return 0;
}

static void mvebu_gpio_irq_handler(unsigned int irq, struct irq_desc *desc)
{
	struct mvebu_gpio_chip *mvchip = irq_get_handler_data(irq);
	u32 cause, type;
	int i;

	if (mvchip == NULL)
		return;

	cause = readl_relaxed(mvebu_gpioreg_data_in(mvchip)) &
		readl_relaxed(mvebu_gpioreg_level_mask(mvchip));
	cause |= readl_relaxed(mvebu_gpioreg_edge_cause(mvchip)) &
		readl_relaxed(mvebu_gpioreg_edge_mask(mvchip));

	for (i = 0; i < mvchip->chip.ngpio; i++) {
		int irq;

		irq = mvchip->irqbase + i;

		if (!(cause & (1 << i)))
			continue;

		type = irqd_get_trigger_type(irq_get_irq_data(irq));
		if ((type & IRQ_TYPE_SENSE_MASK) == IRQ_TYPE_EDGE_BOTH) {
			/* Swap polarity (race with GPIO line) */
			u32 polarity;

			polarity = readl_relaxed(mvebu_gpioreg_in_pol(mvchip));
			polarity ^= 1 << i;
			writel_relaxed(polarity, mvebu_gpioreg_in_pol(mvchip));
		}
		generic_handle_irq(irq);
	}
}

static struct platform_device_id mvebu_gpio_ids[] = {
	{
		.name = "orion-gpio",
	}, {
		.name = "mv78200-gpio",
	}, {
		.name = "armadaxp-gpio",
	}, {
		/* sentinel */
	},
};
MODULE_DEVICE_TABLE(platform, mvebu_gpio_ids);

static struct of_device_id mvebu_gpio_of_match[] __devinitdata = {
	{
		.compatible = "marvell,orion-gpio",
		.data       = (void*) MVEBU_GPIO_SOC_VARIANT_ORION,
	},
	{
		.compatible = "marvell,mv78200-gpio",
		.data       = (void*) MVEBU_GPIO_SOC_VARIANT_MV78200,
	},
	{
		.compatible = "marvell,armadaxp-gpio",
		.data       = (void*) MVEBU_GPIO_SOC_VARIANT_ARMADAXP,
	},
	{
		/* sentinel */
	},
};
MODULE_DEVICE_TABLE(of, mvebu_gpio_of_match);

static int __devinit mvebu_gpio_probe(struct platform_device *pdev)
{
	struct mvebu_gpio_chip *mvchip;
	const struct of_device_id *match;
	struct device_node *np = pdev->dev.of_node;
	struct resource *res;
	struct irq_chip_generic *gc;
	struct irq_chip_type *ct;
	unsigned int ngpios;
	int soc_variant;
	int i, cpu, id;

	match = of_match_device(mvebu_gpio_of_match, &pdev->dev);
	if (match)
		soc_variant = (int) match->data;
	else
		soc_variant = MVEBU_GPIO_SOC_VARIANT_ORION;

	res = platform_get_resource(pdev, IORESOURCE_MEM, 0);
	if (! res) {
		dev_err(&pdev->dev, "Cannot get memory resource\n");
		return -ENODEV;
	}

	mvchip = devm_kzalloc(&pdev->dev, sizeof(struct mvebu_gpio_chip), GFP_KERNEL);
	if (! mvchip){
		dev_err(&pdev->dev, "Cannot allocate memory\n");
		return -ENOMEM;
	}

	if (of_property_read_u32(pdev->dev.of_node, "ngpios", &ngpios)) {
		dev_err(&pdev->dev, "Missing ngpios OF property\n");
		return -ENODEV;
	}

	id = of_alias_get_id(pdev->dev.of_node, "gpio");
	if (id < 0) {
		dev_err(&pdev->dev, "Couldn't get OF id\n");
		return id;
	}

	mvchip->soc_variant = soc_variant;
	mvchip->chip.label = dev_name(&pdev->dev);
	mvchip->chip.dev = &pdev->dev;
	mvchip->chip.request = mvebu_gpio_request;
	mvchip->chip.direction_input = mvebu_gpio_direction_input;
	mvchip->chip.get = mvebu_gpio_get;
	mvchip->chip.direction_output = mvebu_gpio_direction_output;
	mvchip->chip.set = mvebu_gpio_set;
	mvchip->chip.to_irq = mvebu_gpio_to_irq;
	mvchip->chip.base = id * MVEBU_MAX_GPIO_PER_BANK;
	mvchip->chip.ngpio = ngpios;
	mvchip->chip.can_sleep = 0;
#ifdef CONFIG_OF
	mvchip->chip.of_node = np;
#endif

	spin_lock_init(&mvchip->lock);
	mvchip->membase = devm_request_and_ioremap(&pdev->dev, res);
	if (! mvchip->membase) {
		dev_err(&pdev->dev, "Cannot ioremap\n");
		kfree(mvchip->chip.label);
		return -ENOMEM;
	}

	/* The Armada XP has a second range of registers for the
	 * per-CPU registers */
	if (soc_variant == MVEBU_GPIO_SOC_VARIANT_ARMADAXP) {
		res = platform_get_resource(pdev, IORESOURCE_MEM, 1);
		if (! res) {
			dev_err(&pdev->dev, "Cannot get memory resource\n");
			kfree(mvchip->chip.label);
			return -ENODEV;
		}

		mvchip->percpu_membase = devm_request_and_ioremap(&pdev->dev, res);
		if (! mvchip->percpu_membase) {
			dev_err(&pdev->dev, "Cannot ioremap\n");
			kfree(mvchip->chip.label);
			return -ENOMEM;
		}
	}

	/*
	 * Mask and clear GPIO interrupts.
	 */
	switch(soc_variant) {
	case MVEBU_GPIO_SOC_VARIANT_ORION:
		writel_relaxed(0, mvchip->membase + GPIO_EDGE_CAUSE_OFF);
		writel_relaxed(0, mvchip->membase + GPIO_EDGE_MASK_OFF);
		writel_relaxed(0, mvchip->membase + GPIO_LEVEL_MASK_OFF);
		break;
	case MVEBU_GPIO_SOC_VARIANT_MV78200:
		writel_relaxed(0, mvchip->membase + GPIO_EDGE_CAUSE_OFF);
		for (cpu = 0; cpu < 2; cpu++) {
			writel_relaxed(0, mvchip->membase +
				       GPIO_EDGE_MASK_MV78200_OFF(cpu));
			writel_relaxed(0, mvchip->membase +
				       GPIO_LEVEL_MASK_MV78200_OFF(cpu));
		}
		break;
	case MVEBU_GPIO_SOC_VARIANT_ARMADAXP:
		writel_relaxed(0, mvchip->membase + GPIO_EDGE_CAUSE_OFF);
		writel_relaxed(0, mvchip->membase + GPIO_EDGE_MASK_OFF);
		writel_relaxed(0, mvchip->membase + GPIO_LEVEL_MASK_OFF);
		for (cpu = 0; cpu < 4; cpu++) {
			writel_relaxed(0, mvchip->percpu_membase +
				       GPIO_EDGE_CAUSE_ARMADAXP_OFF(cpu));
			writel_relaxed(0, mvchip->percpu_membase +
				       GPIO_EDGE_MASK_ARMADAXP_OFF(cpu));
			writel_relaxed(0, mvchip->percpu_membase +
				       GPIO_LEVEL_MASK_ARMADAXP_OFF(cpu));
		}
		break;
	default:
		BUG();
	}

	gpiochip_add(&mvchip->chip);

	/* Some gpio controllers do not provide irq support */
	if (!of_irq_count(np))
		return 0;

	/* Setup the interrupt handlers. Each chip can have up to 4
	 * interrupt handlers, with each handler dealing with 8 GPIO
	 * pins. */
	for (i = 0; i < 4; i++) {
		int irq;
		irq = platform_get_irq(pdev, i);
		if (irq < 0)
			continue;
		irq_set_handler_data(irq, mvchip);
		irq_set_chained_handler(irq, mvebu_gpio_irq_handler);
	}

	mvchip->irqbase = irq_alloc_descs(-1, 0, ngpios, -1);
	if (mvchip->irqbase < 0) {
		dev_err(&pdev->dev, "no irqs\n");
		kfree(mvchip->chip.label);
		return -ENOMEM;
	}

	gc = irq_alloc_generic_chip("mvebu_gpio_irq", 2, mvchip->irqbase,
				    mvchip->membase, handle_level_irq);
	if (! gc) {
		dev_err(&pdev->dev, "Cannot allocate generic irq_chip\n");
		kfree(mvchip->chip.label);
		return -ENOMEM;
	}

	gc->private = mvchip;
	ct = &gc->chip_types[0];
	ct->type = IRQ_TYPE_LEVEL_HIGH | IRQ_TYPE_LEVEL_LOW;
	ct->chip.irq_mask = mvebu_gpio_level_irq_mask;
	ct->chip.irq_unmask = mvebu_gpio_level_irq_unmask;
	ct->chip.irq_set_type = mvebu_gpio_irq_set_type;
	ct->chip.name = mvchip->chip.label;

	ct = &gc->chip_types[1];
	ct->type = IRQ_TYPE_EDGE_RISING | IRQ_TYPE_EDGE_FALLING;
	ct->chip.irq_ack = mvebu_gpio_irq_ack;
	ct->chip.irq_mask = mvebu_gpio_edge_irq_mask;
	ct->chip.irq_unmask = mvebu_gpio_edge_irq_unmask;
	ct->chip.irq_set_type = mvebu_gpio_irq_set_type;
	ct->handler = handle_edge_irq;
	ct->chip.name = mvchip->chip.label;

	irq_setup_generic_chip(gc, IRQ_MSK(ngpios), 0,
			       IRQ_NOREQUEST, IRQ_LEVEL | IRQ_NOPROBE);

	/* Setup irq domain on top of the generic chip. */
	mvchip->domain = irq_domain_add_legacy(np, mvchip->chip.ngpio,
					       mvchip->irqbase, 0,
					       &irq_domain_simple_ops,
					       mvchip);
	if (!mvchip->domain) {
		dev_err(&pdev->dev, "couldn't allocate irq domain %s (DT).\n",
			mvchip->chip.label);
		irq_remove_generic_chip(gc, IRQ_MSK(ngpios), IRQ_NOREQUEST,
					IRQ_LEVEL | IRQ_NOPROBE);
		kfree(gc);
		kfree(mvchip->chip.label);
		return -ENODEV;
	}

	return 0;
}

static struct platform_driver mvebu_gpio_driver = {
	.driver		= {
		.name	        = "mvebu-gpio",
		.owner	        = THIS_MODULE,
		.of_match_table = mvebu_gpio_of_match,
	},
	.probe		= mvebu_gpio_probe,
	.id_table	= mvebu_gpio_ids,
};

static int __init mvebu_gpio_init(void)
{
	return platform_driver_register(&mvebu_gpio_driver);
}
postcore_initcall(mvebu_gpio_init);<|MERGE_RESOLUTION|>--- conflicted
+++ resolved
@@ -266,10 +266,7 @@
 	if (ret)
 		return ret;
 
-<<<<<<< HEAD
-=======
 	mvebu_gpio_blink(chip, pin, 0);
->>>>>>> 9489e9dc
 	mvebu_gpio_set(chip, pin, value);
 
 	spin_lock_irqsave(&mvchip->lock, flags);
