/*
 * SH-Mobile High-Definition Multimedia Interface (HDMI) driver
 * for SLISHDMI13T and SLIPHDMIT IP cores
 *
 * Copyright (C) 2010, Guennadi Liakhovetski <g.liakhovetski@gmx.de>
 *
 * This program is free software; you can redistribute it and/or modify
 * it under the terms of the GNU General Public License version 2 as
 * published by the Free Software Foundation.
 */

#include <linux/clk.h>
#include <linux/console.h>
#include <linux/delay.h>
#include <linux/err.h>
#include <linux/init.h>
#include <linux/interrupt.h>
#include <linux/io.h>
#include <linux/module.h>
#include <linux/platform_device.h>
#include <linux/pm_runtime.h>
#include <linux/slab.h>
#include <linux/types.h>
#include <linux/workqueue.h>
#include <sound/soc.h>
#include <sound/soc-dapm.h>
#include <sound/initval.h>

#include <video/sh_mobile_hdmi.h>
#include <video/sh_mobile_lcdc.h>

#include "sh_mobile_lcdcfb.h"

#define HDMI_SYSTEM_CTRL			0x00 /* System control */
#define HDMI_L_R_DATA_SWAP_CTRL_RPKT		0x01 /* L/R data swap control,
							bits 19..16 of 20-bit N for Audio Clock Regeneration packet */
#define HDMI_20_BIT_N_FOR_AUDIO_RPKT_15_8	0x02 /* bits 15..8 of 20-bit N for Audio Clock Regeneration packet */
#define HDMI_20_BIT_N_FOR_AUDIO_RPKT_7_0	0x03 /* bits 7..0 of 20-bit N for Audio Clock Regeneration packet */
#define HDMI_SPDIF_AUDIO_SAMP_FREQ_CTS		0x04 /* SPDIF audio sampling frequency,
							bits 19..16 of Internal CTS */
#define HDMI_INTERNAL_CTS_15_8			0x05 /* bits 15..8 of Internal CTS */
#define HDMI_INTERNAL_CTS_7_0			0x06 /* bits 7..0 of Internal CTS */
#define HDMI_EXTERNAL_CTS_19_16			0x07 /* External CTS */
#define HDMI_EXTERNAL_CTS_15_8			0x08 /* External CTS */
#define HDMI_EXTERNAL_CTS_7_0			0x09 /* External CTS */
#define HDMI_AUDIO_SETTING_1			0x0A /* Audio setting.1 */
#define HDMI_AUDIO_SETTING_2			0x0B /* Audio setting.2 */
#define HDMI_I2S_AUDIO_SET			0x0C /* I2S audio setting */
#define HDMI_DSD_AUDIO_SET			0x0D /* DSD audio setting */
#define HDMI_DEBUG_MONITOR_1			0x0E /* Debug monitor.1 */
#define HDMI_DEBUG_MONITOR_2			0x0F /* Debug monitor.2 */
#define HDMI_I2S_INPUT_PIN_SWAP			0x10 /* I2S input pin swap */
#define HDMI_AUDIO_STATUS_BITS_SETTING_1	0x11 /* Audio status bits setting.1 */
#define HDMI_AUDIO_STATUS_BITS_SETTING_2	0x12 /* Audio status bits setting.2 */
#define HDMI_CATEGORY_CODE			0x13 /* Category code */
#define HDMI_SOURCE_NUM_AUDIO_WORD_LEN		0x14 /* Source number/Audio word length */
#define HDMI_AUDIO_VIDEO_SETTING_1		0x15 /* Audio/Video setting.1 */
#define HDMI_VIDEO_SETTING_1			0x16 /* Video setting.1 */
#define HDMI_DEEP_COLOR_MODES			0x17 /* Deep Color Modes */

/* 12 16- and 10-bit Color space conversion parameters: 0x18..0x2f */
#define HDMI_COLOR_SPACE_CONVERSION_PARAMETERS	0x18

#define HDMI_EXTERNAL_VIDEO_PARAM_SETTINGS	0x30 /* External video parameter settings */
#define HDMI_EXTERNAL_H_TOTAL_7_0		0x31 /* External horizontal total (LSB) */
#define HDMI_EXTERNAL_H_TOTAL_11_8		0x32 /* External horizontal total (MSB) */
#define HDMI_EXTERNAL_H_BLANK_7_0		0x33 /* External horizontal blank (LSB) */
#define HDMI_EXTERNAL_H_BLANK_9_8		0x34 /* External horizontal blank (MSB) */
#define HDMI_EXTERNAL_H_DELAY_7_0		0x35 /* External horizontal delay (LSB) */
#define HDMI_EXTERNAL_H_DELAY_9_8		0x36 /* External horizontal delay (MSB) */
#define HDMI_EXTERNAL_H_DURATION_7_0		0x37 /* External horizontal duration (LSB) */
#define HDMI_EXTERNAL_H_DURATION_9_8		0x38 /* External horizontal duration (MSB) */
#define HDMI_EXTERNAL_V_TOTAL_7_0		0x39 /* External vertical total (LSB) */
#define HDMI_EXTERNAL_V_TOTAL_9_8		0x3A /* External vertical total (MSB) */
#define HDMI_AUDIO_VIDEO_SETTING_2		0x3B /* Audio/Video setting.2 */
#define HDMI_EXTERNAL_V_BLANK			0x3D /* External vertical blank */
#define HDMI_EXTERNAL_V_DELAY			0x3E /* External vertical delay */
#define HDMI_EXTERNAL_V_DURATION		0x3F /* External vertical duration */
#define HDMI_CTRL_PKT_MANUAL_SEND_CONTROL	0x40 /* Control packet manual send control */
#define HDMI_CTRL_PKT_AUTO_SEND			0x41 /* Control packet auto send with VSYNC control */
#define HDMI_AUTO_CHECKSUM_OPTION		0x42 /* Auto checksum option */
#define HDMI_VIDEO_SETTING_2			0x45 /* Video setting.2 */
#define HDMI_OUTPUT_OPTION			0x46 /* Output option */
#define HDMI_SLIPHDMIT_PARAM_OPTION		0x51 /* SLIPHDMIT parameter option */
#define HDMI_HSYNC_PMENT_AT_EMB_7_0		0x52 /* HSYNC placement at embedded sync (LSB) */
#define HDMI_HSYNC_PMENT_AT_EMB_15_8		0x53 /* HSYNC placement at embedded sync (MSB) */
#define HDMI_VSYNC_PMENT_AT_EMB_7_0		0x54 /* VSYNC placement at embedded sync (LSB) */
#define HDMI_VSYNC_PMENT_AT_EMB_14_8		0x55 /* VSYNC placement at embedded sync (MSB) */
#define HDMI_SLIPHDMIT_PARAM_SETTINGS_1		0x56 /* SLIPHDMIT parameter settings.1 */
#define HDMI_SLIPHDMIT_PARAM_SETTINGS_2		0x57 /* SLIPHDMIT parameter settings.2 */
#define HDMI_SLIPHDMIT_PARAM_SETTINGS_3		0x58 /* SLIPHDMIT parameter settings.3 */
#define HDMI_SLIPHDMIT_PARAM_SETTINGS_5		0x59 /* SLIPHDMIT parameter settings.5 */
#define HDMI_SLIPHDMIT_PARAM_SETTINGS_6		0x5A /* SLIPHDMIT parameter settings.6 */
#define HDMI_SLIPHDMIT_PARAM_SETTINGS_7		0x5B /* SLIPHDMIT parameter settings.7 */
#define HDMI_SLIPHDMIT_PARAM_SETTINGS_8		0x5C /* SLIPHDMIT parameter settings.8 */
#define HDMI_SLIPHDMIT_PARAM_SETTINGS_9		0x5D /* SLIPHDMIT parameter settings.9 */
#define HDMI_SLIPHDMIT_PARAM_SETTINGS_10	0x5E /* SLIPHDMIT parameter settings.10 */
#define HDMI_CTRL_PKT_BUF_INDEX			0x5F /* Control packet buffer index */
#define HDMI_CTRL_PKT_BUF_ACCESS_HB0		0x60 /* Control packet data buffer access window - HB0 */
#define HDMI_CTRL_PKT_BUF_ACCESS_HB1		0x61 /* Control packet data buffer access window - HB1 */
#define HDMI_CTRL_PKT_BUF_ACCESS_HB2		0x62 /* Control packet data buffer access window - HB2 */
#define HDMI_CTRL_PKT_BUF_ACCESS_PB0		0x63 /* Control packet data buffer access window - PB0 */
#define HDMI_CTRL_PKT_BUF_ACCESS_PB1		0x64 /* Control packet data buffer access window - PB1 */
#define HDMI_CTRL_PKT_BUF_ACCESS_PB2		0x65 /* Control packet data buffer access window - PB2 */
#define HDMI_CTRL_PKT_BUF_ACCESS_PB3		0x66 /* Control packet data buffer access window - PB3 */
#define HDMI_CTRL_PKT_BUF_ACCESS_PB4		0x67 /* Control packet data buffer access window - PB4 */
#define HDMI_CTRL_PKT_BUF_ACCESS_PB5		0x68 /* Control packet data buffer access window - PB5 */
#define HDMI_CTRL_PKT_BUF_ACCESS_PB6		0x69 /* Control packet data buffer access window - PB6 */
#define HDMI_CTRL_PKT_BUF_ACCESS_PB7		0x6A /* Control packet data buffer access window - PB7 */
#define HDMI_CTRL_PKT_BUF_ACCESS_PB8		0x6B /* Control packet data buffer access window - PB8 */
#define HDMI_CTRL_PKT_BUF_ACCESS_PB9		0x6C /* Control packet data buffer access window - PB9 */
#define HDMI_CTRL_PKT_BUF_ACCESS_PB10		0x6D /* Control packet data buffer access window - PB10 */
#define HDMI_CTRL_PKT_BUF_ACCESS_PB11		0x6E /* Control packet data buffer access window - PB11 */
#define HDMI_CTRL_PKT_BUF_ACCESS_PB12		0x6F /* Control packet data buffer access window - PB12 */
#define HDMI_CTRL_PKT_BUF_ACCESS_PB13		0x70 /* Control packet data buffer access window - PB13 */
#define HDMI_CTRL_PKT_BUF_ACCESS_PB14		0x71 /* Control packet data buffer access window - PB14 */
#define HDMI_CTRL_PKT_BUF_ACCESS_PB15		0x72 /* Control packet data buffer access window - PB15 */
#define HDMI_CTRL_PKT_BUF_ACCESS_PB16		0x73 /* Control packet data buffer access window - PB16 */
#define HDMI_CTRL_PKT_BUF_ACCESS_PB17		0x74 /* Control packet data buffer access window - PB17 */
#define HDMI_CTRL_PKT_BUF_ACCESS_PB18		0x75 /* Control packet data buffer access window - PB18 */
#define HDMI_CTRL_PKT_BUF_ACCESS_PB19		0x76 /* Control packet data buffer access window - PB19 */
#define HDMI_CTRL_PKT_BUF_ACCESS_PB20		0x77 /* Control packet data buffer access window - PB20 */
#define HDMI_CTRL_PKT_BUF_ACCESS_PB21		0x78 /* Control packet data buffer access window - PB21 */
#define HDMI_CTRL_PKT_BUF_ACCESS_PB22		0x79 /* Control packet data buffer access window - PB22 */
#define HDMI_CTRL_PKT_BUF_ACCESS_PB23		0x7A /* Control packet data buffer access window - PB23 */
#define HDMI_CTRL_PKT_BUF_ACCESS_PB24		0x7B /* Control packet data buffer access window - PB24 */
#define HDMI_CTRL_PKT_BUF_ACCESS_PB25		0x7C /* Control packet data buffer access window - PB25 */
#define HDMI_CTRL_PKT_BUF_ACCESS_PB26		0x7D /* Control packet data buffer access window - PB26 */
#define HDMI_CTRL_PKT_BUF_ACCESS_PB27		0x7E /* Control packet data buffer access window - PB27 */
#define HDMI_EDID_KSV_FIFO_ACCESS_WINDOW	0x80 /* EDID/KSV FIFO access window */
#define HDMI_DDC_BUS_ACCESS_FREQ_CTRL_7_0	0x81 /* DDC bus access frequency control (LSB) */
#define HDMI_DDC_BUS_ACCESS_FREQ_CTRL_15_8	0x82 /* DDC bus access frequency control (MSB) */
#define HDMI_INTERRUPT_MASK_1			0x92 /* Interrupt mask.1 */
#define HDMI_INTERRUPT_MASK_2			0x93 /* Interrupt mask.2 */
#define HDMI_INTERRUPT_STATUS_1			0x94 /* Interrupt status.1 */
#define HDMI_INTERRUPT_STATUS_2			0x95 /* Interrupt status.2 */
#define HDMI_INTERRUPT_MASK_3			0x96 /* Interrupt mask.3 */
#define HDMI_INTERRUPT_MASK_4			0x97 /* Interrupt mask.4 */
#define HDMI_INTERRUPT_STATUS_3			0x98 /* Interrupt status.3 */
#define HDMI_INTERRUPT_STATUS_4			0x99 /* Interrupt status.4 */
#define HDMI_SOFTWARE_HDCP_CONTROL_1		0x9A /* Software HDCP control.1 */
#define HDMI_FRAME_COUNTER			0x9C /* Frame counter */
#define HDMI_FRAME_COUNTER_FOR_RI_CHECK		0x9D /* Frame counter for Ri check */
#define HDMI_HDCP_CONTROL			0xAF /* HDCP control */
#define HDMI_RI_FRAME_COUNT_REGISTER		0xB2 /* Ri frame count register */
#define HDMI_DDC_BUS_CONTROL			0xB7 /* DDC bus control */
#define HDMI_HDCP_STATUS			0xB8 /* HDCP status */
#define HDMI_SHA0				0xB9 /* sha0 */
#define HDMI_SHA1				0xBA /* sha1 */
#define HDMI_SHA2				0xBB /* sha2 */
#define HDMI_SHA3				0xBC /* sha3 */
#define HDMI_SHA4				0xBD /* sha4 */
#define HDMI_BCAPS_READ				0xBE /* BCAPS read / debug */
#define HDMI_AKSV_BKSV_7_0_MONITOR		0xBF /* AKSV/BKSV[7:0] monitor */
#define HDMI_AKSV_BKSV_15_8_MONITOR		0xC0 /* AKSV/BKSV[15:8] monitor */
#define HDMI_AKSV_BKSV_23_16_MONITOR		0xC1 /* AKSV/BKSV[23:16] monitor */
#define HDMI_AKSV_BKSV_31_24_MONITOR		0xC2 /* AKSV/BKSV[31:24] monitor */
#define HDMI_AKSV_BKSV_39_32_MONITOR		0xC3 /* AKSV/BKSV[39:32] monitor */
#define HDMI_EDID_SEGMENT_POINTER		0xC4 /* EDID segment pointer */
#define HDMI_EDID_WORD_ADDRESS			0xC5 /* EDID word address */
#define HDMI_EDID_DATA_FIFO_ADDRESS		0xC6 /* EDID data FIFO address */
#define HDMI_NUM_OF_HDMI_DEVICES		0xC7 /* Number of HDMI devices */
#define HDMI_HDCP_ERROR_CODE			0xC8 /* HDCP error code */
#define HDMI_100MS_TIMER_SET			0xC9 /* 100ms timer setting */
#define HDMI_5SEC_TIMER_SET			0xCA /* 5sec timer setting */
#define HDMI_RI_READ_COUNT			0xCB /* Ri read count */
#define HDMI_AN_SEED				0xCC /* An seed */
#define HDMI_MAX_NUM_OF_RCIVRS_ALLOWED		0xCD /* Maximum number of receivers allowed */
#define HDMI_HDCP_MEMORY_ACCESS_CONTROL_1	0xCE /* HDCP memory access control.1 */
#define HDMI_HDCP_MEMORY_ACCESS_CONTROL_2	0xCF /* HDCP memory access control.2 */
#define HDMI_HDCP_CONTROL_2			0xD0 /* HDCP Control 2 */
#define HDMI_HDCP_KEY_MEMORY_CONTROL		0xD2 /* HDCP Key Memory Control */
#define HDMI_COLOR_SPACE_CONV_CONFIG_1		0xD3 /* Color space conversion configuration.1 */
#define HDMI_VIDEO_SETTING_3			0xD4 /* Video setting.3 */
#define HDMI_RI_7_0				0xD5 /* Ri[7:0] */
#define HDMI_RI_15_8				0xD6 /* Ri[15:8] */
#define HDMI_PJ					0xD7 /* Pj */
#define HDMI_SHA_RD				0xD8 /* sha_rd */
#define HDMI_RI_7_0_SAVED			0xD9 /* Ri[7:0] saved */
#define HDMI_RI_15_8_SAVED			0xDA /* Ri[15:8] saved */
#define HDMI_PJ_SAVED				0xDB /* Pj saved */
#define HDMI_NUM_OF_DEVICES			0xDC /* Number of devices */
#define HDMI_HOT_PLUG_MSENS_STATUS		0xDF /* Hot plug/MSENS status */
#define HDMI_BCAPS_WRITE			0xE0 /* bcaps */
#define HDMI_BSTAT_7_0				0xE1 /* bstat[7:0] */
#define HDMI_BSTAT_15_8				0xE2 /* bstat[15:8] */
#define HDMI_BKSV_7_0				0xE3 /* bksv[7:0] */
#define HDMI_BKSV_15_8				0xE4 /* bksv[15:8] */
#define HDMI_BKSV_23_16				0xE5 /* bksv[23:16] */
#define HDMI_BKSV_31_24				0xE6 /* bksv[31:24] */
#define HDMI_BKSV_39_32				0xE7 /* bksv[39:32] */
#define HDMI_AN_7_0				0xE8 /* An[7:0] */
#define HDMI_AN_15_8				0xE9 /* An [15:8] */
#define HDMI_AN_23_16				0xEA /* An [23:16] */
#define HDMI_AN_31_24				0xEB /* An [31:24] */
#define HDMI_AN_39_32				0xEC /* An [39:32] */
#define HDMI_AN_47_40				0xED /* An [47:40] */
#define HDMI_AN_55_48				0xEE /* An [55:48] */
#define HDMI_AN_63_56				0xEF /* An [63:56] */
#define HDMI_PRODUCT_ID				0xF0 /* Product ID */
#define HDMI_REVISION_ID			0xF1 /* Revision ID */
#define HDMI_TEST_MODE				0xFE /* Test mode */

enum hotplug_state {
	HDMI_HOTPLUG_DISCONNECTED,
	HDMI_HOTPLUG_CONNECTED,
	HDMI_HOTPLUG_EDID_DONE,
};

struct sh_hdmi {
	void __iomem *base;
	enum hotplug_state hp_state;	/* hot-plug status */
	u8 preprogrammed_vic;		/* use a pre-programmed VIC or
					   the external mode */
	u8 edid_block_addr;
	u8 edid_segment_nr;
	u8 edid_blocks;
	struct clk *hdmi_clk;
	struct device *dev;
	struct fb_info *info;
	struct mutex mutex;		/* Protect the info pointer */
	struct delayed_work edid_work;
	struct fb_var_screeninfo var;
	struct fb_monspecs monspec;
	struct notifier_block notifier;
};

static void hdmi_write(struct sh_hdmi *hdmi, u8 data, u8 reg)
{
	iowrite8(data, hdmi->base + reg);
}

static u8 hdmi_read(struct sh_hdmi *hdmi, u8 reg)
{
	return ioread8(hdmi->base + reg);
}

/*
 *	HDMI sound
 */
static unsigned int sh_hdmi_snd_read(struct snd_soc_codec *codec,
				     unsigned int reg)
{
	struct sh_hdmi *hdmi = snd_soc_codec_get_drvdata(codec);

	return hdmi_read(hdmi, reg);
}

static int sh_hdmi_snd_write(struct snd_soc_codec *codec,
			     unsigned int reg,
			     unsigned int value)
{
	struct sh_hdmi *hdmi = snd_soc_codec_get_drvdata(codec);

	hdmi_write(hdmi, value, reg);
	return 0;
}

static struct snd_soc_dai_driver sh_hdmi_dai = {
	.name = "sh_mobile_hdmi-hifi",
	.playback = {
		.stream_name = "Playback",
		.channels_min = 2,
		.channels_max = 8,
		.rates = SNDRV_PCM_RATE_32000 | SNDRV_PCM_RATE_44100  |
			 SNDRV_PCM_RATE_48000 | SNDRV_PCM_RATE_88200  |
			 SNDRV_PCM_RATE_96000 | SNDRV_PCM_RATE_176400 |
			 SNDRV_PCM_RATE_192000,
		.formats = SNDRV_PCM_FMTBIT_S16_LE | SNDRV_PCM_FMTBIT_S24_LE,
	},
};

static int sh_hdmi_snd_probe(struct snd_soc_codec *codec)
{
	dev_info(codec->dev, "SH Mobile HDMI Audio Codec");

	return 0;
}

static struct snd_soc_codec_driver soc_codec_dev_sh_hdmi = {
	.probe		= sh_hdmi_snd_probe,
	.read		= sh_hdmi_snd_read,
	.write		= sh_hdmi_snd_write,
};

/*
 *	HDMI video
 */

/* External video parameter settings */
static void sh_hdmi_external_video_param(struct sh_hdmi *hdmi)
{
	struct fb_var_screeninfo *var = &hdmi->var;
	u16 htotal, hblank, hdelay, vtotal, vblank, vdelay, voffset;
	u8 sync = 0;

	htotal = var->xres + var->right_margin + var->left_margin + var->hsync_len;

	hdelay = var->hsync_len + var->left_margin;
	hblank = var->right_margin + hdelay;

	/*
	 * Vertical timing looks a bit different in Figure 18,
	 * but let's try the same first by setting offset = 0
	 */
	vtotal = var->yres + var->upper_margin + var->lower_margin + var->vsync_len;

	vdelay = var->vsync_len + var->upper_margin;
	vblank = var->lower_margin + vdelay;
	voffset = min(var->upper_margin / 2, 6U);

	/*
	 * [3]: VSYNC polarity: Positive
	 * [2]: HSYNC polarity: Positive
	 * [1]: Interlace/Progressive: Progressive
	 * [0]: External video settings enable: used.
	 */
	if (var->sync & FB_SYNC_HOR_HIGH_ACT)
		sync |= 4;
	if (var->sync & FB_SYNC_VERT_HIGH_ACT)
		sync |= 8;

	dev_dbg(hdmi->dev, "H: %u, %u, %u, %u; V: %u, %u, %u, %u; sync 0x%x\n",
		htotal, hblank, hdelay, var->hsync_len,
		vtotal, vblank, vdelay, var->vsync_len, sync);

	hdmi_write(hdmi, sync | (voffset << 4), HDMI_EXTERNAL_VIDEO_PARAM_SETTINGS);

	hdmi_write(hdmi, htotal, HDMI_EXTERNAL_H_TOTAL_7_0);
	hdmi_write(hdmi, htotal >> 8, HDMI_EXTERNAL_H_TOTAL_11_8);

	hdmi_write(hdmi, hblank, HDMI_EXTERNAL_H_BLANK_7_0);
	hdmi_write(hdmi, hblank >> 8, HDMI_EXTERNAL_H_BLANK_9_8);

	hdmi_write(hdmi, hdelay, HDMI_EXTERNAL_H_DELAY_7_0);
	hdmi_write(hdmi, hdelay >> 8, HDMI_EXTERNAL_H_DELAY_9_8);

	hdmi_write(hdmi, var->hsync_len, HDMI_EXTERNAL_H_DURATION_7_0);
	hdmi_write(hdmi, var->hsync_len >> 8, HDMI_EXTERNAL_H_DURATION_9_8);

	hdmi_write(hdmi, vtotal, HDMI_EXTERNAL_V_TOTAL_7_0);
	hdmi_write(hdmi, vtotal >> 8, HDMI_EXTERNAL_V_TOTAL_9_8);

	hdmi_write(hdmi, vblank, HDMI_EXTERNAL_V_BLANK);

	hdmi_write(hdmi, vdelay, HDMI_EXTERNAL_V_DELAY);

	hdmi_write(hdmi, var->vsync_len, HDMI_EXTERNAL_V_DURATION);

	/* Set bit 0 of HDMI_EXTERNAL_VIDEO_PARAM_SETTINGS here for external mode */
	if (!hdmi->preprogrammed_vic)
		hdmi_write(hdmi, sync | 1 | (voffset << 4),
			   HDMI_EXTERNAL_VIDEO_PARAM_SETTINGS);
}

/**
 * sh_hdmi_video_config()
 */
static void sh_hdmi_video_config(struct sh_hdmi *hdmi)
{
	/*
	 * [7:4]: Audio sampling frequency: 48kHz
	 * [3:1]: Input video format: RGB and YCbCr 4:4:4 (Y on Green)
	 * [0]: Internal/External DE select: internal
	 */
	hdmi_write(hdmi, 0x20, HDMI_AUDIO_VIDEO_SETTING_1);

	/*
	 * [7:6]: Video output format: RGB 4:4:4
	 * [5:4]: Input video data width: 8 bit
	 * [3:1]: EAV/SAV location: channel 1
	 * [0]: Video input color space: RGB
	 */
	hdmi_write(hdmi, 0x34, HDMI_VIDEO_SETTING_1);

	/*
	 * [7:6]: Together with bit [6] of HDMI_AUDIO_VIDEO_SETTING_2, which is
	 * left at 0 by default, this configures 24bpp and sets the Color Depth
	 * (CD) field in the General Control Packet
	 */
	hdmi_write(hdmi, 0x20, HDMI_DEEP_COLOR_MODES);
}

/**
 * sh_hdmi_audio_config()
 */
static void sh_hdmi_audio_config(struct sh_hdmi *hdmi)
{
	u8 data;
	struct sh_mobile_hdmi_info *pdata = hdmi->dev->platform_data;

	/*
	 * [7:4] L/R data swap control
	 * [3:0] appropriate N[19:16]
	 */
	hdmi_write(hdmi, 0x00, HDMI_L_R_DATA_SWAP_CTRL_RPKT);
	/* appropriate N[15:8] */
	hdmi_write(hdmi, 0x18, HDMI_20_BIT_N_FOR_AUDIO_RPKT_15_8);
	/* appropriate N[7:0] */
	hdmi_write(hdmi, 0x00, HDMI_20_BIT_N_FOR_AUDIO_RPKT_7_0);

	/* [7:4] 48 kHz	SPDIF not used */
	hdmi_write(hdmi, 0x20, HDMI_SPDIF_AUDIO_SAMP_FREQ_CTS);

	/*
	 * [6:5] set required down sampling rate if required
	 * [4:3] set required audio source
	 */
	switch (pdata->flags & HDMI_SND_SRC_MASK) {
	default:
		/* fall through */
	case HDMI_SND_SRC_I2S:
		data = 0x0 << 3;
		break;
	case HDMI_SND_SRC_SPDIF:
		data = 0x1 << 3;
		break;
	case HDMI_SND_SRC_DSD:
		data = 0x2 << 3;
		break;
	case HDMI_SND_SRC_HBR:
		data = 0x3 << 3;
		break;
	}
	hdmi_write(hdmi, data, HDMI_AUDIO_SETTING_1);

	/* [3:0] set sending channel number for channel status */
	hdmi_write(hdmi, 0x40, HDMI_AUDIO_SETTING_2);

	/*
	 * [5:2] set valid I2S source input pin
	 * [1:0] set input I2S source mode
	 */
	hdmi_write(hdmi, 0x04, HDMI_I2S_AUDIO_SET);

	/* [7:4] set valid DSD source input pin */
	hdmi_write(hdmi, 0x00, HDMI_DSD_AUDIO_SET);

	/* [7:0] set appropriate I2S input pin swap settings if required */
	hdmi_write(hdmi, 0x00, HDMI_I2S_INPUT_PIN_SWAP);

	/*
	 * [7] set validity bit for channel status
	 * [3:0] set original sample frequency for channel status
	 */
	hdmi_write(hdmi, 0x00, HDMI_AUDIO_STATUS_BITS_SETTING_1);

	/*
	 * [7] set value for channel status
	 * [6] set value for channel status
	 * [5] set copyright bit for channel status
	 * [4:2] set additional information for channel status
	 * [1:0] set clock accuracy for channel status
	 */
	hdmi_write(hdmi, 0x00, HDMI_AUDIO_STATUS_BITS_SETTING_2);

	/* [7:0] set category code for channel status */
	hdmi_write(hdmi, 0x00, HDMI_CATEGORY_CODE);

	/*
	 * [7:4] set source number for channel status
	 * [3:0] set word length for channel status
	 */
	hdmi_write(hdmi, 0x00, HDMI_SOURCE_NUM_AUDIO_WORD_LEN);

	/* [7:4] set sample frequency for channel status */
	hdmi_write(hdmi, 0x20, HDMI_AUDIO_VIDEO_SETTING_1);
}

/**
 * sh_hdmi_phy_config() - configure the HDMI PHY for the used video mode
 */
static void sh_hdmi_phy_config(struct sh_hdmi *hdmi)
{
	if (hdmi->var.pixclock < 10000) {
		/* for 1080p8bit 148MHz */
		hdmi_write(hdmi, 0x1d, HDMI_SLIPHDMIT_PARAM_SETTINGS_1);
		hdmi_write(hdmi, 0x00, HDMI_SLIPHDMIT_PARAM_SETTINGS_2);
		hdmi_write(hdmi, 0x00, HDMI_SLIPHDMIT_PARAM_SETTINGS_3);
		hdmi_write(hdmi, 0x4c, HDMI_SLIPHDMIT_PARAM_SETTINGS_5);
		hdmi_write(hdmi, 0x1e, HDMI_SLIPHDMIT_PARAM_SETTINGS_6);
		hdmi_write(hdmi, 0x48, HDMI_SLIPHDMIT_PARAM_SETTINGS_7);
		hdmi_write(hdmi, 0x0e, HDMI_SLIPHDMIT_PARAM_SETTINGS_8);
		hdmi_write(hdmi, 0x25, HDMI_SLIPHDMIT_PARAM_SETTINGS_9);
		hdmi_write(hdmi, 0x04, HDMI_SLIPHDMIT_PARAM_SETTINGS_10);
	} else if (hdmi->var.pixclock < 30000) {
		/* 720p, 8bit, 74.25MHz. Might need to be adjusted for other formats */
		/*
		 * [1:0]	Speed_A
		 * [3:2]	Speed_B
		 * [4]		PLLA_Bypass
		 * [6]		DRV_TEST_EN
		 * [7]		DRV_TEST_IN
		 */
		hdmi_write(hdmi, 0x0f, HDMI_SLIPHDMIT_PARAM_SETTINGS_1);
		/* PLLB_CONFIG[17], PLLA_CONFIG[17] - not in PHY datasheet */
		hdmi_write(hdmi, 0x00, HDMI_SLIPHDMIT_PARAM_SETTINGS_2);
		/*
		 * [2:0]	BGR_I_OFFSET
		 * [6:4]	BGR_V_OFFSET
		 */
		hdmi_write(hdmi, 0x00, HDMI_SLIPHDMIT_PARAM_SETTINGS_3);
		/* PLLA_CONFIG[7:0]: VCO gain, VCO offset, LPF resistance[0] */
		hdmi_write(hdmi, 0x44, HDMI_SLIPHDMIT_PARAM_SETTINGS_5);
		/*
		 * PLLA_CONFIG[15:8]: regulator voltage[0], CP current,
		 * LPF capacitance, LPF resistance[1]
		 */
		hdmi_write(hdmi, 0x32, HDMI_SLIPHDMIT_PARAM_SETTINGS_6);
		/* PLLB_CONFIG[7:0]: LPF resistance[0], VCO offset, VCO gain */
		hdmi_write(hdmi, 0x4A, HDMI_SLIPHDMIT_PARAM_SETTINGS_7);
		/*
		 * PLLB_CONFIG[15:8]: regulator voltage[0], CP current,
		 * LPF capacitance, LPF resistance[1]
		 */
		hdmi_write(hdmi, 0x00, HDMI_SLIPHDMIT_PARAM_SETTINGS_8);
		/* DRV_CONFIG, PE_CONFIG */
		hdmi_write(hdmi, 0x25, HDMI_SLIPHDMIT_PARAM_SETTINGS_9);
		/*
		 * [2:0]	AMON_SEL (4 == LPF voltage)
		 * [4]		PLLA_CONFIG[16]
		 * [5]		PLLB_CONFIG[16]
		 */
		hdmi_write(hdmi, 0x04, HDMI_SLIPHDMIT_PARAM_SETTINGS_10);
	} else {
		/* for 480p8bit 27MHz */
		hdmi_write(hdmi, 0x19, HDMI_SLIPHDMIT_PARAM_SETTINGS_1);
		hdmi_write(hdmi, 0x00, HDMI_SLIPHDMIT_PARAM_SETTINGS_2);
		hdmi_write(hdmi, 0x00, HDMI_SLIPHDMIT_PARAM_SETTINGS_3);
		hdmi_write(hdmi, 0x44, HDMI_SLIPHDMIT_PARAM_SETTINGS_5);
		hdmi_write(hdmi, 0x32, HDMI_SLIPHDMIT_PARAM_SETTINGS_6);
		hdmi_write(hdmi, 0x48, HDMI_SLIPHDMIT_PARAM_SETTINGS_7);
		hdmi_write(hdmi, 0x0F, HDMI_SLIPHDMIT_PARAM_SETTINGS_8);
		hdmi_write(hdmi, 0x20, HDMI_SLIPHDMIT_PARAM_SETTINGS_9);
		hdmi_write(hdmi, 0x04, HDMI_SLIPHDMIT_PARAM_SETTINGS_10);
	}
}

/**
 * sh_hdmi_avi_infoframe_setup() - Auxiliary Video Information InfoFrame CONTROL PACKET
 */
static void sh_hdmi_avi_infoframe_setup(struct sh_hdmi *hdmi)
{
	u8 vic;

	/* AVI InfoFrame */
	hdmi_write(hdmi, 0x06, HDMI_CTRL_PKT_BUF_INDEX);

	/* Packet Type = 0x82 */
	hdmi_write(hdmi, 0x82, HDMI_CTRL_PKT_BUF_ACCESS_HB0);

	/* Version = 0x02 */
	hdmi_write(hdmi, 0x02, HDMI_CTRL_PKT_BUF_ACCESS_HB1);

	/* Length = 13 (0x0D) */
	hdmi_write(hdmi, 0x0D, HDMI_CTRL_PKT_BUF_ACCESS_HB2);

	/* N. A. Checksum */
	hdmi_write(hdmi, 0x00, HDMI_CTRL_PKT_BUF_ACCESS_PB0);

	/*
	 * Y = RGB
	 * A0 = No Data
	 * B = Bar Data not valid
	 * S = No Data
	 */
	hdmi_write(hdmi, 0x00, HDMI_CTRL_PKT_BUF_ACCESS_PB1);

	/*
	 * [7:6] C = Colorimetry: no data
	 * [5:4] M = 2: 16:9, 1: 4:3 Picture Aspect Ratio
	 * [3:0] R = 8: Active Frame Aspect Ratio: same as picture aspect ratio
	 */
	hdmi_write(hdmi, 0x28, HDMI_CTRL_PKT_BUF_ACCESS_PB2);

	/*
	 * ITC = No Data
	 * EC = xvYCC601
	 * Q = Default (depends on video format)
	 * SC = No Known non_uniform Scaling
	 */
	hdmi_write(hdmi, 0x00, HDMI_CTRL_PKT_BUF_ACCESS_PB3);

	/*
	 * VIC should be ignored if external config is used, so, we could just use 0,
	 * but play safe and use a valid value in any case just in case
	 */
	if (hdmi->preprogrammed_vic)
		vic = hdmi->preprogrammed_vic;
	else
		vic = 4;
	hdmi_write(hdmi, vic, HDMI_CTRL_PKT_BUF_ACCESS_PB4);

	/* PR = No Repetition */
	hdmi_write(hdmi, 0x00, HDMI_CTRL_PKT_BUF_ACCESS_PB5);

	/* Line Number of End of Top Bar (lower 8 bits) */
	hdmi_write(hdmi, 0x00, HDMI_CTRL_PKT_BUF_ACCESS_PB6);

	/* Line Number of End of Top Bar (upper 8 bits) */
	hdmi_write(hdmi, 0x00, HDMI_CTRL_PKT_BUF_ACCESS_PB7);

	/* Line Number of Start of Bottom Bar (lower 8 bits) */
	hdmi_write(hdmi, 0x00, HDMI_CTRL_PKT_BUF_ACCESS_PB8);

	/* Line Number of Start of Bottom Bar (upper 8 bits) */
	hdmi_write(hdmi, 0x00, HDMI_CTRL_PKT_BUF_ACCESS_PB9);

	/* Pixel Number of End of Left Bar (lower 8 bits) */
	hdmi_write(hdmi, 0x00, HDMI_CTRL_PKT_BUF_ACCESS_PB10);

	/* Pixel Number of End of Left Bar (upper 8 bits) */
	hdmi_write(hdmi, 0x00, HDMI_CTRL_PKT_BUF_ACCESS_PB11);

	/* Pixel Number of Start of Right Bar (lower 8 bits) */
	hdmi_write(hdmi, 0x00, HDMI_CTRL_PKT_BUF_ACCESS_PB12);

	/* Pixel Number of Start of Right Bar (upper 8 bits) */
	hdmi_write(hdmi, 0x00, HDMI_CTRL_PKT_BUF_ACCESS_PB13);
}

/**
 * sh_hdmi_audio_infoframe_setup() - Audio InfoFrame of CONTROL PACKET
 */
static void sh_hdmi_audio_infoframe_setup(struct sh_hdmi *hdmi)
{
	/* Audio InfoFrame */
	hdmi_write(hdmi, 0x08, HDMI_CTRL_PKT_BUF_INDEX);

	/* Packet Type = 0x84 */
	hdmi_write(hdmi, 0x84, HDMI_CTRL_PKT_BUF_ACCESS_HB0);

	/* Version Number = 0x01 */
	hdmi_write(hdmi, 0x01, HDMI_CTRL_PKT_BUF_ACCESS_HB1);

	/* 0 Length = 10 (0x0A) */
	hdmi_write(hdmi, 0x0A, HDMI_CTRL_PKT_BUF_ACCESS_HB2);

	/* n. a. Checksum */
	hdmi_write(hdmi, 0x00, HDMI_CTRL_PKT_BUF_ACCESS_PB0);

	/* Audio Channel Count = Refer to Stream Header */
	hdmi_write(hdmi, 0x00, HDMI_CTRL_PKT_BUF_ACCESS_PB1);

	/* Refer to Stream Header */
	hdmi_write(hdmi, 0x00, HDMI_CTRL_PKT_BUF_ACCESS_PB2);

	/* Format depends on coding type (i.e. CT0...CT3) */
	hdmi_write(hdmi, 0x00, HDMI_CTRL_PKT_BUF_ACCESS_PB3);

	/* Speaker Channel Allocation = Front Right + Front Left */
	hdmi_write(hdmi, 0x00, HDMI_CTRL_PKT_BUF_ACCESS_PB4);

	/* Level Shift Value = 0 dB, Down - mix is permitted or no information */
	hdmi_write(hdmi, 0x00, HDMI_CTRL_PKT_BUF_ACCESS_PB5);

	/* Reserved (0) */
	hdmi_write(hdmi, 0x00, HDMI_CTRL_PKT_BUF_ACCESS_PB6);
	hdmi_write(hdmi, 0x00, HDMI_CTRL_PKT_BUF_ACCESS_PB7);
	hdmi_write(hdmi, 0x00, HDMI_CTRL_PKT_BUF_ACCESS_PB8);
	hdmi_write(hdmi, 0x00, HDMI_CTRL_PKT_BUF_ACCESS_PB9);
	hdmi_write(hdmi, 0x00, HDMI_CTRL_PKT_BUF_ACCESS_PB10);
}

/**
 * sh_hdmi_configure() - Initialise HDMI for output
 */
static void sh_hdmi_configure(struct sh_hdmi *hdmi)
{
	/* Configure video format */
	sh_hdmi_video_config(hdmi);

	/* Configure audio format */
	sh_hdmi_audio_config(hdmi);

	/* Configure PHY */
	sh_hdmi_phy_config(hdmi);

	/* Auxiliary Video Information (AVI) InfoFrame */
	sh_hdmi_avi_infoframe_setup(hdmi);

	/* Audio InfoFrame */
	sh_hdmi_audio_infoframe_setup(hdmi);

	/*
	 * Control packet auto send with VSYNC control: auto send
	 * General control, Gamut metadata, ISRC, and ACP packets
	 */
	hdmi_write(hdmi, 0x8E, HDMI_CTRL_PKT_AUTO_SEND);

	/* FIXME */
	msleep(10);

	/* PS mode b->d, reset PLLA and PLLB */
	hdmi_write(hdmi, 0x4C, HDMI_SYSTEM_CTRL);

	udelay(10);

	hdmi_write(hdmi, 0x40, HDMI_SYSTEM_CTRL);
}

static unsigned long sh_hdmi_rate_error(struct sh_hdmi *hdmi,
		const struct fb_videomode *mode,
		unsigned long *hdmi_rate, unsigned long *parent_rate)
{
	unsigned long target = PICOS2KHZ(mode->pixclock) * 1000, rate_error;
	struct sh_mobile_hdmi_info *pdata = hdmi->dev->platform_data;

	*hdmi_rate = clk_round_rate(hdmi->hdmi_clk, target);
	if ((long)*hdmi_rate < 0)
		*hdmi_rate = clk_get_rate(hdmi->hdmi_clk);

	rate_error = (long)*hdmi_rate > 0 ? abs(*hdmi_rate - target) : ULONG_MAX;
	if (rate_error && pdata->clk_optimize_parent)
		rate_error = pdata->clk_optimize_parent(target, hdmi_rate, parent_rate);
	else if (clk_get_parent(hdmi->hdmi_clk))
		*parent_rate = clk_get_rate(clk_get_parent(hdmi->hdmi_clk));

	dev_dbg(hdmi->dev, "%u-%u-%u-%u x %u-%u-%u-%u\n",
		mode->left_margin, mode->xres,
		mode->right_margin, mode->hsync_len,
		mode->upper_margin, mode->yres,
		mode->lower_margin, mode->vsync_len);

	dev_dbg(hdmi->dev, "\t@%lu(+/-%lu)Hz, e=%lu / 1000, r=%uHz, p=%luHz\n", target,
		rate_error, rate_error ? 10000 / (10 * target / rate_error) : 0,
		mode->refresh, *parent_rate);

	return rate_error;
}

static int sh_hdmi_read_edid(struct sh_hdmi *hdmi, unsigned long *hdmi_rate,
			     unsigned long *parent_rate)
{
	struct fb_var_screeninfo tmpvar;
	struct fb_var_screeninfo *var = &tmpvar;
	const struct fb_videomode *mode, *found = NULL;
	struct fb_info *info = hdmi->info;
	struct fb_modelist *modelist = NULL;
	unsigned int f_width = 0, f_height = 0, f_refresh = 0;
	unsigned long found_rate_error = ULONG_MAX; /* silly compiler... */
	bool scanning = false, preferred_bad = false;
	u8 edid[128];
	char *forced;
	int i;

	/* Read EDID */
	dev_dbg(hdmi->dev, "Read back EDID code:");
	for (i = 0; i < 128; i++) {
		edid[i] = hdmi_read(hdmi, HDMI_EDID_KSV_FIFO_ACCESS_WINDOW);
#ifdef DEBUG
		if ((i % 16) == 0) {
			printk(KERN_CONT "\n");
			printk(KERN_DEBUG "%02X | %02X", i, edid[i]);
		} else {
			printk(KERN_CONT " %02X", edid[i]);
		}
#endif
	}
#ifdef DEBUG
	printk(KERN_CONT "\n");
#endif

	if (!hdmi->edid_blocks) {
		fb_edid_to_monspecs(edid, &hdmi->monspec);
		hdmi->edid_blocks = edid[126] + 1;

		dev_dbg(hdmi->dev, "%d main modes, %d extension blocks\n",
			hdmi->monspec.modedb_len, hdmi->edid_blocks - 1);
	} else {
		dev_dbg(hdmi->dev, "Extension %u detected, DTD start %u\n",
			edid[0], edid[2]);
		fb_edid_add_monspecs(edid, &hdmi->monspec);
	}

	if (hdmi->edid_blocks > hdmi->edid_segment_nr * 2 +
	    (hdmi->edid_block_addr >> 7) + 1) {
		/* More blocks to read */
		if (hdmi->edid_block_addr) {
			hdmi->edid_block_addr = 0;
			hdmi->edid_segment_nr++;
		} else {
			hdmi->edid_block_addr = 0x80;
		}
		/* Set EDID word address  */
		hdmi_write(hdmi, hdmi->edid_block_addr, HDMI_EDID_WORD_ADDRESS);
		/* Enable EDID interrupt */
		hdmi_write(hdmi, 0xC6, HDMI_INTERRUPT_MASK_1);
		/* Set EDID segment pointer - starts reading EDID */
		hdmi_write(hdmi, hdmi->edid_segment_nr, HDMI_EDID_SEGMENT_POINTER);
		return -EAGAIN;
	}

	/* All E-EDID blocks ready */
	dev_dbg(hdmi->dev, "%d main and extended modes\n", hdmi->monspec.modedb_len);

	fb_get_options("sh_mobile_lcdc", &forced);
	if (forced && *forced) {
		/* Only primitive parsing so far */
		i = sscanf(forced, "%ux%u@%u",
			   &f_width, &f_height, &f_refresh);
		if (i < 2) {
			f_width = 0;
			f_height = 0;
		} else {
			/* The user wants us to use the EDID data */
			scanning = true;
		}
		dev_dbg(hdmi->dev, "Forced mode %ux%u@%uHz\n",
			f_width, f_height, f_refresh);
	}

	/* Walk monitor modes to find the best or the exact match */
	for (i = 0, mode = hdmi->monspec.modedb;
	     i < hdmi->monspec.modedb_len && scanning;
	     i++, mode++) {
		unsigned long rate_error;

		if (!f_width && !f_height) {
			/*
			 * A parameter string "video=sh_mobile_lcdc:0x0" means
			 * use the preferred EDID mode. If it is rejected by
			 * .fb_check_var(), keep looking, until an acceptable
			 * one is found.
			 */
			if ((mode->flag & FB_MODE_IS_FIRST) || preferred_bad)
				scanning = false;
			else
				continue;
		} else if (f_width != mode->xres || f_height != mode->yres) {
			/* No interest in unmatching modes */
			continue;
		}

		rate_error = sh_hdmi_rate_error(hdmi, mode, hdmi_rate, parent_rate);

		if (scanning) {
			if (f_refresh == mode->refresh || (!f_refresh && !rate_error))
				/*
				 * Exact match if either the refresh rate
				 * matches or it hasn't been specified and we've
				 * found a mode, for which we can configure the
				 * clock precisely
				 */
				scanning = false;
			else if (found && found_rate_error <= rate_error)
				/*
				 * We otherwise search for the closest matching
				 * clock rate - either if no refresh rate has
				 * been specified or we cannot find an exactly
				 * matching one
				 */
				continue;
		}

		/* Check if supported: sufficient fb memory, supported clock-rate */
		fb_videomode_to_var(var, mode);

		var->bits_per_pixel = info->var.bits_per_pixel;

		if (info && info->fbops->fb_check_var &&
		    info->fbops->fb_check_var(var, info)) {
			scanning = true;
			preferred_bad = true;
			continue;
		}

		found = mode;
		found_rate_error = rate_error;
	}

	hdmi->var.width = hdmi->monspec.max_x * 10;
	hdmi->var.height = hdmi->monspec.max_y * 10;

	/*
	 * TODO 1: if no ->info is present, postpone running the config until
	 * after ->info first gets registered.
	 * TODO 2: consider registering the HDMI platform device from the LCDC
	 * driver, and passing ->info with HDMI platform data.
	 */
	if (info && !found) {
		modelist = info->modelist.next &&
			!list_empty(&info->modelist) ?
			list_entry(info->modelist.next,
				   struct fb_modelist, list) :
			NULL;

		if (modelist) {
			found = &modelist->mode;
			found_rate_error = sh_hdmi_rate_error(hdmi, found, hdmi_rate, parent_rate);
		}
	}

	/* No cookie today */
	if (!found)
		return -ENXIO;

	if (found->xres == 640 && found->yres == 480 && found->refresh == 60)
		hdmi->preprogrammed_vic = 1;
	else if (found->xres == 720 && found->yres == 480 && found->refresh == 60)
		hdmi->preprogrammed_vic = 2;
	else if (found->xres == 720 && found->yres == 576 && found->refresh == 50)
		hdmi->preprogrammed_vic = 17;
	else if (found->xres == 1280 && found->yres == 720 && found->refresh == 60)
		hdmi->preprogrammed_vic = 4;
	else if (found->xres == 1920 && found->yres == 1080 && found->refresh == 24)
		hdmi->preprogrammed_vic = 32;
	else if (found->xres == 1920 && found->yres == 1080 && found->refresh == 50)
		hdmi->preprogrammed_vic = 31;
	else if (found->xres == 1920 && found->yres == 1080 && found->refresh == 60)
		hdmi->preprogrammed_vic = 16;
	else
		hdmi->preprogrammed_vic = 0;

	dev_dbg(hdmi->dev, "Using %s %s mode %ux%u@%uHz (%luHz), clock error %luHz\n",
		modelist ? "default" : "EDID", hdmi->preprogrammed_vic ? "VIC" : "external",
		found->xres, found->yres, found->refresh,
		PICOS2KHZ(found->pixclock) * 1000, found_rate_error);

	fb_videomode_to_var(&hdmi->var, found);
	sh_hdmi_external_video_param(hdmi);

	return 0;
}

static irqreturn_t sh_hdmi_hotplug(int irq, void *dev_id)
{
	struct sh_hdmi *hdmi = dev_id;
	u8 status1, status2, mask1, mask2;

	/* mode_b and PLLA and PLLB reset */
	hdmi_write(hdmi, 0x2C, HDMI_SYSTEM_CTRL);

	/* How long shall reset be held? */
	udelay(10);

	/* mode_b and PLLA and PLLB reset release */
	hdmi_write(hdmi, 0x20, HDMI_SYSTEM_CTRL);

	status1 = hdmi_read(hdmi, HDMI_INTERRUPT_STATUS_1);
	status2 = hdmi_read(hdmi, HDMI_INTERRUPT_STATUS_2);

	mask1 = hdmi_read(hdmi, HDMI_INTERRUPT_MASK_1);
	mask2 = hdmi_read(hdmi, HDMI_INTERRUPT_MASK_2);

	/* Correct would be to ack only set bits, but the datasheet requires 0xff */
	hdmi_write(hdmi, 0xFF, HDMI_INTERRUPT_STATUS_1);
	hdmi_write(hdmi, 0xFF, HDMI_INTERRUPT_STATUS_2);

	if (printk_ratelimit())
		dev_dbg(hdmi->dev, "IRQ #%d: Status #1: 0x%x & 0x%x, #2: 0x%x & 0x%x\n",
			irq, status1, mask1, status2, mask2);

	if (!((status1 & mask1) | (status2 & mask2))) {
		return IRQ_NONE;
	} else if (status1 & 0xc0) {
		u8 msens;

		/* Datasheet specifies 10ms... */
		udelay(500);

		msens = hdmi_read(hdmi, HDMI_HOT_PLUG_MSENS_STATUS);
		dev_dbg(hdmi->dev, "MSENS 0x%x\n", msens);
		/* Check, if hot plug & MSENS pin status are both high */
		if ((msens & 0xC0) == 0xC0) {
			/* Display plug in */
			hdmi->edid_segment_nr = 0;
			hdmi->edid_block_addr = 0;
			hdmi->edid_blocks = 0;
			hdmi->hp_state = HDMI_HOTPLUG_CONNECTED;

			/* Set EDID word address  */
			hdmi_write(hdmi, 0x00, HDMI_EDID_WORD_ADDRESS);
			/* Enable EDID interrupt */
			hdmi_write(hdmi, 0xC6, HDMI_INTERRUPT_MASK_1);
			/* Set EDID segment pointer - starts reading EDID */
			hdmi_write(hdmi, 0x00, HDMI_EDID_SEGMENT_POINTER);
		} else if (!(status1 & 0x80)) {
			/* Display unplug, beware multiple interrupts */
			if (hdmi->hp_state != HDMI_HOTPLUG_DISCONNECTED) {
				hdmi->hp_state = HDMI_HOTPLUG_DISCONNECTED;
				schedule_delayed_work(&hdmi->edid_work, 0);
			}
			/* display_off will switch back to mode_a */
		}
	} else if (status1 & 2) {
		/* EDID error interrupt: retry */
		/* Set EDID word address  */
		hdmi_write(hdmi, hdmi->edid_block_addr, HDMI_EDID_WORD_ADDRESS);
		/* Set EDID segment pointer */
		hdmi_write(hdmi, hdmi->edid_segment_nr, HDMI_EDID_SEGMENT_POINTER);
	} else if (status1 & 4) {
		/* Disable EDID interrupt */
		hdmi_write(hdmi, 0xC0, HDMI_INTERRUPT_MASK_1);
		schedule_delayed_work(&hdmi->edid_work, msecs_to_jiffies(10));
	}

	return IRQ_HANDLED;
}

/* locking:	called with info->lock held, or before register_framebuffer() */
static void sh_hdmi_display_on(void *arg, struct fb_info *info)
{
	/*
	 * info is guaranteed to be valid, when we are called, because our
	 * FB_EVENT_FB_UNBIND notify is also called with info->lock held
	 */
	struct sh_hdmi *hdmi = arg;
	struct sh_mobile_hdmi_info *pdata = hdmi->dev->platform_data;
	struct sh_mobile_lcdc_chan *ch = info->par;

	dev_dbg(hdmi->dev, "%s(%p): state %x\n", __func__,
		pdata->lcd_dev, info->state);

	/* No need to lock */
	hdmi->info = info;

	/*
	 * hp_state can be set to
	 * HDMI_HOTPLUG_DISCONNECTED:	on monitor unplug
	 * HDMI_HOTPLUG_CONNECTED:	on monitor plug-in
	 * HDMI_HOTPLUG_EDID_DONE:	on EDID read completion
	 */
	switch (hdmi->hp_state) {
	case HDMI_HOTPLUG_EDID_DONE:
		/* PS mode d->e. All functions are active */
		hdmi_write(hdmi, 0x80, HDMI_SYSTEM_CTRL);
		dev_dbg(hdmi->dev, "HDMI running\n");
		break;
	case HDMI_HOTPLUG_DISCONNECTED:
		info->state = FBINFO_STATE_SUSPENDED;
	default:
		hdmi->var = ch->display_var;
	}
}

/* locking: called with info->lock held */
static void sh_hdmi_display_off(void *arg)
{
	struct sh_hdmi *hdmi = arg;
	struct sh_mobile_hdmi_info *pdata = hdmi->dev->platform_data;

	dev_dbg(hdmi->dev, "%s(%p)\n", __func__, pdata->lcd_dev);
	/* PS mode e->a */
	hdmi_write(hdmi, 0x10, HDMI_SYSTEM_CTRL);
}

static bool sh_hdmi_must_reconfigure(struct sh_hdmi *hdmi)
{
	struct fb_info *info = hdmi->info;
	struct sh_mobile_lcdc_chan *ch = info->par;
	struct fb_var_screeninfo *new_var = &hdmi->var, *old_var = &ch->display_var;
	struct fb_videomode mode1, mode2;

	fb_var_to_videomode(&mode1, old_var);
	fb_var_to_videomode(&mode2, new_var);

	dev_dbg(info->dev, "Old %ux%u, new %ux%u\n",
		mode1.xres, mode1.yres, mode2.xres, mode2.yres);

	if (fb_mode_is_equal(&mode1, &mode2)) {
		/* It can be a different monitor with an equal video-mode */
		old_var->width = new_var->width;
		old_var->height = new_var->height;
		return false;
	}

	dev_dbg(info->dev, "Switching %u -> %u lines\n",
		mode1.yres, mode2.yres);
	*old_var = *new_var;

	return true;
}

/**
 * sh_hdmi_clk_configure() - set HDMI clock frequency and enable the clock
 * @hdmi:		driver context
 * @hdmi_rate:		HDMI clock frequency in Hz
 * @parent_rate:	if != 0 - set parent clock rate for optimal precision
 * return:		configured positive rate if successful
 *			0 if couldn't set the rate, but managed to enable the
 *			clock, negative error, if couldn't enable the clock
 */
static long sh_hdmi_clk_configure(struct sh_hdmi *hdmi, unsigned long hdmi_rate,
				  unsigned long parent_rate)
{
	int ret;

	if (parent_rate && clk_get_parent(hdmi->hdmi_clk)) {
		ret = clk_set_rate(clk_get_parent(hdmi->hdmi_clk), parent_rate);
		if (ret < 0) {
			dev_warn(hdmi->dev, "Cannot set parent rate %ld: %d\n", parent_rate, ret);
			hdmi_rate = clk_round_rate(hdmi->hdmi_clk, hdmi_rate);
		} else {
			dev_dbg(hdmi->dev, "HDMI set parent frequency %lu\n", parent_rate);
		}
	}

	ret = clk_set_rate(hdmi->hdmi_clk, hdmi_rate);
	if (ret < 0) {
		dev_warn(hdmi->dev, "Cannot set rate %ld: %d\n", hdmi_rate, ret);
		hdmi_rate = 0;
	} else {
		dev_dbg(hdmi->dev, "HDMI set frequency %lu\n", hdmi_rate);
	}

	return hdmi_rate;
}

/* Hotplug interrupt occurred, read EDID */
static void sh_hdmi_edid_work_fn(struct work_struct *work)
{
	struct sh_hdmi *hdmi = container_of(work, struct sh_hdmi, edid_work.work);
	struct sh_mobile_hdmi_info *pdata = hdmi->dev->platform_data;
	struct sh_mobile_lcdc_chan *ch;
	int ret;

	dev_dbg(hdmi->dev, "%s(%p): begin, hotplug status %d\n", __func__,
		pdata->lcd_dev, hdmi->hp_state);

	if (!pdata->lcd_dev)
		return;

	mutex_lock(&hdmi->mutex);

	if (hdmi->hp_state == HDMI_HOTPLUG_CONNECTED) {
		struct fb_info *info = hdmi->info;
		unsigned long parent_rate = 0, hdmi_rate;

		ret = sh_hdmi_read_edid(hdmi, &hdmi_rate, &parent_rate);
		if (ret < 0) {
			pm_runtime_put(hdmi->dev);
			goto out;
		}

		hdmi->hp_state = HDMI_HOTPLUG_EDID_DONE;

		/* Reconfigure the clock */
		ret = sh_hdmi_clk_configure(hdmi, hdmi_rate, parent_rate);
		if (ret < 0) {
			pm_runtime_put(hdmi->dev);
			goto out;
		}

		msleep(10);
		sh_hdmi_configure(hdmi);
		/* Switched to another (d) power-save mode */
		msleep(10);

		if (!info)
			goto out;

		ch = info->par;

		console_lock();

		/* HDMI plug in */
		if (!sh_hdmi_must_reconfigure(hdmi) &&
		    info->state == FBINFO_STATE_RUNNING) {
			/*
			 * First activation with the default monitor - just turn
			 * on, if we run a resume here, the logo disappears
			 */
			if (lock_fb_info(info)) {
				info->var.width = hdmi->var.width;
				info->var.height = hdmi->var.height;
				sh_hdmi_display_on(hdmi, info);
				unlock_fb_info(info);
			}
		} else {
			/* New monitor or have to wake up */
			fb_set_suspend(info, 0);
		}

		console_unlock();
	} else {
		ret = 0;
		if (!hdmi->info)
			goto out;

		hdmi->monspec.modedb_len = 0;
		fb_destroy_modedb(hdmi->monspec.modedb);
		hdmi->monspec.modedb = NULL;

		console_lock();

		/* HDMI disconnect */
		fb_set_suspend(hdmi->info, 1);

		console_unlock();
	}

out:
	if (ret < 0 && ret != -EAGAIN)
		hdmi->hp_state = HDMI_HOTPLUG_DISCONNECTED;
	mutex_unlock(&hdmi->mutex);

	dev_dbg(hdmi->dev, "%s(%p): end\n", __func__, pdata->lcd_dev);
}

static int sh_hdmi_notify(struct notifier_block *nb,
			  unsigned long action, void *data)
{
	struct fb_event *event = data;
	struct fb_info *info = event->info;
	struct sh_mobile_lcdc_chan *ch = info->par;
	struct sh_mobile_lcdc_board_cfg	*board_cfg = &ch->cfg.board_cfg;
	struct sh_hdmi *hdmi = board_cfg->board_data;

	if (!hdmi || nb != &hdmi->notifier || hdmi->info != info)
		return NOTIFY_DONE;

	switch(action) {
	case FB_EVENT_FB_REGISTERED:
		/* Unneeded, activation taken care by sh_hdmi_display_on() */
		break;
	case FB_EVENT_FB_UNREGISTERED:
		/*
		 * We are called from unregister_framebuffer() with the
		 * info->lock held. This is bad for us, because we can race with
		 * the scheduled work, which has to call fb_set_suspend(), which
		 * takes info->lock internally, so, sh_hdmi_edid_work_fn()
		 * cannot take and hold info->lock for the whole function
		 * duration. Using an additional lock creates a classical AB-BA
		 * lock up. Therefore, we have to release the info->lock
		 * temporarily, synchronise with the work queue and re-acquire
		 * the info->lock.
		 */
		unlock_fb_info(info);
		mutex_lock(&hdmi->mutex);
		hdmi->info = NULL;
		mutex_unlock(&hdmi->mutex);
		lock_fb_info(info);
		return NOTIFY_OK;
	}
	return NOTIFY_DONE;
}

static int __init sh_hdmi_probe(struct platform_device *pdev)
{
	struct sh_mobile_hdmi_info *pdata = pdev->dev.platform_data;
	struct resource *res = platform_get_resource(pdev, IORESOURCE_MEM, 0);
	struct sh_mobile_lcdc_board_cfg	*board_cfg;
	int irq = platform_get_irq(pdev, 0), ret;
	struct sh_hdmi *hdmi;
	long rate;

	if (!res || !pdata || irq < 0)
		return -ENODEV;

	hdmi = kzalloc(sizeof(*hdmi), GFP_KERNEL);
	if (!hdmi) {
		dev_err(&pdev->dev, "Cannot allocate device data\n");
		return -ENOMEM;
	}

	mutex_init(&hdmi->mutex);

	hdmi->dev = &pdev->dev;

	hdmi->hdmi_clk = clk_get(&pdev->dev, "ick");
	if (IS_ERR(hdmi->hdmi_clk)) {
		ret = PTR_ERR(hdmi->hdmi_clk);
		dev_err(&pdev->dev, "Unable to get clock: %d\n", ret);
		goto egetclk;
	}

	/* An arbitrary relaxed pixclock just to get things started: from standard 480p */
	rate = clk_round_rate(hdmi->hdmi_clk, PICOS2KHZ(37037));
	if (rate > 0)
		rate = sh_hdmi_clk_configure(hdmi, rate, 0);

	if (rate < 0) {
		ret = rate;
		goto erate;
	}

	ret = clk_enable(hdmi->hdmi_clk);
	if (ret < 0) {
		dev_err(hdmi->dev, "Cannot enable clock: %d\n", ret);
		goto erate;
	}

	dev_dbg(&pdev->dev, "Enabled HDMI clock at %luHz\n", rate);

	if (!request_mem_region(res->start, resource_size(res), dev_name(&pdev->dev))) {
		dev_err(&pdev->dev, "HDMI register region already claimed\n");
		ret = -EBUSY;
		goto ereqreg;
	}

	hdmi->base = ioremap(res->start, resource_size(res));
	if (!hdmi->base) {
		dev_err(&pdev->dev, "HDMI register region already claimed\n");
		ret = -ENOMEM;
		goto emap;
	}

	platform_set_drvdata(pdev, hdmi);

	/* Set up LCDC callbacks */
	board_cfg = &pdata->lcd_chan->board_cfg;
	board_cfg->owner = THIS_MODULE;
	board_cfg->board_data = hdmi;
	board_cfg->display_on = sh_hdmi_display_on;
	board_cfg->display_off = sh_hdmi_display_off;

	INIT_DELAYED_WORK(&hdmi->edid_work, sh_hdmi_edid_work_fn);

	pm_runtime_enable(&pdev->dev);
	pm_runtime_get_sync(&pdev->dev);

	/* Product and revision IDs are 0 in sh-mobile version */
	dev_info(&pdev->dev, "Detected HDMI controller 0x%x:0x%x\n",
		 hdmi_read(hdmi, HDMI_PRODUCT_ID), hdmi_read(hdmi, HDMI_REVISION_ID));

	ret = request_irq(irq, sh_hdmi_hotplug, 0,
			  dev_name(&pdev->dev), hdmi);
	if (ret < 0) {
		dev_err(&pdev->dev, "Unable to request irq: %d\n", ret);
		goto ereqirq;
	}

	ret = snd_soc_register_codec(&pdev->dev,
			&soc_codec_dev_sh_hdmi, &sh_hdmi_dai, 1);
	if (ret < 0) {
		dev_err(&pdev->dev, "codec registration failed\n");
		goto ecodec;
	}

	hdmi->notifier.notifier_call = sh_hdmi_notify;
	fb_register_client(&hdmi->notifier);

	return 0;

ecodec:
	free_irq(irq, hdmi);
ereqirq:
<<<<<<< HEAD
	pm_runtime_suspend(&pdev->dev);
=======
	pm_runtime_put(&pdev->dev);
>>>>>>> 56299378
	pm_runtime_disable(&pdev->dev);
	iounmap(hdmi->base);
emap:
	release_mem_region(res->start, resource_size(res));
ereqreg:
	clk_disable(hdmi->hdmi_clk);
erate:
	clk_put(hdmi->hdmi_clk);
egetclk:
	mutex_destroy(&hdmi->mutex);
	kfree(hdmi);

	return ret;
}

static int __exit sh_hdmi_remove(struct platform_device *pdev)
{
	struct sh_mobile_hdmi_info *pdata = pdev->dev.platform_data;
	struct sh_hdmi *hdmi = platform_get_drvdata(pdev);
	struct resource *res = platform_get_resource(pdev, IORESOURCE_MEM, 0);
	struct sh_mobile_lcdc_board_cfg	*board_cfg = &pdata->lcd_chan->board_cfg;
	int irq = platform_get_irq(pdev, 0);

	snd_soc_unregister_codec(&pdev->dev);

	fb_unregister_client(&hdmi->notifier);

	board_cfg->display_on = NULL;
	board_cfg->display_off = NULL;
	board_cfg->board_data = NULL;
	board_cfg->owner = NULL;

	/* No new work will be scheduled, wait for running ISR */
	free_irq(irq, hdmi);
	/* Wait for already scheduled work */
	cancel_delayed_work_sync(&hdmi->edid_work);
<<<<<<< HEAD
	pm_runtime_suspend(&pdev->dev);
=======
	pm_runtime_put(&pdev->dev);
>>>>>>> 56299378
	pm_runtime_disable(&pdev->dev);
	clk_disable(hdmi->hdmi_clk);
	clk_put(hdmi->hdmi_clk);
	iounmap(hdmi->base);
	release_mem_region(res->start, resource_size(res));
	mutex_destroy(&hdmi->mutex);
	kfree(hdmi);

	return 0;
}

static struct platform_driver sh_hdmi_driver = {
	.remove		= __exit_p(sh_hdmi_remove),
	.driver = {
		.name	= "sh-mobile-hdmi",
	},
};

static int __init sh_hdmi_init(void)
{
	return platform_driver_probe(&sh_hdmi_driver, sh_hdmi_probe);
}
module_init(sh_hdmi_init);

static void __exit sh_hdmi_exit(void)
{
	platform_driver_unregister(&sh_hdmi_driver);
}
module_exit(sh_hdmi_exit);

MODULE_AUTHOR("Guennadi Liakhovetski <g.liakhovetski@gmx.de>");
MODULE_DESCRIPTION("SuperH / ARM-shmobile HDMI driver");
MODULE_LICENSE("GPL v2");<|MERGE_RESOLUTION|>--- conflicted
+++ resolved
@@ -1128,19 +1128,15 @@
 		unsigned long parent_rate = 0, hdmi_rate;
 
 		ret = sh_hdmi_read_edid(hdmi, &hdmi_rate, &parent_rate);
-		if (ret < 0) {
-			pm_runtime_put(hdmi->dev);
+		if (ret < 0)
 			goto out;
-		}
 
 		hdmi->hp_state = HDMI_HOTPLUG_EDID_DONE;
 
 		/* Reconfigure the clock */
 		ret = sh_hdmi_clk_configure(hdmi, hdmi_rate, parent_rate);
-		if (ret < 0) {
-			pm_runtime_put(hdmi->dev);
+		if (ret < 0)
 			goto out;
-		}
 
 		msleep(10);
 		sh_hdmi_configure(hdmi);
@@ -1336,11 +1332,7 @@
 ecodec:
 	free_irq(irq, hdmi);
 ereqirq:
-<<<<<<< HEAD
-	pm_runtime_suspend(&pdev->dev);
-=======
 	pm_runtime_put(&pdev->dev);
->>>>>>> 56299378
 	pm_runtime_disable(&pdev->dev);
 	iounmap(hdmi->base);
 emap:
@@ -1377,11 +1369,7 @@
 	free_irq(irq, hdmi);
 	/* Wait for already scheduled work */
 	cancel_delayed_work_sync(&hdmi->edid_work);
-<<<<<<< HEAD
-	pm_runtime_suspend(&pdev->dev);
-=======
 	pm_runtime_put(&pdev->dev);
->>>>>>> 56299378
 	pm_runtime_disable(&pdev->dev);
 	clk_disable(hdmi->hdmi_clk);
 	clk_put(hdmi->hdmi_clk);
