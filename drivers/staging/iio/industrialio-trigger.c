/* The industrial I/O core, trigger handling functions
 *
 * Copyright (c) 2008 Jonathan Cameron
 *
 * This program is free software; you can redistribute it and/or modify it
 * under the terms of the GNU General Public License version 2 as published by
 * the Free Software Foundation.
 */

#include <linux/kernel.h>
#include <linux/module.h>
#include <linux/idr.h>
#include <linux/err.h>
#include <linux/device.h>
#include <linux/interrupt.h>
#include <linux/list.h>
#include <linux/slab.h>

#include "iio.h"
#include "trigger.h"
#include "trigger_consumer.h"

/* RFC - Question of approach
 * Make the common case (single sensor single trigger)
 * simple by starting trigger capture from when first sensors
 * is added.
 *
 * Complex simultaneous start requires use of 'hold' functionality
 * of the trigger. (not implemented)
 *
 * Any other suggestions?
 */

static DEFINE_IDR(iio_trigger_idr);
static DEFINE_SPINLOCK(iio_trigger_idr_lock);

/* Single list of all available triggers */
static LIST_HEAD(iio_trigger_list);
static DEFINE_MUTEX(iio_trigger_list_lock);

/**
 * iio_trigger_read_name() - retrieve useful identifying name
 **/
static ssize_t iio_trigger_read_name(struct device *dev,
				     struct device_attribute *attr,
				     char *buf)
{
	struct iio_trigger *trig = dev_get_drvdata(dev);
	return sprintf(buf, "%s\n", trig->name);
}

static DEVICE_ATTR(name, S_IRUGO, iio_trigger_read_name, NULL);

/**
 * iio_trigger_register_sysfs() - create a device for this trigger
 * @trig_info:	the trigger
 *
 * Also adds any control attribute registered by the trigger driver
 **/
static int iio_trigger_register_sysfs(struct iio_trigger *trig_info)
{
	return sysfs_add_file_to_group(&trig_info->dev.kobj,
				       &dev_attr_name.attr,
				       NULL);
}

static void iio_trigger_unregister_sysfs(struct iio_trigger *trig_info)
{
	sysfs_remove_file_from_group(&trig_info->dev.kobj,
					   &dev_attr_name.attr,
					   NULL);
}


/**
 * iio_trigger_register_id() - get a unique id for this trigger
 * @trig_info:	the trigger
 **/
static int iio_trigger_register_id(struct iio_trigger *trig_info)
{
	int ret = 0;

idr_again:
	if (unlikely(idr_pre_get(&iio_trigger_idr, GFP_KERNEL) == 0))
		return -ENOMEM;

	spin_lock(&iio_trigger_idr_lock);
	ret = idr_get_new(&iio_trigger_idr, NULL, &trig_info->id);
	spin_unlock(&iio_trigger_idr_lock);
	if (unlikely(ret == -EAGAIN))
		goto idr_again;
	else if (likely(!ret))
		trig_info->id = trig_info->id & MAX_ID_MASK;

	return ret;
}

/**
 * iio_trigger_unregister_id() - free up unique id for use by another trigger
 * @trig_info: the trigger
 **/
static void iio_trigger_unregister_id(struct iio_trigger *trig_info)
{
	spin_lock(&iio_trigger_idr_lock);
	idr_remove(&iio_trigger_idr, trig_info->id);
	spin_unlock(&iio_trigger_idr_lock);
}

int iio_trigger_register(struct iio_trigger *trig_info)
{
	int ret;

	ret = iio_trigger_register_id(trig_info);
	if (ret)
		goto error_ret;
	/* Set the name used for the sysfs directory etc */
	dev_set_name(&trig_info->dev, "trigger%ld",
		     (unsigned long) trig_info->id);

	ret = device_add(&trig_info->dev);
	if (ret)
		goto error_unregister_id;

	ret = iio_trigger_register_sysfs(trig_info);
	if (ret)
		goto error_device_del;

	/* Add to list of available triggers held by the IIO core */
	mutex_lock(&iio_trigger_list_lock);
	list_add_tail(&trig_info->list, &iio_trigger_list);
	mutex_unlock(&iio_trigger_list_lock);

	return 0;

error_device_del:
	device_del(&trig_info->dev);
error_unregister_id:
	iio_trigger_unregister_id(trig_info);
error_ret:
	return ret;
}
EXPORT_SYMBOL(iio_trigger_register);

void iio_trigger_unregister(struct iio_trigger *trig_info)
{
	mutex_lock(&iio_trigger_list_lock);
	list_del(&trig_info->list);
	mutex_unlock(&iio_trigger_list_lock);

	iio_trigger_unregister_sysfs(trig_info);
	iio_trigger_unregister_id(trig_info);
	/* Possible issue in here */
	device_unregister(&trig_info->dev);
}
EXPORT_SYMBOL(iio_trigger_unregister);

static struct iio_trigger *iio_trigger_find_by_name(const char *name,
						    size_t len)
{
	struct iio_trigger *trig = NULL, *iter;

	mutex_lock(&iio_trigger_list_lock);
	list_for_each_entry(iter, &iio_trigger_list, list)
		if (sysfs_streq(iter->name, name)) {
			trig = iter;
			break;
		}
	mutex_unlock(&iio_trigger_list_lock);

	return trig;
}

void iio_trigger_poll(struct iio_trigger *trig, s64 time)
{
	int i;
	if (!trig->use_count) {
		for (i = 0; i < CONFIG_IIO_CONSUMERS_PER_TRIGGER; i++)
			if (trig->subirqs[i].enabled) {
				trig->use_count++;
				generic_handle_irq(trig->subirq_base + i);
			}
	}
}
EXPORT_SYMBOL(iio_trigger_poll);

irqreturn_t iio_trigger_generic_data_rdy_poll(int irq, void *private)
{
	iio_trigger_poll(private, iio_get_time_ns());
	return IRQ_HANDLED;
}
EXPORT_SYMBOL(iio_trigger_generic_data_rdy_poll);

void iio_trigger_poll_chained(struct iio_trigger *trig, s64 time)
{
	int i;
	if (!trig->use_count) {
		for (i = 0; i < CONFIG_IIO_CONSUMERS_PER_TRIGGER; i++)
			if (trig->subirqs[i].enabled) {
				trig->use_count++;
				handle_nested_irq(trig->subirq_base + i);
			}
	}
}
EXPORT_SYMBOL(iio_trigger_poll_chained);

void iio_trigger_notify_done(struct iio_trigger *trig)
{
	trig->use_count--;
	if (trig->use_count == 0 && trig->try_reenable)
		if (trig->try_reenable(trig)) {
			/* Missed and interrupt so launch new poll now */
			iio_trigger_poll(trig, 0);
		}
}
EXPORT_SYMBOL(iio_trigger_notify_done);

/* Trigger Consumer related functions */

/* Complexity in here.  With certain triggers (datardy) an acknowledgement
 * may be needed if the pollfuncs do not include the data read for the
 * triggering device.
 * This is not currently handled.  Alternative of not enabling trigger unless
 * the relevant function is in there may be the best option.
 */
/* Worth protecting against double additions?*/
int iio_trigger_attach_poll_func(struct iio_trigger *trig,
				 struct iio_poll_func *pf)
{
	int ret = 0;
	bool notinuse
		= bitmap_empty(trig->pool, CONFIG_IIO_CONSUMERS_PER_TRIGGER);

	pf->irq = iio_trigger_get_irq(trig);
	ret = request_threaded_irq(pf->irq, pf->h, pf->thread,
				   pf->type, pf->name,
				   pf);
	if (trig->set_trigger_state && notinuse)
		ret = trig->set_trigger_state(trig, true);

	return ret;
}
EXPORT_SYMBOL(iio_trigger_attach_poll_func);

int iio_trigger_dettach_poll_func(struct iio_trigger *trig,
				  struct iio_poll_func *pf)
{
	int ret = 0;
	bool no_other_users
		= (bitmap_weight(trig->pool,
				 CONFIG_IIO_CONSUMERS_PER_TRIGGER)
		   == 1);
	if (trig->set_trigger_state && no_other_users) {
		ret = trig->set_trigger_state(trig, false);
		if (ret)
			goto error_ret;
	}
	iio_trigger_put_irq(trig, pf->irq);
	free_irq(pf->irq, pf);

error_ret:
	return ret;
}
EXPORT_SYMBOL(iio_trigger_dettach_poll_func);

irqreturn_t iio_pollfunc_store_time(int irq, void *p)
{
	struct iio_poll_func *pf = p;
	pf->timestamp = iio_get_time_ns();
	return IRQ_WAKE_THREAD;
}
EXPORT_SYMBOL(iio_pollfunc_store_time);

struct iio_poll_func
*iio_alloc_pollfunc(irqreturn_t (*h)(int irq, void *p),
		    irqreturn_t (*thread)(int irq, void *p),
		    int type,
		    void *private,
		    const char *fmt,
		    ...)
{
	va_list vargs;
	struct iio_poll_func *pf;

	pf = kmalloc(sizeof *pf, GFP_KERNEL);
	if (pf == NULL)
		return NULL;
	va_start(vargs, fmt);
	pf->name = kvasprintf(GFP_KERNEL, fmt, vargs);
	va_end(vargs);
	if (pf->name == NULL) {
		kfree(pf);
		return NULL;
	}
	pf->h = h;
	pf->thread = thread;
	pf->type = type;
<<<<<<< HEAD
=======
	pf->private_data = private;
>>>>>>> 2c53b436

	return pf;
}
EXPORT_SYMBOL_GPL(iio_alloc_pollfunc);

void iio_dealloc_pollfunc(struct iio_poll_func *pf)
{
	kfree(pf->name);
	kfree(pf);
}
EXPORT_SYMBOL_GPL(iio_dealloc_pollfunc);

/**
 * iio_trigger_read_currrent() - trigger consumer sysfs query which trigger
 *
 * For trigger consumers the current_trigger interface allows the trigger
 * used by the device to be queried.
 **/
static ssize_t iio_trigger_read_current(struct device *dev,
					struct device_attribute *attr,
					char *buf)
{
	struct iio_dev *dev_info = dev_get_drvdata(dev);
	int len = 0;
	if (dev_info->trig)
		len = sprintf(buf,
			      "%s\n",
			      dev_info->trig->name);
	return len;
}

/**
 * iio_trigger_write_current() trigger consumer sysfs set current trigger
 *
 * For trigger consumers the current_trigger interface allows the trigger
 * used for this device to be specified at run time based on the triggers
 * name.
 **/
static ssize_t iio_trigger_write_current(struct device *dev,
					 struct device_attribute *attr,
					 const char *buf,
					 size_t len)
{
	struct iio_dev *dev_info = dev_get_drvdata(dev);
	struct iio_trigger *oldtrig = dev_info->trig;
	mutex_lock(&dev_info->mlock);
	if (dev_info->currentmode == INDIO_RING_TRIGGERED) {
		mutex_unlock(&dev_info->mlock);
		return -EBUSY;
	}
	mutex_unlock(&dev_info->mlock);

	dev_info->trig = iio_trigger_find_by_name(buf, len);
	if (oldtrig && dev_info->trig != oldtrig)
		iio_put_trigger(oldtrig);
	if (dev_info->trig)
		iio_get_trigger(dev_info->trig);

	return len;
}

static DEVICE_ATTR(current_trigger, S_IRUGO | S_IWUSR,
		   iio_trigger_read_current,
		   iio_trigger_write_current);

static struct attribute *iio_trigger_consumer_attrs[] = {
	&dev_attr_current_trigger.attr,
	NULL,
};

static const struct attribute_group iio_trigger_consumer_attr_group = {
	.name = "trigger",
	.attrs = iio_trigger_consumer_attrs,
};

static void iio_trig_release(struct device *device)
{
	struct iio_trigger *trig = to_iio_trigger(device);
	int i;

	if (trig->subirq_base) {
		for (i = 0; i < CONFIG_IIO_CONSUMERS_PER_TRIGGER; i++) {
			irq_modify_status(trig->subirq_base + i,
					  IRQ_NOAUTOEN,
					  IRQ_NOREQUEST | IRQ_NOPROBE);
			irq_set_chip(trig->subirq_base + i,
				     NULL);
			irq_set_handler(trig->subirq_base + i,
					NULL);
		}

		irq_free_descs(trig->subirq_base,
			       CONFIG_IIO_CONSUMERS_PER_TRIGGER);
	}
	kfree(trig->name);
	kfree(trig);
	iio_put();
}

static struct device_type iio_trig_type = {
	.release = iio_trig_release,
};

static void iio_trig_subirqmask(struct irq_data *d)
{
	struct irq_chip *chip = irq_data_get_irq_chip(d);
	struct iio_trigger *trig
		= container_of(chip,
			       struct iio_trigger, subirq_chip);
	trig->subirqs[d->irq - trig->subirq_base].enabled = false;
}

static void iio_trig_subirqunmask(struct irq_data *d)
{
	struct irq_chip *chip = irq_data_get_irq_chip(d);
	struct iio_trigger *trig
		= container_of(chip,
			       struct iio_trigger, subirq_chip);
	trig->subirqs[d->irq - trig->subirq_base].enabled = true;
}

struct iio_trigger *iio_allocate_trigger(const char *fmt, ...)
{
	va_list vargs;
	struct iio_trigger *trig;
	trig = kzalloc(sizeof *trig, GFP_KERNEL);
	if (trig) {
		int i;
		trig->dev.type = &iio_trig_type;
		trig->dev.bus = &iio_bus_type;
		device_initialize(&trig->dev);
		dev_set_drvdata(&trig->dev, (void *)trig);

		mutex_init(&trig->pool_lock);
		trig->subirq_base
			= irq_alloc_descs(-1, 0,
					  CONFIG_IIO_CONSUMERS_PER_TRIGGER,
					  0);
		if (trig->subirq_base < 0) {
			kfree(trig);
			return NULL;
		}
		va_start(vargs, fmt);
		trig->name = kvasprintf(GFP_KERNEL, fmt, vargs);
		va_end(vargs);
		if (trig->name == NULL) {
			irq_free_descs(trig->subirq_base,
				       CONFIG_IIO_CONSUMERS_PER_TRIGGER);
			kfree(trig);
			return NULL;
		}
		trig->subirq_chip.name = trig->name;
		trig->subirq_chip.irq_mask = &iio_trig_subirqmask;
		trig->subirq_chip.irq_unmask = &iio_trig_subirqunmask;
		for (i = 0; i < CONFIG_IIO_CONSUMERS_PER_TRIGGER; i++) {
			irq_set_chip(trig->subirq_base + i,
				     &trig->subirq_chip);
			irq_set_handler(trig->subirq_base + i,
					&handle_simple_irq);
			irq_modify_status(trig->subirq_base + i,
					  IRQ_NOREQUEST | IRQ_NOAUTOEN,
					  IRQ_NOPROBE);
		}
		iio_get();
	}
	return trig;
}
EXPORT_SYMBOL(iio_allocate_trigger);

void iio_free_trigger(struct iio_trigger *trig)
{
	if (trig)
		put_device(&trig->dev);
}
EXPORT_SYMBOL(iio_free_trigger);

int iio_device_register_trigger_consumer(struct iio_dev *dev_info)
{
	int ret;
	ret = sysfs_create_group(&dev_info->dev.kobj,
				 &iio_trigger_consumer_attr_group);
	return ret;
}
EXPORT_SYMBOL(iio_device_register_trigger_consumer);

int iio_device_unregister_trigger_consumer(struct iio_dev *dev_info)
{
	sysfs_remove_group(&dev_info->dev.kobj,
			   &iio_trigger_consumer_attr_group);
	return 0;
}
EXPORT_SYMBOL(iio_device_unregister_trigger_consumer);

int iio_triggered_ring_postenable(struct iio_dev *indio_dev)
{
	return indio_dev->trig
		? iio_trigger_attach_poll_func(indio_dev->trig,
					       indio_dev->pollfunc)
		: 0;
}
EXPORT_SYMBOL(iio_triggered_ring_postenable);

int iio_triggered_ring_predisable(struct iio_dev *indio_dev)
{
	return indio_dev->trig
		? iio_trigger_dettach_poll_func(indio_dev->trig,
						indio_dev->pollfunc)
		: 0;
}
EXPORT_SYMBOL(iio_triggered_ring_predisable);<|MERGE_RESOLUTION|>--- conflicted
+++ resolved
@@ -294,10 +294,7 @@
 	pf->h = h;
 	pf->thread = thread;
 	pf->type = type;
-<<<<<<< HEAD
-=======
 	pf->private_data = private;
->>>>>>> 2c53b436
 
 	return pf;
 }
