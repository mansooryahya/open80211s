--- conflicted
+++ resolved
@@ -2303,12 +2303,6 @@
 		intel_sdvo_connector->output_flag = SDVO_OUTPUT_LVDS1;
 	}
 
-<<<<<<< HEAD
-	/* SDVO LVDS is not cloneable because the input mode gets adjusted by the encoder */
-	intel_sdvo->base.cloneable = false;
-
-=======
->>>>>>> b69f0859
 	intel_sdvo_connector_init(intel_sdvo_connector, intel_sdvo);
 	if (!intel_sdvo_create_enhance_property(intel_sdvo, intel_sdvo_connector))
 		goto err;
