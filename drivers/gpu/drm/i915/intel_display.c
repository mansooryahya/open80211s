--- conflicted
+++ resolved
@@ -3845,11 +3845,7 @@
 			/* Use VBT settings if we have an eDP panel */
 			unsigned int edp_bpc = dev_priv->edp.bpp / 3;
 
-<<<<<<< HEAD
-			if (edp_bpc < display_bpc) {
-=======
 			if (edp_bpc && edp_bpc < display_bpc) {
->>>>>>> b69f0859
 				DRM_DEBUG_KMS("clamping display bpc (was %d) to eDP (%d)\n", display_bpc, edp_bpc);
 				display_bpc = edp_bpc;
 			}
