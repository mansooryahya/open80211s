--- conflicted
+++ resolved
@@ -226,15 +226,12 @@
 	 * already updated or not by exynos_drm_encoder_dpms function.
 	 */
 	exynos_encoder->updated = true;
-<<<<<<< HEAD
-=======
 
 	/*
 	 * In case of setcrtc, there is no way to update encoder's dpms
 	 * so update it here.
 	 */
 	exynos_encoder->dpms = DRM_MODE_DPMS_ON;
->>>>>>> b69f0859
 }
 
 static void exynos_drm_encoder_disable(struct drm_encoder *encoder)
