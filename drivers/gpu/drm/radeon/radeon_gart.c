--- conflicted
+++ resolved
@@ -576,11 +576,7 @@
  *
  * Global and local mutex must be locked!
  */
-<<<<<<< HEAD
-int radeon_vm_evict(struct radeon_device *rdev, struct radeon_vm *vm)
-=======
 static int radeon_vm_evict(struct radeon_device *rdev, struct radeon_vm *vm)
->>>>>>> 8f0d8163
 {
 	struct radeon_vm *vm_evict;
 
@@ -1039,12 +1035,7 @@
 		pte = radeon_sa_bo_gpu_addr(vm->page_tables[pt_idx]);
 		pte += (addr & mask) * 8;
 
-<<<<<<< HEAD
-		if (((last_pte + 8 * count) != pte) ||
-		    ((count + nptes) > 1 << 11)) {
-=======
 		if ((last_pte + 8 * count) != pte) {
->>>>>>> 8f0d8163
 
 			if (count) {
 				radeon_asic_vm_set_page(rdev, last_pte,
@@ -1155,29 +1146,17 @@
 
 	if (RADEON_VM_BLOCK_SIZE > 11)
 		/* reserve space for one header for every 2k dwords */
-<<<<<<< HEAD
-		ndw += (nptes >> 11) * 3;
-	else
-		/* reserve space for one header for
-		    every (1 << BLOCK_SIZE) entries */
-		ndw += (nptes >> RADEON_VM_BLOCK_SIZE) * 3;
-=======
 		ndw += (nptes >> 11) * 4;
 	else
 		/* reserve space for one header for
 		    every (1 << BLOCK_SIZE) entries */
 		ndw += (nptes >> RADEON_VM_BLOCK_SIZE) * 4;
->>>>>>> 8f0d8163
 
 	/* reserve space for pte addresses */
 	ndw += nptes * 2;
 
 	/* reserve space for one header for every 2k dwords */
-<<<<<<< HEAD
-	ndw += (npdes >> 11) * 3;
-=======
 	ndw += (npdes >> 11) * 4;
->>>>>>> 8f0d8163
 
 	/* reserve space for pde addresses */
 	ndw += npdes * 2;
