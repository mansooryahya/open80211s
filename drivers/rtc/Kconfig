#
# RTC class/drivers configuration
#

config RTC_LIB
	bool

menuconfig RTC_CLASS
	bool "Real Time Clock"
	default n
	depends on !S390 && !UML
	select RTC_LIB
	help
	  Generic RTC class support. If you say yes here, you will
 	  be allowed to plug one or more RTCs to your system. You will
	  probably want to enable one or more of the interfaces below.

if RTC_CLASS

config RTC_HCTOSYS
	bool "Set system time from RTC on startup and resume"
	depends on RTC_CLASS = y
	default y
	help
	  If you say yes here, the system time (wall clock) will be set using
	  the value read from a specified RTC device. This is useful to avoid
	  unnecessary fsck runs at boot time, and to network better.

config RTC_HCTOSYS_DEVICE
	string "RTC used to set the system time"
	depends on RTC_HCTOSYS = y
	default "rtc0"
	help
	  The RTC device that will be used to (re)initialize the system
	  clock, usually rtc0. Initialization is done when the system
	  starts up, and when it resumes from a low power state. This
	  device should record time in UTC, since the kernel won't do
	  timezone correction.

	  The driver for this RTC device must be loaded before late_initcall
	  functions run, so it must usually be statically linked.

	  This clock should be battery-backed, so that it reads the correct
	  time when the system boots from a power-off state. Otherwise, your
	  system will need an external clock source (like an NTP server).

	  If the clock you specify here is not battery backed, it may still
	  be useful to reinitialize system time when resuming from system
	  sleep states. Do not specify an RTC here unless it stays powered
	  during all this system's supported sleep states.

config RTC_DEBUG
	bool "RTC debug support"
	depends on RTC_CLASS = y
	help
	  Say yes here to enable debugging support in the RTC framework
	  and individual RTC drivers.

comment "RTC interfaces"

config RTC_INTF_SYSFS
	boolean "/sys/class/rtc/rtcN (sysfs)"
	depends on SYSFS
	default RTC_CLASS
	help
	  Say yes here if you want to use your RTCs using sysfs interfaces,
	  /sys/class/rtc/rtc0 through /sys/.../rtcN.

	  If unsure, say Y.

config RTC_INTF_PROC
	boolean "/proc/driver/rtc (procfs for rtc0)"
	depends on PROC_FS
	default RTC_CLASS
	help
	  Say yes here if you want to use your first RTC through the proc
	  interface, /proc/driver/rtc. Other RTCs will not be available
	  through that API.

	  If unsure, say Y.

config RTC_INTF_DEV
	boolean "/dev/rtcN (character devices)"
	default RTC_CLASS
	help
	  Say yes here if you want to use your RTCs using the /dev
	  interfaces, which "udev" sets up as /dev/rtc0 through
	  /dev/rtcN.

	  You may want to set up a symbolic link so one of these
	  can be accessed as /dev/rtc, which is a name
	  expected by "hwclock" and some other programs. Recent
	  versions of "udev" are known to set up the symlink for you.

	  If unsure, say Y.

config RTC_INTF_DEV_UIE_EMUL
	bool "RTC UIE emulation on dev interface"
	depends on RTC_INTF_DEV
	help
	  Provides an emulation for RTC_UIE if the underlying rtc chip
	  driver does not expose RTC_UIE ioctls. Those requests generate
	  once-per-second update interrupts, used for synchronization.

	  The emulation code will read the time from the hardware
	  clock several times per second, please enable this option
	  only if you know that you really need it.

config RTC_DRV_TEST
	tristate "Test driver/device"
	help
	  If you say yes here you get support for the
	  RTC test driver. It's a software RTC which can be
	  used to test the RTC subsystem APIs. It gets
	  the time from the system clock.
	  You want this driver only if you are doing development
	  on the RTC subsystem. Please read the source code
	  for further details.

	  This driver can also be built as a module. If so, the module
	  will be called rtc-test.

comment "I2C RTC drivers"
	depends on I2C

if I2C

config RTC_DRV_88PM860X
	tristate "Marvell 88PM860x"
	depends on RTC_CLASS && I2C && MFD_88PM860X
	help
	  If you say yes here you get support for RTC function in Marvell
	  88PM860x chips.

	  This driver can also be built as a module. If so, the module
	  will be called rtc-88pm860x.

config RTC_DRV_DS1307
	tristate "Dallas/Maxim DS1307/37/38/39/40, ST M41T00, EPSON RX-8025"
	help
	  If you say yes here you get support for various compatible RTC
	  chips (often with battery backup) connected with I2C. This driver
	  should handle DS1307, DS1337, DS1338, DS1339, DS1340, ST M41T00,
	  EPSON RX-8025 and probably other chips. In some cases the RTC
	  must already have been initialized (by manufacturing or a
	  bootloader).

	  The first seven registers on these chips hold an RTC, and other
	  registers may add features such as NVRAM, a trickle charger for
	  the RTC/NVRAM backup power, and alarms. NVRAM is visible in
	  sysfs, but other chip features may not be available.

	  This driver can also be built as a module. If so, the module
	  will be called rtc-ds1307.

config RTC_DRV_DS1374
	tristate "Dallas/Maxim DS1374"
	depends on RTC_CLASS && I2C
	help
	  If you say yes here you get support for Dallas Semiconductor
	  DS1374 real-time clock chips. If an interrupt is associated
	  with the device, the alarm functionality is supported.

	  This driver can also be built as a module. If so, the module
	  will be called rtc-ds1374.

config RTC_DRV_DS1672
	tristate "Dallas/Maxim DS1672"
	help
	  If you say yes here you get support for the
	  Dallas/Maxim DS1672 timekeeping chip.

	  This driver can also be built as a module. If so, the module
	  will be called rtc-ds1672.

config RTC_DRV_DS3232
	tristate "Dallas/Maxim DS3232"
	depends on RTC_CLASS && I2C
	help
	  If you say yes here you get support for Dallas Semiconductor
	  DS3232 real-time clock chips. If an interrupt is associated
	  with the device, the alarm functionality is supported.

	  This driver can also be built as a module.  If so, the module
	  will be called rtc-ds3232.

config RTC_DRV_MAX6900
	tristate "Maxim MAX6900"
	help
	  If you say yes here you will get support for the
	  Maxim MAX6900 I2C RTC chip.

	  This driver can also be built as a module. If so, the module
	  will be called rtc-max6900.

config RTC_DRV_MAX8925
	tristate "Maxim MAX8925"
	depends on MFD_MAX8925
	help
	  If you say yes here you will get support for the
	  RTC of Maxim MAX8925 PMIC.

	  This driver can also be built as a module. If so, the module
	  will be called rtc-max8925.

config RTC_DRV_MAX8998
	tristate "Maxim MAX8998"
	depends on MFD_MAX8998
	help
	  If you say yes here you will get support for the
	  RTC of Maxim MAX8998 PMIC.

	  This driver can also be built as a module. If so, the module
	  will be called rtc-max8998.

config RTC_DRV_RS5C372
	tristate "Ricoh R2025S/D, RS5C372A/B, RV5C386, RV5C387A"
	help
	  If you say yes here you get support for the
	  Ricoh R2025S/D, RS5C372A, RS5C372B, RV5C386, and RV5C387A RTC chips.

	  This driver can also be built as a module. If so, the module
	  will be called rtc-rs5c372.

config RTC_DRV_ISL1208
	tristate "Intersil ISL1208"
	help
	  If you say yes here you get support for the
	  Intersil ISL1208 RTC chip.

	  This driver can also be built as a module. If so, the module
	  will be called rtc-isl1208.

config RTC_DRV_ISL12022
	tristate "Intersil ISL12022"
	help
	  If you say yes here you get support for the
	  Intersil ISL12022 RTC chip.

	  This driver can also be built as a module. If so, the module
	  will be called rtc-isl12022.

config RTC_DRV_X1205
	tristate "Xicor/Intersil X1205"
	help
	  If you say yes here you get support for the
	  Xicor/Intersil X1205 RTC chip.

	  This driver can also be built as a module. If so, the module
	  will be called rtc-x1205.

config RTC_DRV_PCF8563
	tristate "Philips PCF8563/Epson RTC8564"
	help
	  If you say yes here you get support for the
	  Philips PCF8563 RTC chip. The Epson RTC8564
	  should work as well.

	  This driver can also be built as a module. If so, the module
	  will be called rtc-pcf8563.

config RTC_DRV_PCF8583
	tristate "Philips PCF8583"
	help
	  If you say yes here you get support for the Philips PCF8583
	  RTC chip found on Acorn RiscPCs. This driver supports the
	  platform specific method of retrieving the current year from
	  the RTC's SRAM. It will work on other platforms with the same
	  chip, but the year will probably have to be tweaked.

	  This driver can also be built as a module. If so, the module
	  will be called rtc-pcf8583.

config RTC_DRV_M41T80
	tristate "ST M41T62/65/M41T80/81/82/83/84/85/87"
	help
	  If you say Y here you will get support for the ST M41T60
	  and M41T80 RTC chips series. Currently, the following chips are
	  supported: M41T62, M41T65, M41T80, M41T81, M41T82, M41T83, M41ST84,
	  M41ST85, and M41ST87.

	  This driver can also be built as a module. If so, the module
	  will be called rtc-m41t80.

config RTC_DRV_M41T80_WDT
	bool "ST M41T65/M41T80 series RTC watchdog timer"
	depends on RTC_DRV_M41T80
	help
	  If you say Y here you will get support for the
	  watchdog timer in the ST M41T60 and M41T80 RTC chips series.

config RTC_DRV_BQ32K
	tristate "TI BQ32000"
	help
	  If you say Y here you will get support for the TI
	  BQ32000 I2C RTC chip.

	  This driver can also be built as a module. If so, the module
	  will be called rtc-bq32k.

config RTC_DRV_DM355EVM
	tristate "TI DaVinci DM355 EVM RTC"
	depends on MFD_DM355EVM_MSP
	help
	  Supports the RTC firmware in the MSP430 on the DM355 EVM.

config RTC_DRV_TWL92330
	boolean "TI TWL92330/Menelaus"
	depends on MENELAUS
	help
	  If you say yes here you get support for the RTC on the
	  TWL92330 "Menelaus" power management chip, used with OMAP2
	  platforms. The support is integrated with the rest of
	  the Menelaus driver; it's not separate module.

config RTC_DRV_TWL4030
	tristate "TI TWL4030/TWL5030/TWL6030/TPS659x0"
	depends on RTC_CLASS && TWL4030_CORE
	help
	  If you say yes here you get support for the RTC on the
	  TWL4030/TWL5030/TWL6030 family chips, used mostly with OMAP3 platforms.

	  This driver can also be built as a module. If so, the module
	  will be called rtc-twl.

config RTC_DRV_S35390A
	tristate "Seiko Instruments S-35390A"
	select BITREVERSE
	help
	  If you say yes here you will get support for the Seiko
	  Instruments S-35390A.

	  This driver can also be built as a module. If so the module
	  will be called rtc-s35390a.

config RTC_DRV_FM3130
	tristate "Ramtron FM3130"
	help
	  If you say Y here you will get support for the
	  Ramtron FM3130 RTC chips.
	  Ramtron FM3130 is a chip with two separate devices inside,
	  RTC clock and FRAM. This driver provides only RTC functionality.

	  This driver can also be built as a module. If so the module
	  will be called rtc-fm3130.

config RTC_DRV_RX8581
	tristate "Epson RX-8581"
	help
	  If you say yes here you will get support for the Epson RX-8581.

	  This driver can also be built as a module. If so the module
	  will be called rtc-rx8581.

config RTC_DRV_RX8025
	tristate "Epson RX-8025SA/NB"
	help
	  If you say yes here you get support for the Epson
	  RX-8025SA/NB RTC chips.

	  This driver can also be built as a module. If so, the module
	  will be called rtc-rx8025.

config RTC_DRV_EM3027
	tristate "EM Microelectronic EM3027"
	help
	  If you say yes here you get support for the EM
	  Microelectronic EM3027 RTC chips.

	  This driver can also be built as a module. If so, the module
	  will be called rtc-em3027.

config RTC_DRV_RV3029C2
	tristate "Micro Crystal RTC"
	help
	  If you say yes here you get support for the Micro Crystal
	  RV3029-C2 RTC chips.

	  This driver can also be built as a module. If so, the module
	  will be called rtc-rv3029c2.

endif # I2C

comment "SPI RTC drivers"

if SPI_MASTER

config RTC_DRV_M41T93
        tristate "ST M41T93"
        help
          If you say yes here you will get support for the
          ST M41T93 SPI RTC chip.

          This driver can also be built as a module. If so, the module
          will be called rtc-m41t93.

config RTC_DRV_M41T94
	tristate "ST M41T94"
	help
	  If you say yes here you will get support for the
	  ST M41T94 SPI RTC chip.

	  This driver can also be built as a module. If so, the module
	  will be called rtc-m41t94.

config RTC_DRV_DS1305
	tristate "Dallas/Maxim DS1305/DS1306"
	help
	  Select this driver to get support for the Dallas/Maxim DS1305
	  and DS1306 real time clock chips. These support a trickle
	  charger, alarms, and NVRAM in addition to the clock.

	  This driver can also be built as a module. If so, the module
	  will be called rtc-ds1305.

config RTC_DRV_DS1390
	tristate "Dallas/Maxim DS1390/93/94"
	help
	  If you say yes here you get support for the
	  Dallas/Maxim DS1390/93/94 chips.

	  This driver only supports the RTC feature, and not other chip
	  features such as alarms and trickle charging.

	  This driver can also be built as a module. If so, the module
	  will be called rtc-ds1390.

config RTC_DRV_MAX6902
	tristate "Maxim MAX6902"
	help
	  If you say yes here you will get support for the
	  Maxim MAX6902 SPI RTC chip.

	  This driver can also be built as a module. If so, the module
	  will be called rtc-max6902.

config RTC_DRV_R9701
	tristate "Epson RTC-9701JE"
	help
	  If you say yes here you will get support for the
	  Epson RTC-9701JE SPI RTC chip.

	  This driver can also be built as a module. If so, the module
	  will be called rtc-r9701.

config RTC_DRV_RS5C348
	tristate "Ricoh RS5C348A/B"
	help
	  If you say yes here you get support for the
	  Ricoh RS5C348A and RS5C348B RTC chips.

	  This driver can also be built as a module. If so, the module
	  will be called rtc-rs5c348.

config RTC_DRV_DS3234
	tristate "Maxim/Dallas DS3234"
	help
	  If you say yes here you get support for the
	  Maxim/Dallas DS3234 SPI RTC chip.

	  This driver can also be built as a module. If so, the module
	  will be called rtc-ds3234.

config RTC_DRV_PCF2123
	tristate "NXP PCF2123"
	help
	  If you say yes here you get support for the NXP PCF2123
	  RTC chip.

	  This driver can also be built as a module. If so, the module
	  will be called rtc-pcf2123.

endif # SPI_MASTER

comment "Platform RTC drivers"

# this 'CMOS' RTC driver is arch dependent because <asm-generic/rtc.h>
# requires <asm/mc146818rtc.h> defining CMOS_READ/CMOS_WRITE, and a
# global rtc_lock ... it's not yet just another platform_device.

config RTC_DRV_CMOS
	tristate "PC-style 'CMOS'"
	depends on X86 || ALPHA || ARM || M32R || ATARI || PPC || MIPS || SPARC64
	default y if X86
	help
	  Say "yes" here to get direct support for the real time clock
	  found in every PC or ACPI-based system, and some other boards.
	  Specifically the original MC146818, compatibles like those in
	  PC south bridges, the DS12887 or M48T86, some multifunction
	  or LPC bus chips, and so on.

	  Your system will need to define the platform device used by
	  this driver, otherwise it won't be accessible. This means
	  you can safely enable this driver if you don't know whether
	  or not your board has this kind of hardware.

	  This driver can also be built as a module. If so, the module
	  will be called rtc-cmos.

config RTC_DRV_VRTC
	tristate "Virtual RTC for Intel MID platforms"
	depends on X86_INTEL_MID
	default y if X86_INTEL_MID

	help
	Say "yes" here to get direct support for the real time clock
	found on Moorestown platforms. The VRTC is a emulated RTC that
	derives its clock source from a real RTC in the PMIC. The MC146818
	style programming interface is mostly conserved, but any
	updates are done via IPC calls to the system controller FW.

config RTC_DRV_DS1216
	tristate "Dallas DS1216"
	depends on SNI_RM
	help
	  If you say yes here you get support for the Dallas DS1216 RTC chips.

config RTC_DRV_DS1286
	tristate "Dallas DS1286"
	help
	  If you say yes here you get support for the Dallas DS1286 RTC chips.

config RTC_DRV_DS1302
	tristate "Dallas DS1302"
	depends on SH_SECUREEDGE5410
	help
	  If you say yes here you get support for the Dallas DS1302 RTC chips.

config RTC_DRV_DS1511
	tristate "Dallas DS1511"
	depends on RTC_CLASS
	help
	  If you say yes here you get support for the
	  Dallas DS1511 timekeeping/watchdog chip.

	  This driver can also be built as a module. If so, the module
	  will be called rtc-ds1511.

config RTC_DRV_DS1553
	tristate "Maxim/Dallas DS1553"
	help
	  If you say yes here you get support for the
	  Maxim/Dallas DS1553 timekeeping chip.

	  This driver can also be built as a module. If so, the module
	  will be called rtc-ds1553.

config RTC_DRV_DS1742
	tristate "Maxim/Dallas DS1742/1743"
	help
	  If you say yes here you get support for the
	  Maxim/Dallas DS1742/1743 timekeeping chip.

	  This driver can also be built as a module. If so, the module
	  will be called rtc-ds1742.

config RTC_DRV_DA9052
	tristate "Dialog DA9052/DA9053 RTC"
	depends on PMIC_DA9052
	help
	  Say y here to support the RTC driver for Dialog Semiconductor
	  DA9052-BC and DA9053-AA/Bx PMICs.

config RTC_DRV_EFI
	tristate "EFI RTC"
	depends on IA64
	help
	  If you say yes here you will get support for the EFI
	  Real Time Clock.

	  This driver can also be built as a module. If so, the module
	  will be called rtc-efi.

config RTC_DRV_STK17TA8
	tristate "Simtek STK17TA8"
	depends on RTC_CLASS
	help
	  If you say yes here you get support for the
	  Simtek STK17TA8 timekeeping chip.

	  This driver can also be built as a module. If so, the module
	  will be called rtc-stk17ta8.

config RTC_DRV_M48T86
	tristate "ST M48T86/Dallas DS12887"
	help
	  If you say Y here you will get support for the
	  ST M48T86 and Dallas DS12887 RTC chips.

	  This driver can also be built as a module. If so, the module
	  will be called rtc-m48t86.

config RTC_DRV_M48T35
	tristate "ST M48T35"
	help
	  If you say Y here you will get support for the
	  ST M48T35 RTC chip.

	  This driver can also be built as a module, if so, the module
	  will be called "rtc-m48t35".

config RTC_DRV_M48T59
	tristate "ST M48T59/M48T08/M48T02"
	help
	  If you say Y here you will get support for the
	  ST M48T59 RTC chip and compatible ST M48T08 and M48T02.

	  These chips are usually found in Sun SPARC and UltraSPARC
	  workstations.

	  This driver can also be built as a module, if so, the module
	  will be called "rtc-m48t59".

config RTC_DRV_MSM6242
	tristate "Oki MSM6242"
	help
	  If you say yes here you get support for the Oki MSM6242
	  timekeeping chip. It is used in some Amiga models (e.g. A2000).

	  This driver can also be built as a module. If so, the module
	  will be called rtc-msm6242.

config RTC_DRV_IMXDI
	tristate "Freescale IMX DryIce Real Time Clock"
	depends on ARCH_MX25
	depends on RTC_CLASS
	help
	   Support for Freescale IMX DryIce RTC

	   This driver can also be built as a module, if so, the module
	   will be called "rtc-imxdi".

config RTC_MXC
	tristate "Freescale MXC Real Time Clock"
	depends on ARCH_MXC
	depends on RTC_CLASS
	help
	   If you say yes here you get support for the Freescale MXC
	   RTC module.

	   This driver can also be built as a module, if so, the module
	   will be called "rtc-mxc".

config RTC_DRV_BQ4802
	tristate "TI BQ4802"
	help
	  If you say Y here you will get support for the TI
	  BQ4802 RTC chip.

	  This driver can also be built as a module. If so, the module
	  will be called rtc-bq4802.

config RTC_DRV_RP5C01
	tristate "Ricoh RP5C01"
	help
	  If you say yes here you get support for the Ricoh RP5C01
	  timekeeping chip. It is used in some Amiga models (e.g. A3000
	  and A4000).

	  This driver can also be built as a module. If so, the module
	  will be called rtc-rp5c01.

config RTC_DRV_V3020
	tristate "EM Microelectronic V3020"
	help
	  If you say yes here you will get support for the
	  EM Microelectronic v3020 RTC chip.

	  This driver can also be built as a module. If so, the module
	  will be called rtc-v3020.

config RTC_DRV_WM831X
	tristate "Wolfson Microelectronics WM831x RTC"
	depends on MFD_WM831X
	help
	  If you say yes here you will get support for the RTC subsystem
	  of the Wolfson Microelectronics WM831X series PMICs.

	  This driver can also be built as a module. If so, the module
	  will be called "rtc-wm831x".

config RTC_DRV_WM8350
	tristate "Wolfson Microelectronics WM8350 RTC"
	depends on MFD_WM8350
	help
	  If you say yes here you will get support for the RTC subsystem
	  of the Wolfson Microelectronics WM8350.

	  This driver can also be built as a module. If so, the module
	  will be called "rtc-wm8350".

config RTC_DRV_SPEAR
	tristate "SPEAR ST RTC"
	depends on PLAT_SPEAR
	default y
	help
	 If you say Y here you will get support for the RTC found on
	 spear

config RTC_DRV_PCF50633
	depends on MFD_PCF50633
	tristate "NXP PCF50633 RTC"
	help
	  If you say yes here you get support for the RTC subsystem of the
	  NXP PCF50633 used in embedded systems.

config RTC_DRV_AB3100
	tristate "ST-Ericsson AB3100 RTC"
	depends on AB3100_CORE
	default y if AB3100_CORE
	help
	  Select this to enable the ST-Ericsson AB3100 Mixed Signal IC RTC
	  support. This chip contains a battery- and capacitor-backed RTC.

config RTC_DRV_AB8500
	tristate "ST-Ericsson AB8500 RTC"
	depends on AB8500_CORE
	help
	  Select this to enable the ST-Ericsson AB8500 power management IC RTC
	  support. This chip contains a battery- and capacitor-backed RTC.

config RTC_DRV_NUC900
	tristate "NUC910/NUC920 RTC driver"
	depends on RTC_CLASS && ARCH_W90X900
	help
	  If you say yes here you get support for the RTC subsystem of the
	  NUC910/NUC920 used in embedded systems.

comment "on-CPU RTC drivers"

config RTC_DRV_DAVINCI
	tristate "TI DaVinci RTC"
	depends on ARCH_DAVINCI_DM365
	help
	  If you say yes here you get support for the RTC on the
	  DaVinci platforms (DM365).

	  This driver can also be built as a module. If so, the module
	  will be called rtc-davinci.

config RTC_DRV_OMAP
	tristate "TI OMAP1"
	depends on ARCH_OMAP15XX || ARCH_OMAP16XX || ARCH_OMAP730 || ARCH_DAVINCI_DA8XX
	help
	  Say "yes" here to support the real time clock on TI OMAP1 and
	  DA8xx/OMAP-L13x chips.  This driver can also be built as a
	  module called rtc-omap.

config HAVE_S3C_RTC
	bool
	help
	  This will include RTC support for Samsung SoCs. If
	  you want to include RTC support for any machine, kindly
	  select this in the respective mach-XXXX/Kconfig file.

config RTC_DRV_S3C
	tristate "Samsung S3C series SoC RTC"
	depends on ARCH_S3C64XX || HAVE_S3C_RTC
	help
	  RTC (Realtime Clock) driver for the clock inbuilt into the
	  Samsung S3C24XX series of SoCs. This can provide periodic
	  interrupt rates from 1Hz to 64Hz for user programs, and
	  wakeup from Alarm.

	  The driver currently supports the common features on all the
	  S3C24XX range, such as the S3C2410, S3C2412, S3C2413, S3C2440
	  and S3C2442.

	  This driver can also be build as a module. If so, the module
	  will be called rtc-s3c.

config RTC_DRV_EP93XX
	tristate "Cirrus Logic EP93XX"
	depends on ARCH_EP93XX
	help
	  If you say yes here you get support for the
	  RTC embedded in the Cirrus Logic EP93XX processors.

	  This driver can also be built as a module. If so, the module
	  will be called rtc-ep93xx.

config RTC_DRV_SA1100
<<<<<<< HEAD
	tristate "SA11x0/PXA2xx"
	depends on ARCH_SA1100 || ARCH_PXA
=======
	tristate "SA11x0/PXA2xx/PXA910"
	depends on ARCH_SA1100 || ARCH_PXA || ARCH_MMP
>>>>>>> e9676695
	help
	  If you say Y here you will get access to the real time clock
	  built into your SA11x0 or PXA2xx CPU.

	  To compile this driver as a module, choose M here: the
	  module will be called rtc-sa1100.

config RTC_DRV_SH
	tristate "SuperH On-Chip RTC"
	depends on RTC_CLASS && SUPERH && HAVE_CLK
	help
	  Say Y here to enable support for the on-chip RTC found in
	  most SuperH processors.

 	  To compile this driver as a module, choose M here: the
	  module will be called rtc-sh.

config RTC_DRV_VR41XX
	tristate "NEC VR41XX"
	depends on CPU_VR41XX
	help
	  If you say Y here you will get access to the real time clock
	  built into your NEC VR41XX CPU.

	  To compile this driver as a module, choose M here: the
	  module will be called rtc-vr41xx.

config RTC_DRV_PL030
	tristate "ARM AMBA PL030 RTC"
	depends on ARM_AMBA
	help
	  If you say Y here you will get access to ARM AMBA
	  PrimeCell PL030 RTC found on certain ARM SOCs.

	  To compile this driver as a module, choose M here: the
	  module will be called rtc-pl030.

config RTC_DRV_PL031
	tristate "ARM AMBA PL031 RTC"
	depends on ARM_AMBA
	help
	  If you say Y here you will get access to ARM AMBA
	  PrimeCell PL031 RTC found on certain ARM SOCs.

	  To compile this driver as a module, choose M here: the
	  module will be called rtc-pl031.

config RTC_DRV_AT32AP700X
	tristate "AT32AP700X series RTC"
	depends on PLATFORM_AT32AP
	help
	  Driver for the internal RTC (Realtime Clock) on Atmel AVR32
	  AT32AP700x family processors.

config RTC_DRV_AT91RM9200
	tristate "AT91RM9200 or some AT91SAM9 RTC"
	depends on ARCH_AT91RM9200 || ARCH_AT91SAM9RL || ARCH_AT91SAM9G45
	help
	  Driver for the internal RTC (Realtime Clock) module found on
	  Atmel AT91RM9200's and some  AT91SAM9 chips. On AT91SAM9 chips
	  this is powered by the backup power supply.

config RTC_DRV_AT91SAM9
	tristate "AT91SAM9x/AT91CAP9 RTT as RTC"
	depends on ARCH_AT91 && !(ARCH_AT91RM9200 || ARCH_AT91X40)
	help
	  RTC driver for the Atmel AT91SAM9x and AT91CAP9 internal RTT
	  (Real Time Timer). These timers are powered by the backup power
	  supply (such as a small coin cell battery), but do not need to
	  be used as RTCs.

	  (On AT91SAM9rl and AT91SAM9G45 chips you probably want to use the
	  dedicated RTC module and leave the RTT available for other uses.)

config RTC_DRV_AT91SAM9_RTT
	int
	range 0 1
	default 0
	prompt "RTT module Number" if ARCH_AT91SAM9263
	depends on RTC_DRV_AT91SAM9
	help
	  More than one RTT module is available. You can choose which
	  one will be used as an RTC. The default of zero is normally
	  OK to use, though some systems use that for non-RTC purposes.

config RTC_DRV_AT91SAM9_GPBR
	int
	range 0 3 if !ARCH_AT91SAM9263
	range 0 15 if ARCH_AT91SAM9263
	default 0
	prompt "Backup Register Number"
	depends on RTC_DRV_AT91SAM9
	help
	  The RTC driver needs to use one of the General Purpose Backup
	  Registers (GPBRs) as well as the RTT. You can choose which one
	  will be used. The default of zero is normally OK to use, but
	  on some systems other software needs to use that register.

config RTC_DRV_AU1XXX
	tristate "Au1xxx Counter0 RTC support"
	depends on MIPS_ALCHEMY
	help
	  This is a driver for the Au1xxx on-chip Counter0 (Time-Of-Year
	  counter) to be used as a RTC.

	  This driver can also be built as a module. If so, the module
	  will be called rtc-au1xxx.

config RTC_DRV_BFIN
	tristate "Blackfin On-Chip RTC"
	depends on BLACKFIN && !BF561
	help
	  If you say yes here you will get support for the
	  Blackfin On-Chip Real Time Clock.

	  This driver can also be built as a module. If so, the module
	  will be called rtc-bfin.

config RTC_DRV_RS5C313
	tristate "Ricoh RS5C313"
	depends on SH_LANDISK
	help
	  If you say yes here you get support for the Ricoh RS5C313 RTC chips.

config RTC_DRV_GENERIC
	tristate "Generic RTC support"
	# Please consider writing a new RTC driver instead of using the generic
	# RTC abstraction
	depends on PARISC || M68K || PPC || SUPERH32
	help
	  Say Y or M here to enable RTC support on systems using the generic
	  RTC abstraction. If you do not know what you are doing, you should
	  just say Y.

config RTC_DRV_PXA
       tristate "PXA27x/PXA3xx"
       depends on ARCH_PXA
       help
         If you say Y here you will get access to the real time clock
         built into your PXA27x or PXA3xx CPU.

         This RTC driver uses PXA RTC registers available since pxa27x
         series (RDxR, RYxR) instead of legacy RCNR, RTAR.

config RTC_DRV_VT8500
	tristate "VIA/WonderMedia 85xx SoC RTC"
	depends on ARCH_VT8500
	help
	  If you say Y here you will get access to the real time clock
	  built into your VIA VT8500 SoC or its relatives.


config RTC_DRV_SUN4V
	bool "SUN4V Hypervisor RTC"
	depends on SPARC64
	help
	  If you say Y here you will get support for the Hypervisor
	  based RTC on SUN4V systems.

config RTC_DRV_STARFIRE
	bool "Starfire RTC"
	depends on SPARC64
	help
	  If you say Y here you will get support for the RTC found on
	  Starfire systems.

config RTC_DRV_TX4939
	tristate "TX4939 SoC"
	depends on SOC_TX4939
	help
	  Driver for the internal RTC (Realtime Clock) module found on
	  Toshiba TX4939 SoC.

config RTC_DRV_MV
	tristate "Marvell SoC RTC"
	depends on ARCH_KIRKWOOD || ARCH_DOVE
	help
	  If you say yes here you will get support for the in-chip RTC
	  that can be found in some of Marvell's SoC devices, such as
	  the Kirkwood 88F6281 and 88F6192.

	  This driver can also be built as a module. If so, the module
	  will be called rtc-mv.

config RTC_DRV_PS3
	tristate "PS3 RTC"
	depends on PPC_PS3
	help
	  If you say yes here you will get support for the RTC on PS3.

	  This driver can also be built as a module. If so, the module
	  will be called rtc-ps3.

config RTC_DRV_COH901331
	tristate "ST-Ericsson COH 901 331 RTC"
	depends on ARCH_U300
	help
	  If you say Y here you will get access to ST-Ericsson
	  COH 901 331 RTC clock found in some ST-Ericsson Mobile
	  Platforms.

	  This driver can also be built as a module. If so, the module
	  will be called "rtc-coh901331".


config RTC_DRV_STMP
	tristate "Freescale STMP3xxx/i.MX23/i.MX28 RTC"
	depends on ARCH_MXS
	help
	  If you say yes here you will get support for the onboard
	  STMP3xxx/i.MX23/i.MX28 RTC.

	  This driver can also be built as a module. If so, the module
	  will be called rtc-stmp3xxx.

config RTC_DRV_PCAP
	tristate "PCAP RTC"
	depends on EZX_PCAP
	help
	  If you say Y here you will get support for the RTC found on
	  the PCAP2 ASIC used on some Motorola phones.

config RTC_DRV_MC13XXX
	depends on MFD_MC13XXX
	tristate "Freescale MC13xxx RTC"
	help
	  This enables support for the RTCs found on Freescale's PMICs
	  MC13783 and MC13892.

config RTC_DRV_MPC5121
	tristate "Freescale MPC5121 built-in RTC"
	depends on PPC_MPC512x || PPC_MPC52xx
	help
	  If you say yes here you will get support for the
	  built-in RTC on MPC5121 or on MPC5200.

	  This driver can also be built as a module. If so, the module
	  will be called rtc-mpc5121.

config RTC_DRV_JZ4740
	tristate "Ingenic JZ4740 SoC"
	depends on RTC_CLASS
	depends on MACH_JZ4740
	help
	  If you say yes here you get support for the Ingenic JZ4740 SoC RTC
	  controller.

	  This driver can also be buillt as a module. If so, the module
	  will be called rtc-jz4740.

config RTC_DRV_LPC32XX
	depends on ARCH_LPC32XX
	tristate "NXP LPC32XX RTC"
	help
	  This enables support for the NXP RTC in the LPC32XX

	  This driver can also be buillt as a module. If so, the module
	  will be called rtc-lpc32xx.

config RTC_DRV_PM8XXX
	tristate "Qualcomm PMIC8XXX RTC"
	depends on MFD_PM8XXX
	help
	  If you say yes here you get support for the
	  Qualcomm PMIC8XXX RTC.

	  To compile this driver as a module, choose M here: the
	  module will be called rtc-pm8xxx.

config RTC_DRV_TEGRA
	tristate "NVIDIA Tegra Internal RTC driver"
	depends on RTC_CLASS && ARCH_TEGRA
	help
	  If you say yes here you get support for the
	  Tegra 200 series internal RTC module.

	  This drive can also be built as a module. If so, the module
	  will be called rtc-tegra.

config RTC_DRV_TILE
	tristate "Tilera hypervisor RTC support"
	depends on TILE
	help
	  Enable support for the Linux driver side of the Tilera
	  hypervisor's real-time clock interface.

config RTC_DRV_PUV3
	tristate "PKUnity v3 RTC support"
	depends on ARCH_PUV3
	help
	  This enables support for the RTC in the PKUnity-v3 SoCs.

	  This drive can also be built as a module. If so, the module
	  will be called rtc-puv3.

config RTC_DRV_LOONGSON1
	tristate "loongson1 RTC support"
	depends on MACH_LOONGSON1
	help
	  This is a driver for the loongson1 on-chip Counter0 (Time-Of-Year
	  counter) to be used as a RTC.

	  This driver can also be built as a module. If so, the module
	  will be called rtc-ls1x.

endif # RTC_CLASS<|MERGE_RESOLUTION|>--- conflicted
+++ resolved
@@ -780,13 +780,8 @@
 	  will be called rtc-ep93xx.
 
 config RTC_DRV_SA1100
-<<<<<<< HEAD
-	tristate "SA11x0/PXA2xx"
-	depends on ARCH_SA1100 || ARCH_PXA
-=======
 	tristate "SA11x0/PXA2xx/PXA910"
 	depends on ARCH_SA1100 || ARCH_PXA || ARCH_MMP
->>>>>>> e9676695
 	help
 	  If you say Y here you will get access to the real time clock
 	  built into your SA11x0 or PXA2xx CPU.
