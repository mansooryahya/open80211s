--- conflicted
+++ resolved
@@ -13,10 +13,7 @@
 	bool "APEI Generic Hardware Error Source"
 	depends on ACPI_APEI && X86
 	select ACPI_HED
-<<<<<<< HEAD
-=======
 	select IRQ_WORK
->>>>>>> d93dc5c4
 	select LLIST
 	select GENERIC_ALLOCATOR
 	help
