/*
 * Copyright (c) 2008-2011 Atheros Communications Inc.
 *
 * Permission to use, copy, modify, and/or distribute this software for any
 * purpose with or without fee is hereby granted, provided that the above
 * copyright notice and this permission notice appear in all copies.
 *
 * THE SOFTWARE IS PROVIDED "AS IS" AND THE AUTHOR DISCLAIMS ALL WARRANTIES
 * WITH REGARD TO THIS SOFTWARE INCLUDING ALL IMPLIED WARRANTIES OF
 * MERCHANTABILITY AND FITNESS. IN NO EVENT SHALL THE AUTHOR BE LIABLE FOR
 * ANY SPECIAL, DIRECT, INDIRECT, OR CONSEQUENTIAL DAMAGES OR ANY DAMAGES
 * WHATSOEVER RESULTING FROM LOSS OF USE, DATA OR PROFITS, WHETHER IN AN
 * ACTION OF CONTRACT, NEGLIGENCE OR OTHER TORTIOUS ACTION, ARISING OUT OF
 * OR IN CONNECTION WITH THE USE OR PERFORMANCE OF THIS SOFTWARE.
 */

#include "ath9k.h"

/********************************/
/*	 LED functions		*/
/********************************/

#ifdef CONFIG_MAC80211_LEDS
static void ath_led_brightness(struct led_classdev *led_cdev,
			       enum led_brightness brightness)
{
	struct ath_softc *sc = container_of(led_cdev, struct ath_softc, led_cdev);
	ath9k_hw_set_gpio(sc->sc_ah, sc->sc_ah->led_pin, (brightness == LED_OFF));
}

void ath_deinit_leds(struct ath_softc *sc)
{
	if (!sc->led_registered)
		return;

	ath_led_brightness(&sc->led_cdev, LED_OFF);
	led_classdev_unregister(&sc->led_cdev);
}

void ath_init_leds(struct ath_softc *sc)
{
	int ret;

	if (AR_SREV_9100(sc->sc_ah))
		return;

	if (!led_blink)
		sc->led_cdev.default_trigger =
			ieee80211_get_radio_led_name(sc->hw);

	snprintf(sc->led_name, sizeof(sc->led_name),
		"ath9k-%s", wiphy_name(sc->hw->wiphy));
	sc->led_cdev.name = sc->led_name;
	sc->led_cdev.brightness_set = ath_led_brightness;

	ret = led_classdev_register(wiphy_dev(sc->hw->wiphy), &sc->led_cdev);
	if (ret < 0)
		return;

	sc->led_registered = true;
}

void ath_fill_led_pin(struct ath_softc *sc)
{
	struct ath_hw *ah = sc->sc_ah;

	if (AR_SREV_9100(ah) || (ah->led_pin >= 0))
		return;

	if (AR_SREV_9287(ah))
		ah->led_pin = ATH_LED_PIN_9287;
	else if (AR_SREV_9485(sc->sc_ah))
		ah->led_pin = ATH_LED_PIN_9485;
	else if (AR_SREV_9300(sc->sc_ah))
		ah->led_pin = ATH_LED_PIN_9300;
	else if (AR_SREV_9462(sc->sc_ah) || AR_SREV_9565(sc->sc_ah))
		ah->led_pin = ATH_LED_PIN_9462;
	else
		ah->led_pin = ATH_LED_PIN_DEF;

	/* Configure gpio 1 for output */
	ath9k_hw_cfg_output(ah, ah->led_pin, AR_GPIO_OUTPUT_MUX_AS_OUTPUT);

	/* LED off, active low */
	ath9k_hw_set_gpio(ah, ah->led_pin, 1);
}
#endif

/*******************/
/*	Rfkill	   */
/*******************/

static bool ath_is_rfkill_set(struct ath_softc *sc)
{
	struct ath_hw *ah = sc->sc_ah;
	bool is_blocked;

	ath9k_ps_wakeup(sc);
	is_blocked = ath9k_hw_gpio_get(ah, ah->rfkill_gpio) ==
				  ah->rfkill_polarity;
	ath9k_ps_restore(sc);

	return is_blocked;
}

void ath9k_rfkill_poll_state(struct ieee80211_hw *hw)
{
	struct ath_softc *sc = hw->priv;
	bool blocked = !!ath_is_rfkill_set(sc);

	wiphy_rfkill_set_hw_state(hw->wiphy, blocked);
}

void ath_start_rfkill_poll(struct ath_softc *sc)
{
	struct ath_hw *ah = sc->sc_ah;

	if (ah->caps.hw_caps & ATH9K_HW_CAP_RFSILENT)
		wiphy_rfkill_start_polling(sc->hw->wiphy);
}

#ifdef CONFIG_ATH9K_BTCOEX_SUPPORT

/******************/
/*     BTCOEX     */
/******************/

/*
 * Detects if there is any priority bt traffic
 */
static void ath_detect_bt_priority(struct ath_softc *sc)
{
	struct ath_btcoex *btcoex = &sc->btcoex;
	struct ath_hw *ah = sc->sc_ah;

	if (ath9k_hw_gpio_get(sc->sc_ah, ah->btcoex_hw.btpriority_gpio))
		btcoex->bt_priority_cnt++;

	if (time_after(jiffies, btcoex->bt_priority_time +
			msecs_to_jiffies(ATH_BT_PRIORITY_TIME_THRESHOLD))) {
		clear_bit(BT_OP_PRIORITY_DETECTED, &btcoex->op_flags);
		clear_bit(BT_OP_SCAN, &btcoex->op_flags);
		/* Detect if colocated bt started scanning */
		if (btcoex->bt_priority_cnt >= ATH_BT_CNT_SCAN_THRESHOLD) {
			ath_dbg(ath9k_hw_common(sc->sc_ah), BTCOEX,
				"BT scan detected\n");
			set_bit(BT_OP_PRIORITY_DETECTED, &btcoex->op_flags);
			set_bit(BT_OP_SCAN, &btcoex->op_flags);
		} else if (btcoex->bt_priority_cnt >= ATH_BT_CNT_THRESHOLD) {
			ath_dbg(ath9k_hw_common(sc->sc_ah), BTCOEX,
				"BT priority traffic detected\n");
			set_bit(BT_OP_PRIORITY_DETECTED, &btcoex->op_flags);
		}

		btcoex->bt_priority_cnt = 0;
		btcoex->bt_priority_time = jiffies;
	}
}

static void ath9k_gen_timer_start(struct ath_hw *ah,
				  struct ath_gen_timer *timer,
				  u32 trig_timeout,
				  u32 timer_period)
{
	ath9k_hw_gen_timer_start(ah, timer, trig_timeout, timer_period);

	if ((ah->imask & ATH9K_INT_GENTIMER) == 0) {
		ath9k_hw_disable_interrupts(ah);
		ah->imask |= ATH9K_INT_GENTIMER;
		ath9k_hw_set_interrupts(ah);
		ath9k_hw_enable_interrupts(ah);
	}
}

static void ath9k_gen_timer_stop(struct ath_hw *ah, struct ath_gen_timer *timer)
{
	struct ath_gen_timer_table *timer_table = &ah->hw_gen_timers;

	ath9k_hw_gen_timer_stop(ah, timer);

	/* if no timer is enabled, turn off interrupt mask */
	if (timer_table->timer_mask.val == 0) {
		ath9k_hw_disable_interrupts(ah);
		ah->imask &= ~ATH9K_INT_GENTIMER;
		ath9k_hw_set_interrupts(ah);
		ath9k_hw_enable_interrupts(ah);
	}
}

static void ath_mci_ftp_adjust(struct ath_softc *sc)
{
	struct ath_btcoex *btcoex = &sc->btcoex;
	struct ath_mci_profile *mci = &btcoex->mci;
	struct ath_hw *ah = sc->sc_ah;

<<<<<<< HEAD
	btcoex->bt_wait_time += btcoex->btcoex_period;
=======
>>>>>>> ab3d59d2
	if (btcoex->bt_wait_time > ATH_BTCOEX_RX_WAIT_TIME) {
		if (ar9003_mci_state(ah, MCI_STATE_NEED_FTP_STOMP) &&
		    (mci->num_pan || mci->num_other_acl))
			ah->btcoex_hw.mci.stomp_ftp =
				(sc->rx.num_pkts < ATH_BTCOEX_STOMP_FTP_THRESH);
		else
			ah->btcoex_hw.mci.stomp_ftp = false;
		btcoex->bt_wait_time = 0;
		sc->rx.num_pkts = 0;
	}
}

/*
 * This is the master bt coex timer which runs for every
 * 45ms, bt traffic will be given priority during 55% of this
 * period while wlan gets remaining 45%
 */
static void ath_btcoex_period_timer(unsigned long data)
{
	struct ath_softc *sc = (struct ath_softc *) data;
	struct ath_hw *ah = sc->sc_ah;
	struct ath_btcoex *btcoex = &sc->btcoex;
	enum ath_stomp_type stomp_type;
	u32 timer_period;
	unsigned long flags;

	spin_lock_irqsave(&sc->sc_pm_lock, flags);
	if (sc->sc_ah->power_mode == ATH9K_PM_NETWORK_SLEEP) {
		btcoex->bt_wait_time += btcoex->btcoex_period;
		spin_unlock_irqrestore(&sc->sc_pm_lock, flags);
		goto skip_hw_wakeup;
	}
	spin_unlock_irqrestore(&sc->sc_pm_lock, flags);

	ath9k_mci_update_rssi(sc);

	ath9k_ps_wakeup(sc);

	if (!(ah->caps.hw_caps & ATH9K_HW_CAP_MCI))
		ath_detect_bt_priority(sc);

	if (ah->caps.hw_caps & ATH9K_HW_CAP_MCI)
		ath_mci_ftp_adjust(sc);

	spin_lock_bh(&btcoex->btcoex_lock);

	stomp_type = btcoex->bt_stomp_type;
	timer_period = btcoex->btcoex_no_stomp;
<<<<<<< HEAD

	if (!(ah->caps.hw_caps & ATH9K_HW_CAP_MCI)) {
		if (test_bit(BT_OP_SCAN, &btcoex->op_flags)) {
			stomp_type = ATH_BTCOEX_STOMP_ALL;
			timer_period = btcoex->btscan_no_stomp;
		}
	}

=======

	if (!(ah->caps.hw_caps & ATH9K_HW_CAP_MCI)) {
		if (test_bit(BT_OP_SCAN, &btcoex->op_flags)) {
			stomp_type = ATH_BTCOEX_STOMP_ALL;
			timer_period = btcoex->btscan_no_stomp;
		}
	}

>>>>>>> ab3d59d2
	ath9k_hw_btcoex_bt_stomp(ah, stomp_type);
	ath9k_hw_btcoex_enable(ah);

	spin_unlock_bh(&btcoex->btcoex_lock);

	/*
	 * btcoex_period is in msec while (btocex/btscan_)no_stomp are in usec,
	 * ensure that we properly convert btcoex_period to usec
	 * for any comparision with (btcoex/btscan_)no_stomp.
	 */
	if (btcoex->btcoex_period * 1000 != btcoex->btcoex_no_stomp) {
		if (btcoex->hw_timer_enabled)
			ath9k_gen_timer_stop(ah, btcoex->no_stomp_timer);

		ath9k_gen_timer_start(ah, btcoex->no_stomp_timer, timer_period,
				      timer_period * 10);
		btcoex->hw_timer_enabled = true;
	}

	ath9k_ps_restore(sc);

skip_hw_wakeup:
	mod_timer(&btcoex->period_timer,
		  jiffies + msecs_to_jiffies(btcoex->btcoex_period));
}

/*
 * Generic tsf based hw timer which configures weight
 * registers to time slice between wlan and bt traffic
 */
static void ath_btcoex_no_stomp_timer(void *arg)
{
	struct ath_softc *sc = (struct ath_softc *)arg;
	struct ath_hw *ah = sc->sc_ah;
	struct ath_btcoex *btcoex = &sc->btcoex;
	struct ath_common *common = ath9k_hw_common(ah);

	ath_dbg(common, BTCOEX, "no stomp timer running\n");

	ath9k_ps_wakeup(sc);
	spin_lock_bh(&btcoex->btcoex_lock);

	if (btcoex->bt_stomp_type == ATH_BTCOEX_STOMP_LOW ||
	    (!(ah->caps.hw_caps & ATH9K_HW_CAP_MCI) &&
	     test_bit(BT_OP_SCAN, &btcoex->op_flags)))
		ath9k_hw_btcoex_bt_stomp(ah, ATH_BTCOEX_STOMP_NONE);
	 else if (btcoex->bt_stomp_type == ATH_BTCOEX_STOMP_ALL)
		ath9k_hw_btcoex_bt_stomp(ah, ATH_BTCOEX_STOMP_LOW);

	ath9k_hw_btcoex_enable(ah);
	spin_unlock_bh(&btcoex->btcoex_lock);
	ath9k_ps_restore(sc);
}

static int ath_init_btcoex_timer(struct ath_softc *sc)
{
	struct ath_btcoex *btcoex = &sc->btcoex;

	btcoex->btcoex_period = ATH_BTCOEX_DEF_BT_PERIOD;
	btcoex->btcoex_no_stomp = (100 - ATH_BTCOEX_DEF_DUTY_CYCLE) * 1000 *
		btcoex->btcoex_period / 100;
	btcoex->btscan_no_stomp = (100 - ATH_BTCOEX_BTSCAN_DUTY_CYCLE) * 1000 *
				   btcoex->btcoex_period / 100;

	setup_timer(&btcoex->period_timer, ath_btcoex_period_timer,
			(unsigned long) sc);

	spin_lock_init(&btcoex->btcoex_lock);

	btcoex->no_stomp_timer = ath_gen_timer_alloc(sc->sc_ah,
			ath_btcoex_no_stomp_timer,
			ath_btcoex_no_stomp_timer,
			(void *) sc, AR_FIRST_NDP_TIMER);

	if (!btcoex->no_stomp_timer)
		return -ENOMEM;

	return 0;
}

/*
 * (Re)start btcoex timers
 */
void ath9k_btcoex_timer_resume(struct ath_softc *sc)
{
	struct ath_btcoex *btcoex = &sc->btcoex;
	struct ath_hw *ah = sc->sc_ah;

	ath_dbg(ath9k_hw_common(ah), BTCOEX, "Starting btcoex timers\n");

	/* make sure duty cycle timer is also stopped when resuming */
	if (btcoex->hw_timer_enabled) {
		ath9k_gen_timer_stop(sc->sc_ah, btcoex->no_stomp_timer);
		btcoex->hw_timer_enabled = false;
	}

	btcoex->bt_priority_cnt = 0;
	btcoex->bt_priority_time = jiffies;
	clear_bit(BT_OP_PRIORITY_DETECTED, &btcoex->op_flags);
	clear_bit(BT_OP_SCAN, &btcoex->op_flags);

	mod_timer(&btcoex->period_timer, jiffies);
}


/*
 * Pause btcoex timer and bt duty cycle timer
 */
void ath9k_btcoex_timer_pause(struct ath_softc *sc)
{
	struct ath_btcoex *btcoex = &sc->btcoex;
	struct ath_hw *ah = sc->sc_ah;

	del_timer_sync(&btcoex->period_timer);

	if (btcoex->hw_timer_enabled) {
		ath9k_gen_timer_stop(ah, btcoex->no_stomp_timer);
		btcoex->hw_timer_enabled = false;
	}
}

void ath9k_btcoex_stop_gen_timer(struct ath_softc *sc)
{
	struct ath_btcoex *btcoex = &sc->btcoex;

	if (btcoex->hw_timer_enabled) {
		ath9k_gen_timer_stop(sc->sc_ah, btcoex->no_stomp_timer);
		btcoex->hw_timer_enabled = false;
	}
}

u16 ath9k_btcoex_aggr_limit(struct ath_softc *sc, u32 max_4ms_framelen)
{
	struct ath_btcoex *btcoex = &sc->btcoex;
	struct ath_mci_profile *mci = &sc->btcoex.mci;
	u16 aggr_limit = 0;

	if ((sc->sc_ah->caps.hw_caps & ATH9K_HW_CAP_MCI) && mci->aggr_limit)
		aggr_limit = (max_4ms_framelen * mci->aggr_limit) >> 4;
	else if (test_bit(BT_OP_PRIORITY_DETECTED, &btcoex->op_flags))
		aggr_limit = min((max_4ms_framelen * 3) / 8,
				 (u32)ATH_AMPDU_LIMIT_MAX);

	return aggr_limit;
}

void ath9k_btcoex_handle_interrupt(struct ath_softc *sc, u32 status)
{
	struct ath_hw *ah = sc->sc_ah;

	if (ath9k_hw_get_btcoex_scheme(ah) == ATH_BTCOEX_CFG_3WIRE)
		if (status & ATH9K_INT_GENTIMER)
			ath_gen_timer_isr(sc->sc_ah);

	if (status & ATH9K_INT_MCI)
		ath_mci_intr(sc);
}

void ath9k_start_btcoex(struct ath_softc *sc)
{
	struct ath_hw *ah = sc->sc_ah;

	if ((ath9k_hw_get_btcoex_scheme(ah) != ATH_BTCOEX_CFG_NONE) &&
	    !ah->btcoex_hw.enabled) {
		if (!(sc->sc_ah->caps.hw_caps & ATH9K_HW_CAP_MCI))
			ath9k_hw_btcoex_set_weight(ah, AR_BT_COEX_WGHT,
						   AR_STOMP_LOW_WLAN_WGHT, 0);
		else
			ath9k_hw_btcoex_set_weight(ah, 0, 0,
						   ATH_BTCOEX_STOMP_NONE);
		ath9k_hw_btcoex_enable(ah);

		if (ath9k_hw_get_btcoex_scheme(ah) == ATH_BTCOEX_CFG_3WIRE)
			ath9k_btcoex_timer_resume(sc);
	}
}

void ath9k_stop_btcoex(struct ath_softc *sc)
{
	struct ath_hw *ah = sc->sc_ah;

	if (ah->btcoex_hw.enabled &&
	    ath9k_hw_get_btcoex_scheme(ah) != ATH_BTCOEX_CFG_NONE) {
		if (ath9k_hw_get_btcoex_scheme(ah) == ATH_BTCOEX_CFG_3WIRE)
			ath9k_btcoex_timer_pause(sc);
		ath9k_hw_btcoex_disable(ah);
		if (AR_SREV_9462(ah) || AR_SREV_9565(ah))
			ath_mci_flush_profile(&sc->btcoex.mci);
	}
}

void ath9k_deinit_btcoex(struct ath_softc *sc)
{
	struct ath_hw *ah = sc->sc_ah;

        if ((sc->btcoex.no_stomp_timer) &&
	    ath9k_hw_get_btcoex_scheme(sc->sc_ah) == ATH_BTCOEX_CFG_3WIRE)
		ath_gen_timer_free(sc->sc_ah, sc->btcoex.no_stomp_timer);

	if (ath9k_hw_mci_is_enabled(ah))
		ath_mci_cleanup(sc);
}

int ath9k_init_btcoex(struct ath_softc *sc)
{
	struct ath_txq *txq;
	struct ath_hw *ah = sc->sc_ah;
	int r;

	ath9k_hw_btcoex_init_scheme(ah);

	switch (ath9k_hw_get_btcoex_scheme(sc->sc_ah)) {
	case ATH_BTCOEX_CFG_NONE:
		break;
	case ATH_BTCOEX_CFG_2WIRE:
		ath9k_hw_btcoex_init_2wire(sc->sc_ah);
		break;
	case ATH_BTCOEX_CFG_3WIRE:
		ath9k_hw_btcoex_init_3wire(sc->sc_ah);
		r = ath_init_btcoex_timer(sc);
		if (r)
			return -1;
		txq = sc->tx.txq_map[WME_AC_BE];
		ath9k_hw_init_btcoex_hw(sc->sc_ah, txq->axq_qnum);
		sc->btcoex.bt_stomp_type = ATH_BTCOEX_STOMP_LOW;
		if (ath9k_hw_mci_is_enabled(ah)) {
			sc->btcoex.duty_cycle = ATH_BTCOEX_DEF_DUTY_CYCLE;
			INIT_LIST_HEAD(&sc->btcoex.mci.info);

			r = ath_mci_setup(sc);
			if (r)
				return r;

			ath9k_hw_btcoex_init_mci(ah);
		}

		break;
	default:
		WARN_ON(1);
		break;
	}

	return 0;
}

int ath9k_dump_btcoex(struct ath_softc *sc, u8 *buf, u32 len, u32 size)
{
#define ATH_DUMP_BTCOEX(_s, _val)                                \
	do {                                                     \
		len += snprintf(buf + len, size - len,           \
				"%20s : %10d\n", _s, (_val));    \
	} while (0)

	struct ath_btcoex *btcoex = &sc->btcoex;
	struct ath_mci_profile *mci = &btcoex->mci;
	struct ath_hw *ah = sc->sc_ah;
	struct ath_btcoex_hw *btcoex_hw = &ah->btcoex_hw;
	int i;

	ATH_DUMP_BTCOEX("Total BT profiles", NUM_PROF(mci));
	ATH_DUMP_BTCOEX("Number of MGMT", mci->num_mgmt);
	ATH_DUMP_BTCOEX("Number of SCO", mci->num_sco);
	ATH_DUMP_BTCOEX("Number of A2DP", mci->num_a2dp);
	ATH_DUMP_BTCOEX("Number of HID", mci->num_hid);
	ATH_DUMP_BTCOEX("Number of PAN", mci->num_pan);
	ATH_DUMP_BTCOEX("Number of ACL", mci->num_other_acl);
	ATH_DUMP_BTCOEX("Number of BDR", mci->num_bdr);
	ATH_DUMP_BTCOEX("Aggr. Limit", mci->aggr_limit);
	ATH_DUMP_BTCOEX("Stomp Type", btcoex->bt_stomp_type);
	ATH_DUMP_BTCOEX("BTCoex Period (msec)", btcoex->btcoex_period);
	ATH_DUMP_BTCOEX("Duty Cycle", btcoex->duty_cycle);
	ATH_DUMP_BTCOEX("BT Wait time", btcoex->bt_wait_time);
	ATH_DUMP_BTCOEX("Concurrent Tx", btcoex_hw->mci.concur_tx);
	ATH_DUMP_BTCOEX("Concur RSSI count", btcoex->rssi_count);
	len += snprintf(buf + len, size - len, "BT Weights: ");
	for (i = 0; i < AR9300_NUM_BT_WEIGHTS; i++)
		len += snprintf(buf + len, size - len, "%08x ",
				btcoex_hw->bt_weight[i]);
	len += snprintf(buf + len, size - len, "\n");
	len += snprintf(buf + len, size - len, "WLAN Weights: ");
	for (i = 0; i < AR9300_NUM_BT_WEIGHTS; i++)
		len += snprintf(buf + len, size - len, "%08x ",
				btcoex_hw->wlan_weight[i]);
	len += snprintf(buf + len, size - len, "\n");
	len += snprintf(buf + len, size - len, "Tx Priorities: ");
	for (i = 0; i < ATH_BTCOEX_STOMP_MAX; i++)
		len += snprintf(buf + len, size - len, "%08x ",
				btcoex_hw->tx_prio[i]);
	len += snprintf(buf + len, size - len, "\n");
#undef ATH_DUMP_BTCOEX

	return len;
}
#endif /* CONFIG_ATH9K_BTCOEX_SUPPORT */<|MERGE_RESOLUTION|>--- conflicted
+++ resolved
@@ -193,10 +193,6 @@
 	struct ath_mci_profile *mci = &btcoex->mci;
 	struct ath_hw *ah = sc->sc_ah;
 
-<<<<<<< HEAD
-	btcoex->bt_wait_time += btcoex->btcoex_period;
-=======
->>>>>>> ab3d59d2
 	if (btcoex->bt_wait_time > ATH_BTCOEX_RX_WAIT_TIME) {
 		if (ar9003_mci_state(ah, MCI_STATE_NEED_FTP_STOMP) &&
 		    (mci->num_pan || mci->num_other_acl))
@@ -245,7 +241,6 @@
 
 	stomp_type = btcoex->bt_stomp_type;
 	timer_period = btcoex->btcoex_no_stomp;
-<<<<<<< HEAD
 
 	if (!(ah->caps.hw_caps & ATH9K_HW_CAP_MCI)) {
 		if (test_bit(BT_OP_SCAN, &btcoex->op_flags)) {
@@ -254,16 +249,6 @@
 		}
 	}
 
-=======
-
-	if (!(ah->caps.hw_caps & ATH9K_HW_CAP_MCI)) {
-		if (test_bit(BT_OP_SCAN, &btcoex->op_flags)) {
-			stomp_type = ATH_BTCOEX_STOMP_ALL;
-			timer_period = btcoex->btscan_no_stomp;
-		}
-	}
-
->>>>>>> ab3d59d2
 	ath9k_hw_btcoex_bt_stomp(ah, stomp_type);
 	ath9k_hw_btcoex_enable(ah);
 
