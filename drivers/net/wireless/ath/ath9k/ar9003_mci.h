/*
 * Copyright (c) 2010-2011 Atheros Communications Inc.
 *
 * Permission to use, copy, modify, and/or distribute this software for any
 * purpose with or without fee is hereby granted, provided that the above
 * copyright notice and this permission notice appear in all copies.
 *
 * THE SOFTWARE IS PROVIDED "AS IS" AND THE AUTHOR DISCLAIMS ALL WARRANTIES
 * WITH REGARD TO THIS SOFTWARE INCLUDING ALL IMPLIED WARRANTIES OF
 * MERCHANTABILITY AND FITNESS. IN NO EVENT SHALL THE AUTHOR BE LIABLE FOR
 * ANY SPECIAL, DIRECT, INDIRECT, OR CONSEQUENTIAL DAMAGES OR ANY DAMAGES
 * WHATSOEVER RESULTING FROM LOSS OF USE, DATA OR PROFITS, WHETHER IN AN
 * ACTION OF CONTRACT, NEGLIGENCE OR OTHER TORTIOUS ACTION, ARISING OUT OF
 * OR IN CONNECTION WITH THE USE OR PERFORMANCE OF THIS SOFTWARE.
 */

#ifndef AR9003_MCI_H
#define AR9003_MCI_H

#define MCI_FLAG_DISABLE_TIMESTAMP      0x00000001      /* Disable time stamp */

/* Default remote BT device MCI COEX version */
#define MCI_GPM_COEX_MAJOR_VERSION_DEFAULT  3
#define MCI_GPM_COEX_MINOR_VERSION_DEFAULT  0

/* Local WLAN MCI COEX version */
#define MCI_GPM_COEX_MAJOR_VERSION_WLAN     3
#define MCI_GPM_COEX_MINOR_VERSION_WLAN     0

enum mci_gpm_coex_query_type {
	MCI_GPM_COEX_QUERY_BT_ALL_INFO      = BIT(0),
	MCI_GPM_COEX_QUERY_BT_TOPOLOGY      = BIT(1),
	MCI_GPM_COEX_QUERY_BT_DEBUG         = BIT(2),
};

enum mci_gpm_coex_halt_bt_gpm {
	MCI_GPM_COEX_BT_GPM_UNHALT,
	MCI_GPM_COEX_BT_GPM_HALT
};

enum mci_gpm_coex_bt_update_flags_op {
	MCI_GPM_COEX_BT_FLAGS_READ,
	MCI_GPM_COEX_BT_FLAGS_SET,
	MCI_GPM_COEX_BT_FLAGS_CLEAR
};

#define MCI_NUM_BT_CHANNELS     79

#define MCI_BT_MCI_FLAGS_UPDATE_CORR          0x00000002
#define MCI_BT_MCI_FLAGS_UPDATE_HDR           0x00000004
#define MCI_BT_MCI_FLAGS_UPDATE_PLD           0x00000008
#define MCI_BT_MCI_FLAGS_LNA_CTRL             0x00000010
#define MCI_BT_MCI_FLAGS_DEBUG                0x00000020
#define MCI_BT_MCI_FLAGS_SCHED_MSG            0x00000040
#define MCI_BT_MCI_FLAGS_CONT_MSG             0x00000080
#define MCI_BT_MCI_FLAGS_COEX_GPM             0x00000100
#define MCI_BT_MCI_FLAGS_CPU_INT_MSG          0x00000200
#define MCI_BT_MCI_FLAGS_MCI_MODE             0x00000400
#define MCI_BT_MCI_FLAGS_AR9462_MODE          0x00001000
#define MCI_BT_MCI_FLAGS_OTHER                0x00010000

#define MCI_DEFAULT_BT_MCI_FLAGS              0x00011dde

#define MCI_TOGGLE_BT_MCI_FLAGS  (MCI_BT_MCI_FLAGS_UPDATE_CORR | \
				  MCI_BT_MCI_FLAGS_UPDATE_HDR  | \
				  MCI_BT_MCI_FLAGS_UPDATE_PLD  | \
				  MCI_BT_MCI_FLAGS_MCI_MODE)

#define MCI_2G_FLAGS_CLEAR_MASK   0x00000000
#define MCI_2G_FLAGS_SET_MASK     MCI_TOGGLE_BT_MCI_FLAGS
#define MCI_2G_FLAGS              MCI_DEFAULT_BT_MCI_FLAGS

#define MCI_5G_FLAGS_CLEAR_MASK   MCI_TOGGLE_BT_MCI_FLAGS
#define MCI_5G_FLAGS_SET_MASK     0x00000000
#define MCI_5G_FLAGS              (MCI_DEFAULT_BT_MCI_FLAGS & \
				   ~MCI_TOGGLE_BT_MCI_FLAGS)

/*
 * Default value for AR9462 is 0x00002201
 */
#define ATH_MCI_CONFIG_CONCUR_TX            0x00000003
#define ATH_MCI_CONFIG_MCI_OBS_MCI          0x00000004
#define ATH_MCI_CONFIG_MCI_OBS_TXRX         0x00000008
#define ATH_MCI_CONFIG_MCI_OBS_BT           0x00000010
#define ATH_MCI_CONFIG_DISABLE_MCI_CAL      0x00000020
#define ATH_MCI_CONFIG_DISABLE_OSLA         0x00000040
#define ATH_MCI_CONFIG_DISABLE_FTP_STOMP    0x00000080
#define ATH_MCI_CONFIG_AGGR_THRESH          0x00000700
#define ATH_MCI_CONFIG_AGGR_THRESH_S        8
#define ATH_MCI_CONFIG_DISABLE_AGGR_THRESH  0x00000800
#define ATH_MCI_CONFIG_CLK_DIV              0x00003000
#define ATH_MCI_CONFIG_CLK_DIV_S            12
#define ATH_MCI_CONFIG_DISABLE_TUNING       0x00004000
#define ATH_MCI_CONFIG_MCI_WEIGHT_DBG       0x40000000
#define ATH_MCI_CONFIG_DISABLE_MCI          0x80000000

#define ATH_MCI_CONFIG_MCI_OBS_MASK     (ATH_MCI_CONFIG_MCI_OBS_MCI  | \
					 ATH_MCI_CONFIG_MCI_OBS_TXRX | \
					 ATH_MCI_CONFIG_MCI_OBS_BT)
#define ATH_MCI_CONFIG_MCI_OBS_GPIO     0x0000002F

enum mci_message_header {		/* length of payload */
	MCI_LNA_CTRL     = 0x10,        /* len = 0 */
	MCI_CONT_NACK    = 0x20,        /* len = 0 */
	MCI_CONT_INFO    = 0x30,        /* len = 4 */
	MCI_CONT_RST     = 0x40,        /* len = 0 */
	MCI_SCHD_INFO    = 0x50,        /* len = 16 */
	MCI_CPU_INT      = 0x60,        /* len = 4 */
	MCI_SYS_WAKING   = 0x70,        /* len = 0 */
	MCI_GPM          = 0x80,        /* len = 16 */
	MCI_LNA_INFO     = 0x90,        /* len = 1 */
	MCI_LNA_STATE    = 0x94,
	MCI_LNA_TAKE     = 0x98,
	MCI_LNA_TRANS    = 0x9c,
	MCI_SYS_SLEEPING = 0xa0,        /* len = 0 */
	MCI_REQ_WAKE     = 0xc0,        /* len = 0 */
	MCI_DEBUG_16     = 0xfe,        /* len = 2 */
	MCI_REMOTE_RESET = 0xff         /* len = 16 */
};

enum ath_mci_gpm_coex_profile_type {
	MCI_GPM_COEX_PROFILE_UNKNOWN,
	MCI_GPM_COEX_PROFILE_RFCOMM,
	MCI_GPM_COEX_PROFILE_A2DP,
	MCI_GPM_COEX_PROFILE_HID,
	MCI_GPM_COEX_PROFILE_BNEP,
	MCI_GPM_COEX_PROFILE_VOICE,
	MCI_GPM_COEX_PROFILE_MAX
};

/* MCI GPM/Coex opcode/type definitions */
enum {
	MCI_GPM_COEX_W_GPM_PAYLOAD      = 1,
	MCI_GPM_COEX_B_GPM_TYPE         = 4,
	MCI_GPM_COEX_B_GPM_OPCODE       = 5,
	/* MCI_GPM_WLAN_CAL_REQ, MCI_GPM_WLAN_CAL_DONE */
	MCI_GPM_WLAN_CAL_W_SEQUENCE     = 2,

	/* MCI_GPM_COEX_VERSION_QUERY */
	/* MCI_GPM_COEX_VERSION_RESPONSE */
	MCI_GPM_COEX_B_MAJOR_VERSION    = 6,
	MCI_GPM_COEX_B_MINOR_VERSION    = 7,
	/* MCI_GPM_COEX_STATUS_QUERY */
	MCI_GPM_COEX_B_BT_BITMAP        = 6,
	MCI_GPM_COEX_B_WLAN_BITMAP      = 7,
	/* MCI_GPM_COEX_HALT_BT_GPM */
	MCI_GPM_COEX_B_HALT_STATE       = 6,
	/* MCI_GPM_COEX_WLAN_CHANNELS */
	MCI_GPM_COEX_B_CHANNEL_MAP      = 6,
	/* MCI_GPM_COEX_BT_PROFILE_INFO */
	MCI_GPM_COEX_B_PROFILE_TYPE     = 6,
	MCI_GPM_COEX_B_PROFILE_LINKID   = 7,
	MCI_GPM_COEX_B_PROFILE_STATE    = 8,
	MCI_GPM_COEX_B_PROFILE_ROLE     = 9,
	MCI_GPM_COEX_B_PROFILE_RATE     = 10,
	MCI_GPM_COEX_B_PROFILE_VOTYPE   = 11,
	MCI_GPM_COEX_H_PROFILE_T        = 12,
	MCI_GPM_COEX_B_PROFILE_W        = 14,
	MCI_GPM_COEX_B_PROFILE_A        = 15,
	/* MCI_GPM_COEX_BT_STATUS_UPDATE */
	MCI_GPM_COEX_B_STATUS_TYPE      = 6,
	MCI_GPM_COEX_B_STATUS_LINKID    = 7,
	MCI_GPM_COEX_B_STATUS_STATE     = 8,
	/* MCI_GPM_COEX_BT_UPDATE_FLAGS */
	MCI_GPM_COEX_W_BT_FLAGS         = 6,
	MCI_GPM_COEX_B_BT_FLAGS_OP      = 10
};

enum mci_gpm_subtype {
	MCI_GPM_BT_CAL_REQ      = 0,
	MCI_GPM_BT_CAL_GRANT    = 1,
	MCI_GPM_BT_CAL_DONE     = 2,
	MCI_GPM_WLAN_CAL_REQ    = 3,
	MCI_GPM_WLAN_CAL_GRANT  = 4,
	MCI_GPM_WLAN_CAL_DONE   = 5,
	MCI_GPM_COEX_AGENT      = 0x0c,
	MCI_GPM_RSVD_PATTERN    = 0xfe,
	MCI_GPM_RSVD_PATTERN32  = 0xfefefefe,
	MCI_GPM_BT_DEBUG        = 0xff
};

enum mci_bt_state {
	MCI_BT_SLEEP,
	MCI_BT_AWAKE,
	MCI_BT_CAL_START,
	MCI_BT_CAL
};

/* Type of state query */
enum mci_state_type {
	MCI_STATE_ENABLE,
	MCI_STATE_SET_BT_AWAKE,
	MCI_STATE_SET_BT_CAL_START,
	MCI_STATE_SET_BT_CAL,
	MCI_STATE_LAST_SCHD_MSG_OFFSET,
	MCI_STATE_REMOTE_SLEEP,
	MCI_STATE_RESET_REQ_WAKE,
	MCI_STATE_SEND_WLAN_COEX_VERSION,
	MCI_STATE_SEND_VERSION_QUERY,
	MCI_STATE_SEND_STATUS_QUERY,
	MCI_STATE_SET_CONCUR_TX_PRI,
	MCI_STATE_RECOVER_RX,
	MCI_STATE_NEED_FTP_STOMP,
	MCI_STATE_DEBUG,
	MCI_STATE_MAX
};

enum mci_gpm_coex_opcode {
	MCI_GPM_COEX_VERSION_QUERY,
	MCI_GPM_COEX_VERSION_RESPONSE,
	MCI_GPM_COEX_STATUS_QUERY,
	MCI_GPM_COEX_HALT_BT_GPM,
	MCI_GPM_COEX_WLAN_CHANNELS,
	MCI_GPM_COEX_BT_PROFILE_INFO,
	MCI_GPM_COEX_BT_STATUS_UPDATE,
	MCI_GPM_COEX_BT_UPDATE_FLAGS
};

#define MCI_GPM_NOMORE  0
#define MCI_GPM_MORE    1
#define MCI_GPM_INVALID 0xffffffff

#define MCI_GPM_RECYCLE(_p_gpm)	do {			  \
	*(((u32 *)_p_gpm) + MCI_GPM_COEX_W_GPM_PAYLOAD) = \
				MCI_GPM_RSVD_PATTERN32;   \
} while (0)

#define MCI_GPM_TYPE(_p_gpm)	\
	(*(((u8 *)(_p_gpm)) + MCI_GPM_COEX_B_GPM_TYPE) & 0xff)

#define MCI_GPM_OPCODE(_p_gpm)	\
	(*(((u8 *)(_p_gpm)) + MCI_GPM_COEX_B_GPM_OPCODE) & 0xff)

#define MCI_GPM_SET_CAL_TYPE(_p_gpm, _cal_type)	do {			   \
	*(((u8 *)(_p_gpm)) + MCI_GPM_COEX_B_GPM_TYPE) = (_cal_type) & 0xff;\
} while (0)

#define MCI_GPM_SET_TYPE_OPCODE(_p_gpm, _type, _opcode) do {		   \
	*(((u8 *)(_p_gpm)) + MCI_GPM_COEX_B_GPM_TYPE) = (_type) & 0xff;	   \
	*(((u8 *)(_p_gpm)) + MCI_GPM_COEX_B_GPM_OPCODE) = (_opcode) & 0xff;\
} while (0)

#define MCI_GPM_IS_CAL_TYPE(_type) ((_type) <= MCI_GPM_WLAN_CAL_DONE)

/*
 * Functions that are available to the MCI driver core.
 */
bool ar9003_mci_send_message(struct ath_hw *ah, u8 header, u32 flag,
			     u32 *payload, u8 len, bool wait_done,
			     bool check_bt);
u32 ar9003_mci_state(struct ath_hw *ah, u32 state_type);
void ar9003_mci_setup(struct ath_hw *ah, u32 gpm_addr, void *gpm_buf,
		      u16 len, u32 sched_addr);
void ar9003_mci_cleanup(struct ath_hw *ah);
void ar9003_mci_get_interrupt(struct ath_hw *ah, u32 *raw_intr,
			      u32 *rx_msg_intr);
<<<<<<< HEAD
void ar9003_mci_bt_gain_ctrl(struct ath_hw *ah);

=======
u32 ar9003_mci_get_next_gpm_offset(struct ath_hw *ah, bool first, u32 *more);
void ar9003_mci_set_bt_version(struct ath_hw *ah, u8 major, u8 minor);
void ar9003_mci_send_wlan_channels(struct ath_hw *ah);
>>>>>>> 211c17aa
/*
 * These functions are used by ath9k_hw.
 */

#ifdef CONFIG_ATH9K_BTCOEX_SUPPORT

void ar9003_mci_stop_bt(struct ath_hw *ah, bool save_fullsleep);
void ar9003_mci_init_cal_req(struct ath_hw *ah, bool *is_reusable);
void ar9003_mci_init_cal_done(struct ath_hw *ah);
void ar9003_mci_set_full_sleep(struct ath_hw *ah);
void ar9003_mci_2g5g_switch(struct ath_hw *ah, bool force);
void ar9003_mci_check_bt(struct ath_hw *ah);
bool ar9003_mci_start_reset(struct ath_hw *ah, struct ath9k_channel *chan);
int ar9003_mci_end_reset(struct ath_hw *ah, struct ath9k_channel *chan,
			 struct ath9k_hw_cal_data *caldata);
void ar9003_mci_reset(struct ath_hw *ah, bool en_int, bool is_2g,
		      bool is_full_sleep);
void ar9003_mci_get_isr(struct ath_hw *ah, enum ath9k_int *masked);
void ar9003_mci_bt_gain_ctrl(struct ath_hw *ah);
void ar9003_mci_set_power_awake(struct ath_hw *ah);
void ar9003_mci_check_gpm_offset(struct ath_hw *ah);

#else

static inline void ar9003_mci_stop_bt(struct ath_hw *ah, bool save_fullsleep)
{
}
static inline void ar9003_mci_init_cal_req(struct ath_hw *ah, bool *is_reusable)
{
}
static inline void ar9003_mci_init_cal_done(struct ath_hw *ah)
{
}
static inline void ar9003_mci_set_full_sleep(struct ath_hw *ah)
{
}
static inline void ar9003_mci_2g5g_switch(struct ath_hw *ah, bool wait_done)
{
}
static inline void ar9003_mci_check_bt(struct ath_hw *ah)
{
}
static inline bool ar9003_mci_start_reset(struct ath_hw *ah, struct ath9k_channel *chan)
{
	return false;
}
static inline int ar9003_mci_end_reset(struct ath_hw *ah, struct ath9k_channel *chan,
				       struct ath9k_hw_cal_data *caldata)
{
	return 0;
}
static inline void ar9003_mci_reset(struct ath_hw *ah, bool en_int, bool is_2g,
				    bool is_full_sleep)
{
}
static inline void ar9003_mci_get_isr(struct ath_hw *ah, enum ath9k_int *masked)
{
}
static inline void ar9003_mci_bt_gain_ctrl(struct ath_hw *ah)
{
}
static inline void ar9003_mci_set_power_awake(struct ath_hw *ah)
{
}
static inline void ar9003_mci_check_gpm_offset(struct ath_hw *ah)
{
}
#endif /* CONFIG_ATH9K_BTCOEX_SUPPORT */

#endif<|MERGE_RESOLUTION|>--- conflicted
+++ resolved
@@ -254,14 +254,9 @@
 void ar9003_mci_cleanup(struct ath_hw *ah);
 void ar9003_mci_get_interrupt(struct ath_hw *ah, u32 *raw_intr,
 			      u32 *rx_msg_intr);
-<<<<<<< HEAD
-void ar9003_mci_bt_gain_ctrl(struct ath_hw *ah);
-
-=======
 u32 ar9003_mci_get_next_gpm_offset(struct ath_hw *ah, bool first, u32 *more);
 void ar9003_mci_set_bt_version(struct ath_hw *ah, u8 major, u8 minor);
 void ar9003_mci_send_wlan_channels(struct ath_hw *ah);
->>>>>>> 211c17aa
 /*
  * These functions are used by ath9k_hw.
  */
