--- conflicted
+++ resolved
@@ -172,7 +172,6 @@
 	struct ath9k_hw_mci *mci = &ah->btcoex_hw.mci;
 	u32 payload[4] = {0, 0, 0, 0};
 	bool query_btinfo;
-<<<<<<< HEAD
 
 	if (mci->bt_state == MCI_BT_SLEEP)
 		return;
@@ -182,17 +181,6 @@
 	MCI_GPM_SET_TYPE_OPCODE(payload, MCI_GPM_COEX_AGENT,
 				MCI_GPM_COEX_STATUS_QUERY);
 
-=======
-
-	if (mci->bt_state == MCI_BT_SLEEP)
-		return;
-
-	query_btinfo = !!(query_type & (MCI_GPM_COEX_QUERY_BT_ALL_INFO |
-					MCI_GPM_COEX_QUERY_BT_TOPOLOGY));
-	MCI_GPM_SET_TYPE_OPCODE(payload, MCI_GPM_COEX_AGENT,
-				MCI_GPM_COEX_STATUS_QUERY);
-
->>>>>>> 211c17aa
 	*(((u8 *)payload) + MCI_GPM_COEX_B_BT_BITMAP) = query_type;
 
 	/*
@@ -1027,45 +1015,18 @@
 {
 	struct ath9k_hw_mci *mci = &ah->btcoex_hw.mci;
 
-<<<<<<< HEAD
-	if (!mci->update_2g5g)
-=======
 	if (!mci->update_2g5g && !force)
->>>>>>> 211c17aa
 		return;
 
 	if (mci->is_2g) {
 		ar9003_mci_send_2g5g_status(ah, true);
-<<<<<<< HEAD
-		ar9003_mci_send_lna_transfer(ah, true);
-		udelay(5);
-
-		REG_CLR_BIT(ah, AR_MCI_TX_CTRL,
-=======
 
 		REG_SET_BIT(ah, AR_MCI_TX_CTRL,
->>>>>>> 211c17aa
 			    AR_MCI_TX_CTRL_DISABLE_LNA_UPDATE);
 		REG_CLR_BIT(ah, AR_PHY_GLB_CONTROL,
 			    AR_BTCOEX_CTRL_BT_OWN_SPDT_CTRL);
 
 		if (!(mci->config & ATH_MCI_CONFIG_DISABLE_OSLA))
-<<<<<<< HEAD
-			REG_SET_BIT(ah, AR_BTCOEX_CTRL,
-				    AR_BTCOEX_CTRL_ONE_STEP_LOOK_AHEAD_EN);
-	} else {
-		ar9003_mci_send_lna_take(ah, true);
-		udelay(5);
-
-		REG_SET_BIT(ah, AR_MCI_TX_CTRL,
-			    AR_MCI_TX_CTRL_DISABLE_LNA_UPDATE);
-		REG_SET_BIT(ah, AR_PHY_GLB_CONTROL,
-			    AR_BTCOEX_CTRL_BT_OWN_SPDT_CTRL);
-		REG_CLR_BIT(ah, AR_BTCOEX_CTRL,
-			    AR_BTCOEX_CTRL_ONE_STEP_LOOK_AHEAD_EN);
-
-		ar9003_mci_send_2g5g_status(ah, true);
-=======
 			ar9003_mci_osla_setup(ah, true);
 	} else {
 		REG_SET_BIT(ah, AR_MCI_TX_CTRL,
@@ -1076,7 +1037,6 @@
 		ar9003_mci_osla_setup(ah, false);
 		if (!force)
 			ar9003_mci_send_2g5g_status(ah, true);
->>>>>>> 211c17aa
 	}
 }
 
@@ -1220,84 +1180,6 @@
 		}
 		value &= AR_BTCOEX_CTRL_MCI_MODE_EN;
 		break;
-<<<<<<< HEAD
-	case MCI_STATE_INIT_GPM_OFFSET:
-		value = MS(REG_READ(ah, AR_MCI_GPM_1), AR_MCI_GPM_WRITE_PTR);
-		mci->gpm_idx = value;
-		break;
-	case MCI_STATE_NEXT_GPM_OFFSET:
-	case MCI_STATE_LAST_GPM_OFFSET:
-		/*
-		* This could be useful to avoid new GPM message interrupt which
-		* may lead to spurious interrupt after power sleep, or multiple
-		* entry of ath_mci_intr().
-		* Adding empty GPM check by returning HAL_MCI_GPM_INVALID can
-		* alleviate this effect, but clearing GPM RX interrupt bit is
-		* safe, because whether this is called from hw or driver code
-		* there must be an interrupt bit set/triggered initially
-		*/
-		REG_WRITE(ah, AR_MCI_INTERRUPT_RX_MSG_RAW,
-			  AR_MCI_INTERRUPT_RX_MSG_GPM);
-
-		gpm_ptr = MS(REG_READ(ah, AR_MCI_GPM_1), AR_MCI_GPM_WRITE_PTR);
-		value = gpm_ptr;
-
-		if (value == 0)
-			value = mci->gpm_len - 1;
-		else if (value >= mci->gpm_len) {
-			if (value != 0xFFFF)
-				value = 0;
-		} else {
-			value--;
-		}
-
-		if (value == 0xFFFF) {
-			value = MCI_GPM_INVALID;
-			more_gpm = MCI_GPM_NOMORE;
-		} else if (state_type == MCI_STATE_NEXT_GPM_OFFSET) {
-			if (gpm_ptr == mci->gpm_idx) {
-				value = MCI_GPM_INVALID;
-				more_gpm = MCI_GPM_NOMORE;
-			} else {
-				for (;;) {
-					u32 temp_index;
-
-					/* skip reserved GPM if any */
-
-					if (value != mci->gpm_idx)
-						more_gpm = MCI_GPM_MORE;
-					else
-						more_gpm = MCI_GPM_NOMORE;
-
-					temp_index = mci->gpm_idx;
-					mci->gpm_idx++;
-
-					if (mci->gpm_idx >=
-					    mci->gpm_len)
-						mci->gpm_idx = 0;
-
-					if (ar9003_mci_is_gpm_valid(ah,
-								    temp_index)) {
-						value = temp_index;
-						break;
-					}
-
-					if (more_gpm == MCI_GPM_NOMORE) {
-						value = MCI_GPM_INVALID;
-						break;
-					}
-				}
-			}
-			if (p_data)
-				*p_data = more_gpm;
-		}
-
-		if (value != MCI_GPM_INVALID)
-			value <<= 4;
-
-		break;
-=======
->>>>>>> 211c17aa
 	case MCI_STATE_LAST_SCHD_MSG_OFFSET:
 		value = MS(REG_READ(ah, AR_MCI_RX_STATUS),
 				    AR_MCI_RX_LAST_SCHD_MSG_INDEX);
@@ -1348,26 +1230,6 @@
 		query_type = MCI_GPM_COEX_QUERY_BT_TOPOLOGY;
 		ar9003_mci_send_coex_bt_status_query(ah, true, query_type);
 		break;
-<<<<<<< HEAD
-	case MCI_STATE_NEED_FLUSH_BT_INFO:
-		/*
-		 * btcoex_hw.mci.unhalt_bt_gpm means whether it's
-		 * needed to send UNHALT message. It's set whenever
-		 * there's a request to send HALT message.
-		 * mci_halted_bt_gpm means whether HALT message is sent
-		 * out successfully.
-		 *
-		 * Checking (mci_unhalt_bt_gpm == false) instead of
-		 * checking (ah->mci_halted_bt_gpm == false) will make
-		 * sure currently is in UNHALT-ed mode and BT can
-		 * respond to status query.
-		 */
-		value = (!mci->unhalt_bt_gpm && mci->need_flush_btinfo) ? 1 : 0;
-		if (p_data)
-			mci->need_flush_btinfo = (*p_data != 0) ? true : false;
-		break;
-=======
->>>>>>> 211c17aa
 	case MCI_STATE_RECOVER_RX:
 		ar9003_mci_prep_interface(ah);
 		mci->query_bt = true;
@@ -1400,9 +1262,6 @@
 
 	/* Force another 2g5g update at next scanning */
 	mci->update_2g5g = true;
-<<<<<<< HEAD
-}
-=======
 }
 
 void ar9003_mci_set_power_awake(struct ath_hw *ah)
@@ -1554,5 +1413,4 @@
 	mci->wlan_channels_update = true;
 	ar9003_mci_send_coex_wlan_channels(ah, true);
 }
-EXPORT_SYMBOL(ar9003_mci_send_wlan_channels);
->>>>>>> 211c17aa
+EXPORT_SYMBOL(ar9003_mci_send_wlan_channels);